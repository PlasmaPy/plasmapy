--- conflicted
+++ resolved
@@ -107,18 +107,13 @@
 max-line-length = 88
 
 [pydocstyle]
-convention = numpy
-add-select = D402,D413
 # D302 is unnecessary as we are using Python 3.6+. Ignoring D202 allows blank
 # lines to be put on either side of code "paragraphs" at the beginning of a
 # function. D205 and D400 are ignored to allow the "one-liner" to exceed one
 # line, which is sometimes necessary for even concise descriptions of plasma
 # physics functions and classes.
-<<<<<<< HEAD
-=======
 convention = numpy
 add-select = D402
->>>>>>> 5dd2547b
 add-ignore = D202,D205,D302,D400,D105
 
 [flake8]
