[metadata]
name = plasmapy
provides = plasmapy
author = PlasmaPy Community
description = Python package for plasma physics
long_description = file: README.md
long_description_content_type = text/markdown
license = BSD+Patent
license_file = LICENSE.md
url = https://www.plasmapy.org
project_urls =
    Documentation = https://docs.plasmapy.org/
    Changes = https://docs.plasmapy.org/en/stable/whatsnew/index.html
    Source Code = https://github.com/plasmapy/plasmapy
    Issue Tracker = https://github.com/plasmapy/plasmapy/issues/
    Twitter = https://twitter.com/PlasmaPy
    Chat = "https://app.element.io/#/room/#plasmapy:openastronomy.org"
edit_on_github = True
github_project = PlasmaPy/PlasmaPy
keywords=plasma physics, plasma, science, atomic
classifiers=
  Development Status :: 3 - Alpha
  Intended Audience :: Science/Research
  License :: OSI Approved :: BSD License
  Operating System :: OS Independent
  Programming Language :: Python :: 3
  Programming Language :: Python :: 3.7
  Programming Language :: Python :: 3.8
  Programming Language :: Python :: 3.8
  Programming Language :: Python :: 3.9
  Programming Language :: Python :: Implementation :: CPython
  Topic :: Scientific/Engineering :: Physics
  Topic :: Scientific/Engineering :: Astronomy

[options]
python_requires = >=3.7
packages = find:
include_package_data = True
setup_requires =
  # PEP-518 encourages the use of pyproject.toml for defining
  # build dependencies...they should be defined under build-system.requires
install_requires =
  # ought to mirror requirements/install.txt
  astropy >= 4.0
  cached-property >= 1.5.2
  matplotlib >= 3.2
  numpy >= 1.18.1
  pandas >= 1.0.0
  scipy >= 1.2
  setuptools >= 41.2
  tqdm >= 4.41.0
  xarray >= 0.14.0

[options.extras_require]
# a weird "bug" since python 2 allows extras to depend on extras
# for backwards compatibility, setuptools will keep this active
# see https://github.com/pypa/setuptools/issues/1260#issuecomment-438187625
extras =
  # ought to mirror requirements/extras.txt
  # for developers
  setuptools_scm
  tox
  # for plasmapy.plasma
  h5py
  # for plasmapy.formulary
  mpmath
  lmfit
  numba
tests =
  # ought to mirror requirements/tests.txt
  %(extras)s
  pytest >= 5.1
  hypothesis
  pytest-regressions
docs =
  # ought to mirror requirements/docs.txt
  %(extras)s
  docutils
  ipykernel
  ipywidgets
  nbsphinx
  numpydoc
  pillow
  pygments >= 2.4.1
  sphinx >= 3.2.0
  sphinx-changelog
  sphinx-copybutton
  sphinx-gallery
  sphinx_rtd_theme >= 1.0.0
  towncrier >= 19.2.0
developer =
  # install everything for developers
  # ought to functionally mirror requirements.txt
  %(docs)s
  %(extras)s
  %(tests)s
all =
  # for "backwards compatibility" in terms of install instructions
  # "all" in the sense of "all optional requirements"
  %(extras)s

[options.packages.find]
exclude = docs/automodapi

[options.package_data]
plasmapy.particles.data = *
plasmapy.tests = coveragerc

[build_docs]
source-dir = docs
build-dir = docs/_build
all_files = 1

[tool:pytest]
minversion = 5.1
testpaths = "plasmapy"
norecursedirs = "build" "docs/"
doctest_optionflags =
    NORMALIZE_WHITESPACE
    ELLIPSIS
    NUMBER
addopts = --doctest-modules --doctest-continue-on-failure
filterwarnings =
    ignore:.*Creating a LegacyVersion.*:DeprecationWarning
looponfailroots =
    plasmapy



[flake8]
convention = numpy
# Checks marked as TODO should be eventually enabled,
# but are failing right now. These are *great*
# first contributions. ;)
# Checks not marked by TODO *maybe* should be
# eventually enabled ― ask!
extend-ignore =
    D105,
    D107,
    # Ignoring D202 allows blank lines to be put on either side of code "paragraphs" at the beginning of a function.
    D202,
    # D205 and D400 are ignored to allow the "one-liner" to exceed one
    # line, which is sometimes necessary for even concise descriptions of plasma
    # physics functions and classes.
    D205,
    # D302 is unnecessary as we are using Python 3.6+.
    D302,
    # D205 and D400 are ignored to allow the "one-liner" to exceed one
    # line, which is sometimes necessary for even concise descriptions of plasma
    # physics functions and classes.
    D400,
    # D403: First word of the first line should be properly capitalized ('Latex', not 'LaTeX') # Dominik: good job, pydocstyle /s
    D403,
    # E203 something something whitespace? TODO check again
    E203,
    E501,
    # E731 do not assign a lambda, use a def - Dominik: disagreed, lambdas have uses
    E731,
    F401,
    F405,
    # W605 invalid escape sequence,
    W605,
    RST210,
    RST213,
    # RST305 so that ReST substitutions in a different file can be used
    RST305,
    RST306
exclude =
    extern,
    sphinx,
    *test*,
    *parsetab.py,
    conftest.py,
    docs/conf.py,
    setup.py,
    .jupyter
rst-roles =
    # TODO look into these
    attr
    class
    confval
    data
    event
    exc
    file
    func
    meth
    mod
    ref
    rst:dir
rst-directives =
    confval
    deprecated
    event
    nbgallery
    rst:directive
    todo
enable-extensions =
    # Look for strings that have {} in them but aren't f-strings.
    # If there is a false positive from this in a file, put that in
    # per-file-ignores.
    FS003
per-file-ignores =
    plasmapy/formulary/__init__.py:F403
<<<<<<< HEAD
    plasmapy/diagnostics/charged_particle_radiography.py:FS003
=======
    plasmapy/__init__.py:FS003
    plasmapy/diagnostics/proton_radiography.py:FS003
>>>>>>> d71d84b4

[coverage:run]
omit =
    ci-helpers/*
    */tests/*
    plasmapy/setup_package.py
    plasmapy/version.py

[coverage:report]
exclude_lines =
    coverage: ignore
    ImportError
    ModuleNotFoundError
    @vectorize
    @numba.vectorize<|MERGE_RESOLUTION|>--- conflicted
+++ resolved
@@ -202,12 +202,8 @@
     FS003
 per-file-ignores =
     plasmapy/formulary/__init__.py:F403
-<<<<<<< HEAD
+    plasmapy/__init__.py:FS003
     plasmapy/diagnostics/charged_particle_radiography.py:FS003
-=======
-    plasmapy/__init__.py:FS003
-    plasmapy/diagnostics/proton_radiography.py:FS003
->>>>>>> d71d84b4
 
 [coverage:run]
 omit =
