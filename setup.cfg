[metadata]
name = plasmapy
provides = plasmapy
author = PlasmaPy Community
description = Python package for plasma physics
long_description = file: README.md
long_description_content_type = text/markdown
license = BSD+Patent
license_file = LICENSE.md
url = https://www.plasmapy.org
edit_on_github = True
github_project = PlasmaPy/PlasmaPy
keywords=plasma physics, plasma, science, atomic
classifiers=
  Development Status :: 3 - Alpha
  Intended Audience :: Science/Research
  License :: OSI Approved :: BSD License
  Operating System :: OS Independent
  Programming Language :: Python :: 3
  Programming Language :: Python :: 3.7
  Programming Language :: Python :: 3.8
  Programming Language :: Python :: 3.8
  Programming Language :: Python :: 3.9
  Programming Language :: Python :: Implementation :: CPython
  Topic :: Scientific/Engineering :: Physics
  Topic :: Scientific/Engineering :: Astronomy

[options]
python_requires = >=3.7
packages = find:
include_package_data = True
setup_requires =
  # PEP-518 encourages the use of pyproject.toml for defining
  # build dependencies...they should be defined under build-system.requires
install_requires =
  # ought to mirror requirements/install.txt
  astropy >= 4.0
  cached-property >= 1.5.2
  matplotlib >= 3.2
  numpy >= 1.18.1
  pandas >= 1.0.0
  scipy >= 1.2
  setuptools >= 41.2
  tqdm >= 4.56.0
  xarray >= 0.14.0

[options.extras_require]
# a weird "bug" since python 2 allows extras to depend on extras
# for backwards compatibility, setuptools will keep this active
# see https://github.com/pypa/setuptools/issues/1260#issuecomment-438187625
extras =
  # ought to mirror requirements/extras.txt
  # for developers
  setuptools_scm
  # for plasmapy.plasma
  h5py
  # for plasmapy.formulary
  mpmath
  lmfit
  numba
  numba-scipy
tests =
  # ought to mirror requirements/tests.txt
  %(extras)s
  pytest >= 5.1
  hypothesis
  pytest-regressions
docs =
  # ought to mirror requirements/docs.txt
  %(extras)s
  docutils < 0.17
  ipykernel
  ipywidgets
  nbsphinx
  numpydoc
  pillow
  pygments >= 2.4.1
<<<<<<< HEAD
  sphinx >= 3.2.0
=======
  Sphinx >= 3.2.0, <4
>>>>>>> 43134c8b
  sphinx-automodapi >= 0.13
  sphinx-changelog
  sphinx-copybutton
  sphinx-gallery
  sphinx_rtd_theme
  towncrier >= 19.2.0
developer =
  # install everything for developers
  # ought to functionally mirror requirements.txt
  %(docs)s
  %(extras)s
  %(tests)s
all =
  # for "backwards compatibility" in terms of install instructions
  # "all" in the sense of "all optional requirements"
  %(extras)s

[options.packages.find]
exclude = docs/automodapi

[options.package_data]
plasmapy.particles.data = *
plasmapy.tests = coveragerc

[build_docs]
source-dir = docs
build-dir = docs/_build
all_files = 1

[tool:pytest]
minversion = 5.1
testpaths = "plasmapy"
norecursedirs = "build" "docs/"
doctest_optionflags =
    NORMALIZE_WHITESPACE
    ELLIPSIS
    NUMBER
addopts = --doctest-modules --doctest-continue-on-failure
filterwarnings =
    ignore:.*Creating a LegacyVersion.*:DeprecationWarning
looponfailroots =
    plasmapy



[flake8]
convention = numpy
# Checks marked as TODO should be eventually enabled,
# but are failing right now. These are *great*
# first contributions. ;)
# Checks not marked by TODO *maybe* should be
# eventually enabled ― ask!
extend-ignore =
    D105,
    D107,
    # Ignoring D202 allows blank lines to be put on either side of code "paragraphs" at the beginning of a function.
    D202,
    # D205 and D400 are ignored to allow the "one-liner" to exceed one
    # line, which is sometimes necessary for even concise descriptions of plasma
    # physics functions and classes.
    D205,
    # D302 is unnecessary as we are using Python 3.6+.
    D302,
    # D205 and D400 are ignored to allow the "one-liner" to exceed one
    # line, which is sometimes necessary for even concise descriptions of plasma
    # physics functions and classes.
    D400,
    # D403: First word of the first line should be properly capitalized ('Latex', not 'LaTeX') # Dominik: good job, pydocstyle /s
    D403,
    # E203 something something whitespace? TODO check again
    E203,
    E501,
    # E731 do not assign a lambda, use a def - Dominik: disagreed, lambdas have uses
    E731,
    F401,
    F405,
    # W605 invalid escape sequence,
    W605,
    RST210,
    RST213,
    RST306
exclude =
    extern,
    sphinx,
    *test*,
    *parsetab.py,
    conftest.py,
    docs/conf.py,
    setup.py,
    .jupyter
rst-roles =
    # TODO look into these
    attr
    class
    confval
    data
    event
    exc
    file
    func
    meth
    mod
    ref
    rst:dir
rst-directives =
    confval
    deprecated
    event
    nbgallery
    rst:directive
    todo
per-file-ignores =
    plasmapy/formulary/__init__.py:F403

[coverage:run]
omit =
    ci-helpers/*
    */tests/*
    plasmapy/setup_package.py
    plasmapy/version.py

[coverage:report]
exclude_lines =
    coverage: ignore
    ImportError
    ModuleNotFoundError
    @vectorize
    @numba.vectorize<|MERGE_RESOLUTION|>--- conflicted
+++ resolved
@@ -75,11 +75,7 @@
   numpydoc
   pillow
   pygments >= 2.4.1
-<<<<<<< HEAD
-  sphinx >= 3.2.0
-=======
-  Sphinx >= 3.2.0, <4
->>>>>>> 43134c8b
+  sphinx >= 3.2.0, <4
   sphinx-automodapi >= 0.13
   sphinx-changelog
   sphinx-copybutton
