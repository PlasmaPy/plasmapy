[metadata]
name = plasmapy
provides = plasmapy
author = PlasmaPy Community
description = Python package for plasma physics
long_description = file: README.md
long_description_content_type = text/markdown
license = BSD+Patent
license_file = LICENSE.md
url = https://www.plasmapy.org
project_urls =
    Documentation=https://docs.plasmapy.org/
    Changelog=https://docs.plasmapy.org/en/stable/whatsnew/index.html
    Source=https://github.com/plasmapy/plasmapy
    Issues=https://github.com/plasmapy/plasmapy/issues/
    Twitter=https://twitter.com/PlasmaPy
    Chat=https://plasmapy.org/chat
edit_on_github = True
github_project = PlasmaPy/PlasmaPy
keywords = plasma physics, plasma, science, atomic
classifiers =
    Development Status :: 4 - Beta
    Intended Audience :: Science/Research
    License :: OSI Approved :: BSD License
    Operating System :: OS Independent
    Programming Language :: Python :: 3
    Programming Language :: Python :: 3.8
    Programming Language :: Python :: 3.8
    Programming Language :: Python :: 3.9
    Programming Language :: Python :: 3.10
    Programming Language :: Python :: Implementation :: CPython
    Topic :: Scientific/Engineering :: Physics
    Topic :: Scientific/Engineering :: Astronomy

[options]
python_requires = >=3.8
packages = find:
include_package_data = True
setup_requires =
    # PEP-518 encourages the use of pyproject.toml for defining
    # build dependencies...they should be defined under build-system.requires
install_requires =
    # ought to mirror requirements/install.txt
    astropy >= 4.3.1
    cached-property >= 1.5.2
    h5py >= 3.0.0
    ipywidgets >= 7.6.5
    lmfit >= 1.0.0
    matplotlib >= 3.3.0
    mpmath >= 1.2.1
    numba
    numpy >= 1.19.0
    packaging
    pandas >= 1.0.0
    scipy >= 1.5.0
    tqdm >= 4.41.0
    voila >= 0.2.15
    xarray >= 0.15.0

[options.extras_require]
# a weird "bug" since python 2 allows extras to depend on extras
# for backwards compatibility, setuptools will keep this active
# see https://github.com/pypa/setuptools/issues/1260#issuecomment-438187625
extras =
    # ought to mirror requirements/extras.txt
    # for developers
    codespell
    pre-commit
    tox
tests =
    # ought to mirror requirements/tests.txt
    %(extras)s
    dlint
    flake8
    flake8-absolute-import
    flake8-implicit-str-concat
    flake8-mutable
    flake8-rst-docstrings
    flake8-simplify
    flake8-use-fstring
    hypothesis
    pydocstyle
    pytest >= 5.4.0
    pytest-regressions
    pytest-xdist
    tomli
docs =
    # ought to mirror requirements/docs.txt
    %(extras)s
    docutils
    ipykernel
    # TODO: release of 3.1 broke CI tests, this should be revisited later (2022-03-24)
    jinja2 != 3.1
    nbsphinx
    numpydoc
    pillow
    pygments >= 2.11.0
    sphinx >= 4.4, != 5.1
    sphinx-changelog
    sphinx-copybutton
    sphinx-gallery < 0.11.0
    sphinx-hoverxref >= 1.1.1
    sphinx-issues >= 3.0.1
    sphinx-notfound-page >= 0.8
    sphinx-reredirects
    sphinx_rtd_theme >= 1.0.0
    sphinxcontrib-bibtex
    towncrier >= 19.2.0
developer =
    # install everything for developers
    # ought to functionally mirror requirements.txt
    %(docs)s
    %(extras)s
    %(tests)s
all =
    # The installation option of `pip install plasmapy[all]` has been
    # deprecated since v0.8. Instead use `pip install plasmapy` or
    # `pip install plasmapy[developer]`.
    %(extras)s

[options.packages.find]
exclude = docs/automodapi

[options.package_data]
plasmapy.particles.data = *
plasmapy.tests = coveragerc
plasmapy.utils.calculator = *

[options.entry_points]
console_scripts =
    plasma-calculator = plasmapy.utils.calculator:main

[build_docs]
source-dir = docs
build-dir = docs/_build
all_files = 1

[tool:pytest]
minversion = 5.1
testpaths = "plasmapy"
norecursedirs = "build" "docs/"
doctest_optionflags =
    NORMALIZE_WHITESPACE
    ELLIPSIS
    NUMBER
addopts = --doctest-modules --doctest-continue-on-failure
filterwarnings =
    ignore:.*Creating a LegacyVersion.*:DeprecationWarning
looponfailroots =
    plasmapy

[flake8]
convention = numpy
# Checks marked as TODO should be eventually enabled,
# but are failing right now. These are *great*
# first contributions. ;)
# Checks not marked by TODO *maybe* should be
# eventually enabled ― ask!
extend-ignore =
    D105,
    D107,
    # Ignoring D202 allows blank lines to be put on either side of code "paragraphs" at the beginning of a function.
    D202,
    # D205 and D400 are ignored to allow the "one-liner" to exceed one
    # line, which is sometimes necessary for even concise descriptions of plasma
    # physics functions and classes.
    D205,
    # D302 is unnecessary as we are using Python 3.6+.
    D302,
    # D205 and D400 are ignored to allow the "one-liner" to exceed one
    # line, which is sometimes necessary for even concise descriptions of plasma
    # physics functions and classes.
    D400,
    # D403: First word of the first line should be properly capitalized ('Latex', not 'LaTeX') # Dominik: good job, pydocstyle /s
    D403,
    # E203 something something whitespace? TODO check again
    E203,
    E501,
    # E731 do not assign a lambda, use a def - Dominik: disagreed, lambdas have uses
    E731,
    F401,
    F405,
    # W605 invalid escape sequence,
    W605,
    RST210,
    RST213,
    # RST305 so that ReST substitutions in a different file can be used
    RST305,
    RST306
exclude =
    extern,
    sphinx,
    *test*,
    *parsetab.py,
    conftest.py,
    docs/conf.py,
    setup.py,
    .jupyter
# Use rst-roles and rst-directives to list roles and directives from
# Sphinx and its extensions so that they don't get flagged when using
# flake8-rst-docstrings.
rst-roles =
    abbr
    any
    attr
    cite
    cite:ct
    cite:cts
    cite:p
    cite:ps
    cite:t
    cite:ts
    class
    command
    commit
    confval
    data
    dfn
    doc
    download
    envvar
    eq
    event
    exc
    file
    func
    guilabel
    issue
    kbd
    keyword
    makevar
    manpage
    menuselection
    meth
    mod
    numref
    option
    orcid
    pep
    pr
    program
    ref
    regexp
    rst:dir
    samp
    term
    token
    user
    wikipedia
rst-directives =
    codeauthor
    confval
    deprecated
    event
    highlight
    hlist
    index
    literalinclude
    nbgallery
    only
    rst:directive
    sectionauthor
    seealso
    tabularcolumns
    todo
    versionadded
    versionchanged
enable-extensions =
    # Look for strings that have {} in them but aren't f-strings.
    # If there is a false positive from this in a file, put that in
    # per-file-ignores.
    FS003
per-file-ignores =
    plasmapy/__init__.py:FS003
    plasmapy/analysis/fit_functions.py:RST499
    # The nullpoint.py ignore is temporary pending #1554
    plasmapy/analysis/nullpoint.py:SIM102,SIM103
    plasmapy/diagnostics/charged_particle_radiography.py:FS003
    plasmapy/formulary/__init__.py:E402,F403
    plasmapy/formulary/collisions.py:SIM114
    # The decorators.py ignore is temporary pending #1057
    plasmapy/particles/decorators.py:SIM102
    plasmapy/particles/ionization_state_collection.py:SIM102

[coverage:run]
omit =
    ci-helpers/*
    */tests/*
    plasmapy/utils/calculator/*
    plasmapy/version.py

[coverage:report]
exclude_lines =
    coverage: ignore
    ImportError
    ModuleNotFoundError
    @vectorize
    @numba.vectorize
    @numba.jit
    @jit
    @numba.njit
    @njit

[codespell]
skip = *.png,*cache*,*egg*,.git,.hypothesis,.idea,.tox,_build,*charged_particle*.ipynb,venv
ignore-words-list =
    aci,
    afe,
    ba,
    bu,
    circularly,
    ded,
    dne,
    ect,
    explin,
    fo,
    fof,
<<<<<<< HEAD
=======
    gud,
>>>>>>> 3f01e25e
    hax,
    hist,
    hve,
    nd,
    noo,
    nwo,
    ot,
    recuse,
    ro,
    te,
    ue,
    ue,
    windo<|MERGE_RESOLUTION|>--- conflicted
+++ resolved
@@ -315,10 +315,7 @@
     explin,
     fo,
     fof,
-<<<<<<< HEAD
-=======
     gud,
->>>>>>> 3f01e25e
     hax,
     hist,
     hve,
