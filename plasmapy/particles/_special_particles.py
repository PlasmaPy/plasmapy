--- conflicted
+++ resolved
@@ -136,11 +136,7 @@
 """
 
 
-<<<<<<< HEAD
-def create_particles_dict() -> dict[str, dict]:  # noqa: C901
-=======
-def create_particles_dict() -> dict[str, dict]:  # noqa: PLR0912
->>>>>>> 8149c9c5
+def create_particles_dict() -> dict[str, dict]:  # noqa: C901, PLR0912
     """
     Create a dictionary of dictionaries that contains physical
     information for particles and antiparticles that are not elements or
