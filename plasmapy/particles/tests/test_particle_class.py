import collections
import inspect
import io
import json
import numpy as np
import pytest

from astropy import constants as const
from astropy import units as u
from astropy.constants import c, e, m_e, m_n, m_p

from plasmapy.particles import json_load_particle, json_loads_particle, molecule
from plasmapy.particles._isotopes import data_about_isotopes
from plasmapy.particles._special_particles import particle_zoo
from plasmapy.particles.atomic import known_isotopes
from plasmapy.particles.exceptions import (
    ChargeError,
    InvalidElementError,
    InvalidIonError,
    InvalidIsotopeError,
    InvalidParticleError,
    MissingParticleDataError,
    MissingParticleDataWarning,
    ParticleError,
    ParticleWarning,
)
from plasmapy.particles.particle_class import (
    CustomParticle,
    DimensionlessParticle,
    Particle,
<<<<<<< HEAD
    Photon,
=======
    valid_categories,
>>>>>>> 7477ce29
)
from plasmapy.utils import roman
from plasmapy.utils.code_repr import call_string
from plasmapy.utils.pytest_helpers import run_test_equivalent_calls

# (arg, kwargs, results_dict)
test_Particle_table = [
    (
        "neutron",
        {},
        {
            "symbol": "n",
            "element": None,
            "isotope": None,
            "isotope_name": InvalidElementError,
            "ionic_symbol": None,
            "roman_symbol": None,
            "is_ion": False,
            "is_electron": False,
            "charge_number": 0,
            "atomic_number": InvalidElementError,
            "mass_number": InvalidIsotopeError,
            "baryon_number": 1,
            "lepton_number": 0,
            "mass": m_n,
            "nuclide_mass": m_n,
            "binding_energy": 0 * u.J,
            "periodic_table.group": InvalidElementError,
        },
    ),
    (
        "p+",
        {},
        {
            "symbol": "p+",
            "element": "H",
            "element_name": "hydrogen",
            "isotope": "H-1",
            "isotope_name": "hydrogen-1",
            "ionic_symbol": "p+",
            "roman_symbol": "H-1 II",
            "is_ion": True,
            "mass": m_p,
            "nuclide_mass": m_p,
            "charge_number": 1,
            "charge.value": e.si.value,
            "spin": 1 / 2,
            "half_life": np.inf * u.s,
            "atomic_number": 1,
            "mass_number": 1,
            "lepton_number": 0,
            "baryon_number": 1,
            "__str__()": "p+",
            "__repr__()": 'Particle("p+")',
            'is_category("fermion")': True,
            'is_category(["fermion"])': True,
            'is_category({"fermion"})': True,
            'is_category(any_of=("boson", "fermion"))': True,
            'is_category(require=["boson", "fermion"])': False,
            'is_category(("element", "isotope", "ion"))': True,
            'is_category("charged")': True,
            "periodic_table.group": 1,
            "periodic_table.block": "s",
            "periodic_table.period": 1,
            "periodic_table.category": "nonmetal",
            "binding_energy": 0 * u.J,
            "recombine()": "H-1 0+",
        },
    ),
    (
        "H",
        {"Z": 1, "mass_numb": 1},
        {
            "symbol": "p+",
            "element": "H",
            "element_name": "hydrogen",
            "isotope": "H-1",
            "isotope_name": "hydrogen-1",
            "ionic_symbol": "p+",
            "roman_symbol": "H-1 II",
            "is_ion": True,
            "mass": m_p,
            "nuclide_mass": m_p,
            "charge_number": 1,
            "charge.value": e.si.value,
            "spin": 1 / 2,
            "half_life": np.inf * u.s,
            "atomic_number": 1,
            "mass_number": 1,
            "lepton_number": 0,
            "baryon_number": 1,
            "__str__()": "p+",
            "__repr__()": 'Particle("p+")',
            'is_category("fermion")': True,
            'is_category(["fermion"])': True,
            'is_category({"fermion"})': True,
            'is_category(any_of=("boson", "fermion"))': True,
            'is_category(require=["boson", "fermion"])': False,
            'is_category(("element", "isotope", "ion"))': True,
            'is_category("charged")': True,
            "periodic_table.group": 1,
            "periodic_table.block": "s",
            "periodic_table.period": 1,
            "periodic_table.category": "nonmetal",
            "binding_energy": 0 * u.J,
            "recombine()": "H-1 0+",
        },
    ),
    (
        "p-",
        {},
        {
            "symbol": "p-",
            "element": None,
            "element_name": InvalidElementError,
            "isotope": None,
            "isotope_name": InvalidElementError,
            "ionic_symbol": None,
            "roman_symbol": None,
            "is_ion": False,
            "mass": m_p,
            "charge_number": -1,
            "spin": 1 / 2,
            "half_life": np.inf * u.s,
            "atomic_number": InvalidElementError,
            "mass_number": InvalidIsotopeError,
            "lepton_number": 0,
            "baryon_number": -1,
            "__str__()": "p-",
            "__repr__()": 'Particle("p-")',
            "periodic_table.group": InvalidElementError,
        },
    ),
    (
        "e-",
        {},
        {
            "symbol": "e-",
            "element": None,
            "element_name": InvalidElementError,
            "isotope": None,
            "isotope_name": InvalidElementError,
            "ionic_symbol": None,
            "roman_symbol": None,
            "is_ion": False,
            "mass": m_e,
            "charge_number": -1,
            "spin": 1 / 2,
            "half_life": np.inf * u.s,
            "atomic_number": InvalidElementError,
            "lepton_number": 1,
            "baryon_number": 0,
            "__str__()": "e-",
            "__repr__()": 'Particle("e-")',
            "binding_energy": InvalidIsotopeError,
            "periodic_table.group": InvalidElementError,
            "periodic_table.block": InvalidElementError,
            "periodic_table.period": InvalidElementError,
            "periodic_table.category": InvalidElementError,
        },
    ),
    (
        "e+",
        {},
        {
            "symbol": "e+",
            "element": None,
            "isotope": None,
            "isotope_name": InvalidElementError,
            "ionic_symbol": None,
            "roman_symbol": None,
            "is_ion": False,
            "mass": m_e,
            "mass_energy": (m_e * c**2).to("J"),
            "nuclide_mass": InvalidIsotopeError,
            "charge_number": 1,
            "spin": 1 / 2,
            "half_life": np.inf * u.s,
            "atomic_number": InvalidElementError,
            "lepton_number": -1,
            "baryon_number": 0,
            'is_category(require="positron")': True,
            'is_category(any_of={"positron"})': True,
            'is_category(exclude="positron")': False,
            'is_category("ion")': False,
            'is_category("invalid_category")': ParticleError,
            "__str__()": "e+",
            "__repr__()": 'Particle("e+")',
            "periodic_table.group": InvalidElementError,
            "periodic_table.block": InvalidElementError,
            "periodic_table.period": InvalidElementError,
            "periodic_table.category": InvalidElementError,
        },
    ),
    (
        "H",
        {},
        {
            "symbol": "H",
            "element": "H",
            "isotope": None,
            "isotope_name": InvalidIsotopeError,
            "ionic_symbol": None,
            "roman_symbol": ChargeError,
            "is_ion": False,
            "charge": ChargeError,
            "charge_number": ChargeError,
            "mass_number": InvalidIsotopeError,
            "baryon_number": ParticleError,
            "lepton_number": 0,
            "half_life": InvalidIsotopeError,
            "standard_atomic_weight": (1.008 * u.u).to(u.kg),
            "mass": (1.008 * u.u).to(u.kg),
            "nuclide_mass": InvalidIsotopeError,
            'is_category("charged")': False,
            'is_category("nonmetal")': True,
            'is_category("proton")': False,
        },
    ),
    (
        "H 1-",
        {},
        {
            "symbol": "H 1-",
            "element": "H",
            "isotope": None,
            "isotope_name": InvalidIsotopeError,
            "ionic_symbol": "H 1-",
            "roman_symbol": roman.OutOfRangeError,
            "is_ion": True,
            "charge_number": -1,
            "mass_number": InvalidIsotopeError,
            "baryon_number": MissingParticleDataError,
            "lepton_number": 0,
            "half_life": InvalidIsotopeError,
            "standard_atomic_weight": InvalidElementError,
            "nuclide_mass": InvalidIsotopeError,
            'is_category("charged")': True,
            'is_category("nonmetal")': True,
            'is_category("proton")': False,
        },
    ),
    (
        "H-1 0+",
        {},
        {
            "symbol": "H-1 0+",
            "element": "H",
            "isotope": "H-1",
            "isotope_name": "hydrogen-1",
            "ionic_symbol": "H-1 0+",
            "roman_symbol": "H-1 I",
            "is_ion": False,
            "charge": 0 * u.C,
            "charge_number": 0,
            "mass_number": 1,
            "baryon_number": 1,
            "lepton_number": 0,
            "half_life": np.inf * u.s,
            "nuclide_mass": m_p,
            'is_category("charged")': False,
            'is_category("uncharged")': True,
            'is_category("ion")': False,
            'is_category("nonmetal")': True,
            'is_category("proton")': False,
        },
    ),
    (
        "D+",
        {},
        {
            "symbol": "D 1+",
            "element": "H",
            "element_name": "hydrogen",
            "isotope": "D",
            "isotope_name": "deuterium",
            "ionic_symbol": "D 1+",
            "roman_symbol": "D II",
            "is_ion": True,
            "charge_number": 1,
            "atomic_number": 1,
            "mass_number": 2,
            "baryon_number": 2,
            "lepton_number": 0,
            "neutron_number": 1,
            'is_category(require=("ion", "isotope"))': True,
            "periodic_table.group": 1,
            "periodic_table.block": "s",
            "periodic_table.period": 1,
            "periodic_table.category": "nonmetal",
        },
    ),
    (
        "tritium",
        {"Z": 1},
        {
            "symbol": "T 1+",
            "element": "H",
            "isotope": "T",
            "isotope_name": "tritium",
            "ionic_symbol": "T 1+",
            "roman_symbol": "T II",
            "is_ion": True,
            "charge_number": 1,
            "atomic_number": 1,
            "mass_number": 3,
            "baryon_number": 3,
            "lepton_number": 0,
            "neutron_number": 2,
            'is_category("ion", "isotope")': True,
            'is_category(require="uncharged")': False,
            "periodic_table.group": 1,
        },
    ),
    (
        "Fe",
        {"Z": 17, "mass_numb": 56},
        {
            "symbol": "Fe-56 17+",
            "element": "Fe",
            "element_name": "iron",
            "isotope": "Fe-56",
            "isotope_name": "iron-56",
            "ionic_symbol": "Fe-56 17+",
            "roman_symbol": "Fe-56 XVIII",
            "is_electron": False,
            "is_ion": True,
            "charge_number": 17,
            "atomic_number": 26,
            "mass_number": 56,
            "baryon_number": 56,
            "__str__()": "Fe-56 17+",
            "__repr__()": 'Particle("Fe-56 17+")',
            'is_category("element")': True,
            'is_category("ion")': True,
            'is_category("isotope")': True,
        },
    ),
    (
        "alpha",
        {},
        {
            "symbol": "He-4 2+",
            "element": "He",
            "element_name": "helium",
            "isotope": "He-4",
            "isotope_name": "helium-4",
            "ionic_symbol": "He-4 2+",
            "roman_symbol": "He-4 III",
            "mass_energy": 5.971919969131517e-10 * u.J,
            "is_ion": True,
            "charge_number": 2,
            "atomic_number": 2,
            "mass_number": 4,
            "baryon_number": 4,
            "lepton_number": 0,
            "half_life": np.inf * u.s,
            "recombine()": Particle("He-4 1+"),
        },
    ),
    (
        "He-4 0+",
        {},
        {
            "symbol": "He-4 0+",
            "element": "He",
            "isotope": "He-4",
            "mass_energy": 5.971919969131517e-10 * u.J,
        },
    ),
    (
        "Li",
        {"mass_numb": 7},
        {
            "symbol": "Li-7",
            "element": "Li",
            "element_name": "lithium",
            "isotope": "Li-7",
            "isotope_name": "lithium-7",
            "ionic_symbol": None,
            "roman_symbol": ChargeError,
            "is_ion": False,
            "charge_number": ChargeError,
            "atomic_number": 3,
            "mass_number": 7,
            "neutron_number": 4,
            "baryon_number": 7,
            "half_life": np.inf * u.s,
            "nuclide_mass": 1.1647614796180463e-26 * u.kg,
        },
    ),
    (
        "Cn-276",
        {"Z": 22},
        {
            "symbol": "Cn-276 22+",
            "element": "Cn",
            "isotope": "Cn-276",
            "isotope_name": "copernicium-276",
            "ionic_symbol": "Cn-276 22+",
            "roman_symbol": "Cn-276 XXIII",
            "is_ion": True,
            "element_name": "copernicium",
            "charge_number": 22,
            "atomic_number": 112,
            "mass_number": 276,
            "neutron_number": 164,
            "baryon_number": 276,
            "lepton_number": 0,
        },
    ),
    (
        "muon",
        {},
        {
            "symbol": "mu-",
            "element": None,
            "isotope": None,
            "isotope_name": InvalidElementError,
            "ionic_symbol": None,
            "roman_symbol": None,
            "is_ion": False,
            "charge_number": -1,
            "atomic_number": InvalidElementError,
            "mass_number": InvalidIsotopeError,
            "baryon_number": 0,
            "lepton_number": 1,
        },
    ),
    (
        "nu_tau",
        {},
        {
            "symbol": "nu_tau",
            "element": None,
            "isotope": None,
            "isotope_name": InvalidElementError,
            "mass": MissingParticleDataError,
            "mass_energy": MissingParticleDataError,
            "charge_number": 0,
            "mass_number": InvalidIsotopeError,
            "element_name": InvalidElementError,
            "baryon_number": 0,
            "lepton_number": 1,
            "half_life": np.inf * u.s,
            "is_electron": False,
            "is_ion": False,
            'is_category("fermion")': True,
            'is_category("neutrino")': True,
            'is_category("boson")': False,
            'is_category("matter", exclude={"antimatter"})': True,
            'is_category("matter", exclude=["antimatter"])': True,
            'is_category("matter", exclude="antimatter")': True,
            'is_category(any_of={"matter", "boson"})': True,
            'is_category(any_of=["antimatter", "boson", "charged"])': False,
            'is_category(["fermion", "lepton"], exclude="matter")': False,
            'is_category("lepton", "invalid")': ParticleError,
            'is_category(["boson"], exclude=["lepton", "invalid"])': ParticleError,
            'is_category("boson", exclude="boson")': ParticleError,
            'is_category(any_of="boson", exclude="boson")': ParticleError,
        },
    ),
    (Particle("C"), {}, {"symbol": "C", "atomic_number": 6, "element": "C"}),
    (
        Particle("C"),
        {"Z": 3, "mass_numb": 14},
        {
            "symbol": "C-14 3+",
            "element": "C",
            "isotope": "C-14",
            "ionic_symbol": "C-14 3+",
        },
    ),
]


@pytest.mark.parametrize("arg, kwargs, expected_dict", test_Particle_table)
def test_Particle_class(arg, kwargs, expected_dict):
    """
    Test that `~plasmapy.particles.Particle` objects for different
    subatomic particles, elements, isotopes, and ions return the
    expected properties.  Provide a detailed error message that lists
    all of the inconsistencies with the expected results.
    """

    call = call_string(Particle, arg, kwargs)
    errmsg = ""

    try:
        particle = Particle(arg, **kwargs)
    except Exception as exc:
        raise ParticleError(f"Problem creating {call}") from exc

    for key in expected_dict.keys():
        expected = expected_dict[key]

        if inspect.isclass(expected) and issubclass(expected, Exception):

            # Exceptions are expected to be raised when accessing certain
            # attributes for some particles.  For example, accessing a
            # neutrino's mass should raise a MissingParticleDataError since
            # only upper limits of neutrino masses are presently available.
            # If expected_dict[key] is an exception, then check to make
            # sure that this exception is raised.

            try:
                with pytest.raises(expected):
                    exec(f"particle.{key}")
            except pytest.fail.Exception:
                errmsg += f"\n{call}[{key}] does not raise {expected}."
            except Exception:
                errmsg += (
                    f"\n{call}[{key}] does not raise {expected} but "
                    f"raises a different exception."
                )

        else:

            try:
                result = eval(f"particle.{key}")
                assert result == expected or u.isclose(result, expected)
            except AssertionError:
                errmsg += (
                    f"\n{call}.{key} returns {result} instead "
                    f"of the expected value of {expected}."
                )
            except Exception:
                errmsg += f"\n{call}.{key} raises an unexpected exception."

    if errmsg:
        raise Exception(f"Problems with {call}:{errmsg}")


equivalent_particles_table = [
    ["H", "hydrogen", "hYdRoGeN"],
    ["p+", "proton", "H-1+", "H-1 1+", "H-1 +1"],
    ["D", "H-2", "Hydrogen-2", "deuterium"],
    ["T", "H-3", "Hydrogen-3", "tritium"],
    ["alpha", "He-4++", "He-4 2+", "He-4 +2", "He-4 III"],
    ["e-", "electron", "e"],
    ["e+", "positron"],
    ["p-", "antiproton"],
    ["n", "n-1", "neutron", "NEUTRON"],
    ["muon", "mu-", "muon-"],
    ["tau", "tau-"],
    [Particle("Fe 5+"), Particle("Fe 4+").ionize()],
    [Particle("He-4 0+"), Particle("alpha").recombine(2)],
]


@pytest.mark.parametrize("equivalent_particles", equivalent_particles_table)
def test_Particle_equivalent_cases(equivalent_particles):
    """Test that all instances of a list of particles are equivalent."""
    run_test_equivalent_calls(Particle, *equivalent_particles)


# args, kwargs, attribute, exception
test_Particle_error_table = [
    (["a"], {}, "", InvalidParticleError),
    (["d+"], {"mass_numb": 9}, "", InvalidParticleError),
    (["H"], {"mass_numb": 99}, "", InvalidParticleError),
    (["Au-818"], {}, "", InvalidParticleError),
    (["Au-12"], {}, "", InvalidParticleError),
    (["Au"], {"mass_numb": 13}, "", InvalidParticleError),
    (["Au"], {"mass_numb": 921}, "", InvalidParticleError),
    (["e-"], {"Z": -1}, "", InvalidParticleError),
    (["e-"], {}, ".atomic_number", InvalidElementError),
    (["alpha"], {}, ".standard_atomic_weight", InvalidElementError),
    (["Fe-56"], {}, ".standard_atomic_weight", InvalidElementError),
    (["e-"], {}, ".standard_atomic_weight", InvalidElementError),
    (["tau-"], {}, ".element_name", InvalidElementError),
    (["tau+"], {}, ".atomic_number", InvalidElementError),
    (["neutron"], {}, ".atomic_number", InvalidElementError),
    (["H"], {"Z": 0}, ".mass_number", InvalidIsotopeError),
    (["neutron"], {}, ".mass_number", InvalidIsotopeError),
    (["He"], {"mass_numb": 4}, ".charge", ChargeError),
    (["He"], {"mass_numb": 4}, ".charge_number", ChargeError),
    (["Fe"], {}, ".spin", MissingParticleDataError),
    (["nu_e"], {}, ".mass", MissingParticleDataError),
    (["Og"], {}, ".standard_atomic_weight", MissingParticleDataError),
    ([Particle("C-14")], {"mass_numb": 13}, "", InvalidParticleError),
    ([Particle("Au 1+")], {"Z": 2}, "", InvalidParticleError),
    ([[]], {}, "", TypeError),
    (["D"], {}, ".recombine()", ChargeError),
    (["Fe 26+"], {}, ".ionize()", InvalidIonError),
    (["Fe 6+"], {}, ".ionize(-1)", ValueError),
    (["Fe 25+"], {}, ".recombine(0)", ValueError),
    (["Fe 6+"], {}, ".ionize(4.6)", TypeError),
    (["Fe 25+"], {}, ".recombine(8.2)", TypeError),
    (["e-"], {}, ".ionize()", InvalidElementError),
    (["e+"], {}, ".recombine()", InvalidElementError),
    (["e+"], {}, ".is_category('invalid_category')", ParticleError),
    (["e+"], {}, ".is_category(require='element', exclude='element')", ParticleError),
    (["H", 1], {}, "", TypeError),
    (["H", 1, 1], {}, "", TypeError),
]


@pytest.mark.parametrize(
    "args, kwargs, attribute, exception", test_Particle_error_table
)
def test_Particle_errors(args, kwargs, attribute, exception):
    """
    Test that the appropriate exceptions are raised during the creation
    and use of a `~plasmapy.particles.Particle` object.
    """
    with pytest.raises(exception):
        exec(f"Particle(*args, **kwargs){attribute}")
        pytest.fail(
            f"The following command: "
            f"\n\n  {call_string(Particle, args, kwargs)}{attribute}\n\n"
            f"did not raise a {exception.__name__} as expected"
        )


# arg, kwargs, attribute, exception
test_Particle_warning_table = [
    ("H----", {}, "", ParticleWarning),
    ("alpha", {"mass_numb": 4}, "", ParticleWarning),
    ("alpha", {"Z": 2}, "", ParticleWarning),
]


@pytest.mark.parametrize("arg, kwargs, attribute, warning", test_Particle_warning_table)
def test_Particle_warnings(arg, kwargs, attribute, warning):
    """
    Test that the appropriate warnings are issued during the creation
    and use of a `~plasmapy.particles.Particle` object.
    """
    with pytest.warns(warning) as record:
        exec(f"Particle(arg, **kwargs){attribute}")
        if not record:
            pytest.fail(
                f"The following command: "
                f"\n\n >>> {call_string(Particle, arg, kwargs)}{attribute}\n\n"
                f"did not issue a {warning.__name__} as expected"
            )


def test_Particle_cmp():
    """Test ``__eq__`` and ``__ne__`` in the Particle class."""
    proton1 = Particle("p+")
    proton2 = Particle("proton")
    electron = Particle("e-")

    assert proton1 == proton2, "Particle('p+') == Particle('proton') is False."
    assert proton1 != electron, "Particle('p+') == Particle('e-') is True."

    assert electron != 1

    assert electron != "dfasdf"


@pytest.mark.parametrize("particle", ["p+", "D+", "T+", "alpha"])
def test_particle_equality_special_nuclides(particle):
    particle_from_string = Particle(particle)
    particle_from_numbers = Particle(
        particle_from_string.element_name,
        Z=particle_from_string.charge_number,
        mass_numb=particle_from_string.mass_number,
    )
    assert particle_from_string == particle_from_numbers
    assert particle_from_string._attributes == particle_from_numbers._attributes


nuclide_mass_and_mass_equiv_table = [
    ("n", "neutron"),
    ("p+", "proton"),
    ("H-1", "p+"),
    ("H-1 0+", "p+"),
    ("D", "D+"),
    ("T", "T+"),
    ("He-4", "alpha"),
    ("Fe-56", "Fe-56 26+"),
]


@pytest.mark.parametrize("isotope, ion", nuclide_mass_and_mass_equiv_table)
def test_particle_class_mass_nuclide_mass(isotope: str, ion: str):
    """
    Test that the ``mass`` and ``nuclide_mass`` attributes return
    equivalent values when appropriate.  The inputs should generally be
    an isotope with no charge information, and a fully ionized ion of
    that isotope, in order to make sure that the nuclide mass of the
    isotope equals the mass of the fully ionized ion.  This method may
    also check neutrons and protons.
    """

    Isotope = Particle(isotope)
    Ion = Particle(ion)

    if Isotope.categories & {"isotope", "baryon"} and Ion.categories & {
        "ion",
        "baryon",
    }:

        particle = Isotope.symbol

        assert Isotope.nuclide_mass == Ion.mass, (
            f"Particle({repr(particle)}).nuclide_mass does not equal "
            f"Particle({repr(particle)}).mass"
        )

    else:

        inputerrmsg = (
            f"isotope = {repr(isotope)} and ion = {repr(ion)} are "
            f"not valid inputs to this test. The inputs should be "
            f"an isotope with no charge information, and a fully "
            f"ionized ion of that isotope, in order to make sure "
            f"that the nuclide mass of the isotope equals the mass "
            f"of the ion."
        )

        assert Isotope.isotope and not Isotope.ion, inputerrmsg
        assert Isotope.isotope == Ion.isotope, inputerrmsg
        assert Ion.charge_number == Ion.atomic_number, inputerrmsg

        assert Isotope.nuclide_mass == Ion.mass, (
            f"The nuclide mass of {isotope} does not equal the mass of {ion} "
            f"which is the fully ionized ion of that isotope. The results of "
            f"the test are:\n\n"
            f"Particle({repr(ion)}).mass = {Ion.mass}\n"
            f"Particle({repr(isotope)}).nuclide_mass = {Isotope.nuclide_mass}"
            "\n"
        )


@pytest.mark.slow
def test_particle_half_life_string():
    """
    Find the first isotope where the half-life is stored as a string
    (because the uncertainties are too great), and tests that requesting
    the half-life of that isotope causes a `MissingParticleDataWarning`
    whilst returning a string.
    """

    for isotope in known_isotopes():
        half_life = data_about_isotopes[isotope].get("half-life", None)
        if isinstance(half_life, str):
            break

    with pytest.warns(MissingParticleDataWarning):
        assert isinstance(Particle(isotope).half_life, str)


@pytest.mark.parametrize("p, is_one", [(Particle("e-"), True), (Particle("p+"), False)])
def test_particle_is_electron(p, is_one):
    assert p.is_electron == is_one


def test_particle_bool_error():
    with pytest.raises(ParticleError):
        bool(Particle("e-"))


particle_antiparticle_pairs = [
    ("p+", "p-"),
    ("n", "antineutron"),
    ("e-", "e+"),
    ("mu-", "mu+"),
    ("tau-", "tau+"),
    ("nu_e", "anti_nu_e"),
    ("nu_mu", "anti_nu_mu"),
    ("nu_tau", "anti_nu_tau"),
]


@pytest.mark.parametrize("particle, antiparticle", particle_antiparticle_pairs)
def test_particle_inversion(particle, antiparticle):
    """Test that particles have the correct antiparticles."""
    assert Particle(particle).antiparticle == Particle(antiparticle), (
        f"The antiparticle of {particle} is found to be "
        f"{~Particle(particle)} instead of {antiparticle}."
    )


@pytest.mark.parametrize("particle, antiparticle", particle_antiparticle_pairs)
def test_antiparticle_inversion(particle, antiparticle):
    """Test that antiparticles have the correct antiparticles."""
    assert Particle(antiparticle).antiparticle == Particle(particle), (
        f"The antiparticle of {antiparticle} is found to be "
        f"{~Particle(antiparticle)} instead of {particle}."
    )


def test_unary_operator_for_elements():
    with pytest.raises(ParticleError):
        Particle("C").antiparticle


@pytest.fixture(params=particle_zoo.everything)
def particle(request):
    return Particle(request.param)


@pytest.fixture()
def opposite(particle):
    try:
        opposite_particle = ~particle
    except Exception as exc:
        raise InvalidParticleError(
            f"The unary ~ (invert) operator is unable to find the "
            f"antiparticle of {particle}."
        ) from exc
    return opposite_particle


class Test_antiparticle_properties_inversion:
    """
    Test particle and antiparticle inversion and properties for Particle
    instances.
    """

    def test_inverted_inversion(self, particle):
        """
        Test that the antiparticle of the antiparticle of a particle is
        the original particle.
        """
        assert particle == ~~particle, (
            f"~~{repr(particle)} equals {repr(~~particle)} instead of "
            f"{repr(particle)}."
        )

    def test_opposite_charge(self, particle, opposite):
        """
        Test that a particle and its antiparticle have the opposite
        charge.
        """
        assert particle.charge_number == -opposite.charge_number, (
            f"The charges of {particle} and {opposite} are not "
            f"opposites, as expected of a particle/antiparticle pair."
        )

    def test_equal_mass(self, particle, opposite):
        """
        Test that a particle and its antiparticle have the same mass.
        """
        assert particle._attributes["mass"] == opposite._attributes["mass"], (
            f"The masses of {particle} and {opposite} are not equal, "
            f"as expected of a particle/antiparticle pair."
        )

    def test_antiparticle_attribute_and_operator(self, particle, opposite):
        """
        Test that the Particle.antiparticle attribute returns the same
        value as the unary ~ (invert) operator acting on the same
        Particle instance.
        """
        assert particle.antiparticle == ~particle, (
            f"{repr(particle)}.antiparticle returned "
            f"{particle.antiparticle}, whereas ~{repr(particle)} "
            f"returned {~particle}."
        )


@pytest.mark.parametrize("arg", ["e-", "D+", "Fe 25+", "H-", "mu+"])
def test_particleing_a_particle(arg):
    """
    Test that Particle(arg) is equal to Particle(Particle(arg)), but is
    not the same object in memory.
    """
    particle = Particle(arg)

    assert particle == Particle(
        particle
    ), f"Particle({repr(arg)}) does not equal Particle(Particle({repr(arg)})."

    assert particle == Particle(Particle(Particle(particle))), (
        f"Particle({repr(arg)}) does not equal "
        f"Particle(Particle(Particle({repr(arg)}))."
    )

    assert particle is not Particle(particle), (
        f"Particle({repr(arg)}) is the same object in memory as "
        f"Particle(Particle({repr(arg)})), when it is intended to "
        f"create a new object in memory (e.g., a copy)."
    )


@pytest.mark.parametrize(
    "key",
    [Particle("H"), Particle("e+"), CustomParticle(2 * 126.90447 * u.u, 0 * u.C, "I2")],
)
def test_that_object_can_be_dict_key(key):
    """
    Test that ``key`` can be used as the key of a `dict`.

    This test will fail if ``key`` does not equal itself or if ``key``
    is not hashable.  If this test fails, there is a problem with the
    ``__eq__`` and ``__hash__`` methods of ``key``.

    In most cases, objects that are mutable should not be hashable since
    they may change.

    """
    # TODO: I wrote this to be pretty general since I felt like
    # TODO: procrastinating other things, so we can probably put this
    # TODO: into utils.pytest_helpers later on.  There are likely other
    # TODO: classes that should be able to be used as keys of dicts.

    value = 42

    try:
        dictionary = {key: value}
    except Exception as exc:
        error_message = f"{key} is not a valid key for a dict. "
        if not isinstance(key, collections.abc.Hashable):
            error_message += f"{key} is not hashable. "
        try:
            key_equals_itself = key == key
        except Exception:
            error_message += f"{key} == {key} cannot be evaluated. "
        else:
            if not key_equals_itself:
                error_message += f"{key} does not equal itself."
        raise TypeError(error_message) from exc

    assert dictionary[key] is value


# TODO: These tests may be refactored using forthcoming functionality in
#       plasmapy.tests.helpers.  It may be necessary to case the expected
#       results as certain types (e.g., numpy.float64).

customized_particle_tests = [
    (DimensionlessParticle, {"mass": 1.0, "charge": -1.0}, "mass", 1.0),
    (DimensionlessParticle, {"mass": 0.0, "charge": -1.0}, "charge", -1.0),
    (DimensionlessParticle, {}, "mass", np.nan),
    (DimensionlessParticle, {}, "charge", np.nan),
    (DimensionlessParticle, {"mass": np.inf}, "mass", np.inf),
    (DimensionlessParticle, {"charge": np.inf}, "charge", np.inf),
    (DimensionlessParticle, {"charge": 1.0 * u.dimensionless_unscaled}, "charge", 1.0),
    (DimensionlessParticle, {"mass": 1.0 * u.dimensionless_unscaled}, "mass", 1.0),
    (CustomParticle, {}, "mass", np.nan * u.kg),
    (CustomParticle, {}, "charge", np.nan * u.C),
    (CustomParticle, {"mass": 1.1 * u.kg, "charge": -0.1 * u.C}, "mass", 1.1 * u.kg),
    (CustomParticle, {"charge": -0.1 * u.C}, "charge", -0.1 * u.C),
    (CustomParticle, {"charge": -2}, "charge", -2 * const.e.si),
    (CustomParticle, {"mass": np.inf * u.g}, "mass", np.inf * u.kg),
    (CustomParticle, {"mass": "100.0 g"}, "mass", 100.0 * u.g),
    (CustomParticle, {"charge": -np.inf * u.kC}, "charge", -np.inf * u.C),
    (CustomParticle, {"charge": "5.0 C"}, "charge", 5.0 * u.C),
]


@pytest.mark.parametrize("cls, kwargs, attr, expected", customized_particle_tests)
def test_customized_particles(cls, kwargs, attr, expected):
    """Test the attributes of dimensionless and custom particles."""
    instance = cls(**kwargs)
    value = getattr(instance, attr)
    if not u.isclose(value, expected, equal_nan=True):
        pytest.fail(
            f"{call_string(cls, kwargs=kwargs)}.{attr} should return a value "
            f"of {expected}, but instead returned a value of {value}."
        )


@pytest.mark.parametrize(
    "cls, symbol, expected",
    [
        (CustomParticle, None, "CustomParticle(mass=nan kg, charge=nan C)"),
        (CustomParticle, "η", "η"),
        (DimensionlessParticle, None, "DimensionlessParticle(mass=nan, charge=nan)"),
        (DimensionlessParticle, "η", "η"),
    ],
)
def test_custom_particle_symbol(cls, symbol, expected):
    instance = cls(symbol=symbol)
    assert instance.symbol == expected


custom_particle_categories_table = [
    ({"charge": 0.0 * u.C}, {"custom", "uncharged"}),
    ({"charge": 1.0 * u.C}, {"custom", "charged"}),
    ({}, {"custom"}),
]


@pytest.mark.parametrize("kwargs, expected", custom_particle_categories_table)
def test_custom_particle_categories(kwargs, expected):
    """Test that CustomParticle.categories behaves as expected."""
    custom_particle = CustomParticle(**kwargs)
    assert custom_particle.categories == expected


custom_particle_is_category_table = [
    ({"charge": 0 * u.C}, {"require": "charged"}, False),
    ({"charge": 0 * u.C}, {"exclude": "charged"}, True),
    ({"charge": 0 * u.C}, {"require": "uncharged"}, True),
    ({"charge": 0 * u.C}, {"exclude": "uncharged"}, False),
    ({"charge": 1 * u.C}, {"require": "charged"}, True),
    ({"charge": 1 * u.C}, {"exclude": "charged"}, False),
    ({"charge": 1 * u.C}, {"require": "uncharged"}, False),
    ({"charge": 1 * u.C}, {"exclude": "uncharged"}, True),
    ({}, {"any_of": {"charged", "uncharged"}}, False),
]


@pytest.mark.parametrize(
    "kwargs_to_custom_particle, kwargs_to_is_category, expected",
    custom_particle_is_category_table,
)
def test_custom_particle_is_category(
    kwargs_to_custom_particle,
    kwargs_to_is_category,
    expected,
):
    """Test that CustomParticle.is_category works as expected."""
    custom_particle = CustomParticle(**kwargs_to_custom_particle)
    actual = custom_particle.is_category(**kwargs_to_is_category)
    assert actual == expected


custom_particle_errors = [
    (DimensionlessParticle, {"mass": -1e-36}, InvalidParticleError),
    (DimensionlessParticle, {"mass": [1, 1]}, InvalidParticleError),
    (DimensionlessParticle, {"charge": [-1, 1]}, InvalidParticleError),
    (DimensionlessParticle, {"mass": True}, InvalidParticleError),
    (
        DimensionlessParticle,
        {"mass": np.array([1, 2]) * u.dimensionless_unscaled},
        InvalidParticleError,
    ),
    (
        DimensionlessParticle,
        {"charge": np.array([1, 2]) * u.dimensionless_unscaled},
        InvalidParticleError,
    ),
    (
        DimensionlessParticle,
        {"charge": (1 + 2j) * u.dimensionless_unscaled},
        InvalidParticleError,
    ),
    (CustomParticle, {"charge": 5 + 2j}, InvalidParticleError),
    (CustomParticle, {"mass": 5 + 2j}, InvalidParticleError),
    (CustomParticle, {"charge": np.complex128(5 + 2j)}, InvalidParticleError),
    (CustomParticle, {"mass": np.complex128(5 + 2j)}, InvalidParticleError),
    (CustomParticle, {"mass": -1e-36 * u.kg}, InvalidParticleError),
    (CustomParticle, {"mass": "not a mass"}, InvalidParticleError),
    (CustomParticle, {"mass": "5.0 km"}, InvalidParticleError),
    (CustomParticle, {"mass": np.array([1, 1]) * u.kg}, InvalidParticleError),
    (CustomParticle, {"charge": np.array([1, 1]) * u.C}, InvalidParticleError),
    (CustomParticle, {"charge": (5 + 2j) * u.C}, InvalidParticleError),
    (CustomParticle, {"mass": (5 + 2j) * u.kg}, InvalidParticleError),
    (CustomParticle, {"charge": np.complex128(5 + 2j) * u.C}, InvalidParticleError),
    (CustomParticle, {"mass": np.complex128(5 + 2j) * u.kg}, InvalidParticleError),
    (CustomParticle, {"charge": "not a charge"}, InvalidParticleError),
    (CustomParticle, {"charge": "5.0 km"}, InvalidParticleError),
]


@pytest.mark.parametrize("cls, kwargs, exception", custom_particle_errors)
def test_customized_particles_errors(cls, kwargs, exception):
    """
    Test that attempting to create invalid dimensionless or custom particles
    results in an InvalidParticleError.
    """
    with pytest.raises(exception):
        if "mass" not in kwargs or "charge" not in kwargs:
            with pytest.warns(MissingParticleDataWarning):
                cls(**kwargs)
        else:
            cls(**kwargs)
        pytest.fail(f"{cls.__name__}(**{kwargs}) did not raise: {exception.__name__}.")


customized_particle_repr_table = [
    (
        CustomParticle,
        {"mass": 5.12 * u.kg, "charge": 6.2 * u.C},
        "CustomParticle(mass=5.12 kg, charge=6.2 C)",
    ),
    (
        DimensionlessParticle,
        {"mass": 5.2, "charge": 6.3},
        "DimensionlessParticle(mass=5.2, charge=6.3)",
    ),
]


@pytest.mark.parametrize("cls, kwargs, expected_repr", customized_particle_repr_table)
def test_customized_particle_repr(cls, kwargs, expected_repr):
    """Test the string representations of dimensionless and custom particles."""
    instance = cls(**kwargs)
    from_repr = repr(instance)
    from_str = str(instance)
    if not expected_repr == from_repr == from_str:
        pytest.fail(
            f"Problem with a string representation of {cls.__name__} "
            f"with kwargs = {kwargs}.\n\n"
            f"expected_repr = {expected_repr}"
            f"from_str: {from_str}"
            f"from_repr: {from_repr}"
        )


@pytest.mark.parametrize("cls", [CustomParticle, DimensionlessParticle])
@pytest.mark.parametrize("not_a_str", [1, u.kg])
def test_typeerror_redefining_symbol(cls, not_a_str):
    """Test that the symbol attribute cannot be set to something besides a string"""
    instance = cls()
    with pytest.raises(TypeError):
        instance.symbol = not_a_str


custom_particles_from_json_tests = [
    (
        DimensionlessParticle,
        {"mass": 5.2, "charge": 6.3, "symbol": "ξ"},
        '{"plasmapy_particle": {"type": "DimensionlessParticle", \
        "module": "plasmapy.particles.particle_class", \
        "date_created": "...", "__init__": { \
            "args": [], \
            "kwargs": {"mass": 5.2, "charge": 6.3, "symbol": "ξ"}}}}',
        None,
    ),
    (
        DimensionlessParticle,
        {"mass": 5.2, "symbol": "ξ"},
        '{"plasmapy_particle": {"type": "DimensionlessParticle", \
        "module": "plasmapy.particles.particle_class", \
        "date_created": "...", "__init__": { \
            "args": [], \
            "kwargs": {"mass": 5.2, "charge": NaN, "symbol": "ξ"}}}}',
        None,
    ),
    (
        CustomParticle,
        {"mass": 5.12 * u.kg, "charge": 6.2 * u.C, "symbol": "ξ"},
        '{"plasmapy_particle": {"type": "CustomParticle", \
        "module": "plasmapy.particles.particle_class", \
        "date_created": "...", "__init__": { \
            "args": [], \
            "kwargs": {"mass": "5.12 kg", "charge": "6.2 C", '
        '"symbol": "ξ"}}}}',
        None,
    ),
    (
        CustomParticle,
        {"mass": 5.12 * u.kg},
        '{"plasmapy_particle": {"type": "CustomParticle", \
        "module": "plasmapy.particles.particle_class", \
        "date_created": "...", "__init__": { \
            "args": [], \
            "kwargs": {"mass": "5.12 kg", "charge": "nan C"}}}}',
        None,
    ),
    (
        DimensionlessParticle,
        {"mass": 5.2, "charge": 6.3},
        '{"plasmapy_particle": {"notatype": "DimensionlessParticle", \
        "module": "plasmapy.particles.particle_class", \
        "date_created": "...", "__init__": { \
            "args": [], \
            "kwargs": {"mass": 5.2, "charge": 6.3}}}}',
        InvalidElementError,
    ),
    (
        CustomParticle,
        {"mass": 5.12 * u.kg},
        '{"plasmapy_particle": {"notatype": "CustomParticle", \
        "module": "plasmapy.particles.particle_class", \
        "date_created": "...", "__init__": { \
            "args": [], \
            "kwargs": {"mass": "5.12 kg", "charge": "nan C"}}}}',
        InvalidElementError,
    ),
    (
        DimensionlessParticle,
        {"mass": 5.2, "charge": 6.3},
        '{"plasmapy_particle": {"type": "DimensionlessParticle", \
        "module": "plasmapy.particles.particle_class", \
        "date_created": "...", "fake__init__": { \
            "args": [], \
            "kwargs": {"mass": 5.2, "charge": 6.3}}}}',
        InvalidElementError,
    ),
    (
        CustomParticle,
        {"mass": 5.12 * u.kg},
        '{"plasmapy_particle": {"type": "CustomParticle", \
        "module": "plasmapy.particles.particle_class", \
        "date_created": "...", "fake__init__": { \
            "args": [], \
            "kwargs": {"mass": "5.12 kg", "charge": "nan C"}}}}',
        InvalidElementError,
    ),
]


@pytest.mark.parametrize(
    "cls, kwargs, json_string, expected_exception", custom_particles_from_json_tests
)
def test_custom_particles_from_json_string(
    cls, kwargs, json_string, expected_exception
):
    """Test the attributes of dimensionless and custom particles generated from
    JSON representation"""
    if expected_exception is None:
        instance = cls(**kwargs)
        instance_from_json = json_loads_particle(json_string)
        assert u.isclose(
            instance.mass, instance_from_json.mass, equal_nan=True
        ), pytest.fail(
            f"Expected a mass value of {instance.mass}\n"
            f"Received a mass value of {instance_from_json.mass}"
        )
        assert u.isclose(
            instance.charge, instance_from_json.charge, equal_nan=True
        ), pytest.fail(
            f"Expected a charge value of {instance.charge}\n"
            f"Received a charge value of {instance_from_json.charge}"
        )
    else:
        with pytest.raises(expected_exception):
            instance_from_json = json_loads_particle(json_string)
            pytest.fail(
                f"{cls.__name__} with ({json_string})"
                f" did not raise: {expected_exception.__name__}."
            )


@pytest.mark.parametrize(
    "cls, kwargs, json_string, expected_exception", custom_particles_from_json_tests
)
def test_custom_particles_from_json_file(cls, kwargs, json_string, expected_exception):
    """Test the attributes of dimensionless and custom particles generated from
    JSON representation"""
    if expected_exception is None:
        instance = cls(**kwargs)
        test_file_object = io.StringIO(json_string)
        instance_from_json = json_load_particle(test_file_object)
        assert u.isclose(
            instance.mass, instance_from_json.mass, equal_nan=True
        ), pytest.fail(
            f"Expected a mass value of {instance.mass}\n"
            f"Received a mass value of {instance_from_json.mass}"
        )
        assert u.isclose(
            instance.charge, instance_from_json.charge, equal_nan=True
        ), pytest.fail(
            f"Expected a charge value of {instance.charge}\n"
            f"Received a charge value of {instance_from_json.charge}"
        )
    else:
        with pytest.raises(expected_exception):
            test_file_object = io.StringIO(json_string)
            instance_from_json = json_load_particle(test_file_object)
            pytest.fail(
                f"{cls.__name__} with ({json_string})"
                f" did not raise: {expected_exception.__name__}."
            )


particles_from_json_tests = [
    (
        Particle,
        {"argument": "Pb"},
        '{"plasmapy_particle": {"type": "Particle", \
        "module": "plasmapy.particles.particle_class", \
        "date_created": "...", "__init__": {"args": ["Pb"], "kwargs": {}}}}',
        None,
    ),
    (
        Particle,
        {"argument": "e-"},
        '{"plasmapy_particle": {"type": "Particle", \
        "module": "plasmapy.particles.particle_class", \
        "date_created": "...", "__init__": {"args": ["e-"], "kwargs": {}}}}',
        None,
    ),
    (
        Particle,
        {"argument": "e-"},
        '{"plasmapy_particle": {"notatype": "Particle", \
        "module": "plasmapy.particles.particle_class", \
        "date_created": "...", "__init__": {"args": ["e-"], "kwargs": {}}}}',
        InvalidElementError,
    ),
    (
        Particle,
        {"argument": "e-"},
        '{"plasmapy_particle": {"type": "Particle", \
        "module": "plasmapy.particles.particle_class", \
        "date_created": "...", "fake__init__": {"args": ["e-"], "kwargs": {}}}}',
        InvalidElementError,
    ),
]


@pytest.mark.parametrize(
    "cls, kwargs, json_string, expected_exception", particles_from_json_tests
)
def test_particles_from_json_string(cls, kwargs, json_string, expected_exception):
    """Test the attributes of Particle objects created from JSON representation."""
    if expected_exception is None:
        instance = cls(**kwargs)
        instance_from_json = json_loads_particle(json_string)
        expected_particle = instance.symbol
        actual_particle = instance_from_json.symbol
        assert expected_particle == actual_particle, pytest.fail(
            f"Expected {expected_particle}\nGot {actual_particle}"
        )
    else:
        with pytest.raises(expected_exception):
            instance_from_json = json_loads_particle(json_string)
            pytest.fail(
                f"{cls.__name__} with ({json_string})"
                f" did not raise: {expected_exception.__name__}."
            )


@pytest.mark.parametrize(
    "cls, kwargs, json_string, expected_exception", particles_from_json_tests
)
def test_particles_from_json_file(cls, kwargs, json_string, expected_exception):
    """Test the attributes of Particle objects created from JSON representation."""
    if expected_exception is None:
        instance = cls(**kwargs)
        test_file_object = io.StringIO(json_string)
        test_file_object.seek(0, io.SEEK_SET)
        instance_from_json = json_load_particle(test_file_object)
        expected_particle = instance.symbol
        actual_particle = instance_from_json.symbol
        assert expected_particle == actual_particle, pytest.fail(
            f"Expected {expected_particle}\nGot {actual_particle}"
        )
    else:
        with pytest.raises(expected_exception):
            test_file_object = io.StringIO(json_string)
            instance_from_json = json_load_particle(test_file_object)
            pytest.fail(
                f"{cls.__name__} with ({json_string})"
                f" did not raise: {expected_exception.__name__}."
            )


particle_json_repr_table = [
    (
        Particle,
        {"argument": "lead"},
        '{"plasmapy_particle": {"type": "Particle", \
        "module": "plasmapy.particles.particle_class", \
        "date_created": "...", \
        "__init__": {"args": ["Pb"], "kwargs": {}}}}',
    ),
    (
        Particle,
        {"argument": "lead"},
        '{"plasmapy_particle": {"type": "Particle", \
        "module": "plasmapy.particles.particle_class", \
        "date_created": "...", "__init__": {"args": ["Pb"], "kwargs": {}}}}',
    ),
    (
        CustomParticle,
        {"mass": 5.12 * u.kg, "charge": 6.2 * u.C, "symbol": "ξ"},
        '{"plasmapy_particle": {"type": "CustomParticle", \
        "module": "plasmapy.particles.particle_class", \
        "date_created": "...", "__init__": {\
            "args": [], \
            "kwargs": {"mass": "5.12 kg", "charge": "6.2 C", "symbol": "ξ"}}}}',
    ),
    (
        DimensionlessParticle,
        {"mass": 5.2, "charge": 6.3, "symbol": "ξ"},
        '{"plasmapy_particle": {"type": "DimensionlessParticle",\
        "module": "plasmapy.particles.particle_class",\
        "date_created": "...", "__init__": {\
            "args": [], \
            "kwargs": {"mass": 5.2, "charge": 6.3, "symbol": "ξ"}}}}',
    ),
]


@pytest.mark.parametrize("cls, kwargs, expected_repr", particle_json_repr_table)
def test_particle_to_json_string(cls, kwargs, expected_repr):
    """Test the JSON representations of normal, dimensionless and custom particles."""
    instance = cls(**kwargs)
    json_repr = instance.json_dumps()
    test_dict = json.loads(json_repr)["plasmapy_particle"]
    expected_repr = json.loads(expected_repr)["plasmapy_particle"]
    assert test_dict["type"] == expected_repr["type"], pytest.fail(
        f"Problem with JSON representation of {cls.__name__} "
        f"with kwargs = {kwargs}.\n\n"
        f"expected type = {expected_repr['type']}\n\n"
        f"got type: {test_dict['type']}"
    )
    assert expected_repr["__init__"] == test_dict["__init__"], pytest.fail(
        f"Problem with JSON representation of {cls.__name__} "
        f"with kwargs = {kwargs}.\n\n"
        f"expected_repr = {expected_repr['__init__']}.\n\n"
        f"json_repr: {test_dict['__init__']}"
    )


@pytest.mark.parametrize("cls, kwargs, expected_repr", particle_json_repr_table)
def test_particle_to_json_file(cls, kwargs, expected_repr):
    """Test the JSON representations of normal, dimensionless and custom particles."""
    instance = cls(**kwargs)
    test_file_object = io.StringIO("")
    instance.json_dump(test_file_object)
    test_file_object.seek(0, io.SEEK_SET)
    json_repr = test_file_object.read()
    test_dict = json.loads(json_repr)["plasmapy_particle"]
    expected_repr = json.loads(expected_repr)["plasmapy_particle"]
    assert test_dict["type"] == expected_repr["type"], pytest.fail(
        f"Problem with JSON representation of {cls.__name__} "
        f"with kwargs = {kwargs}.\n\n"
        f"expected type = {expected_repr['type']}\n\n"
        f"got type: {test_dict['type']}"
    )
    assert expected_repr["__init__"] == test_dict["__init__"], pytest.fail(
        f"Problem with JSON representation of {cls.__name__} "
        f"with kwargs = {kwargs}.\n\n"
        f"expected_repr = {expected_repr['__init__']}.\n\n"
        f"json_repr: {test_dict['__init__']}"
    )


def test_particle_is_category_valid_categories():
    """Test the location where valid categories may be accessed."""
    some_valid_categories = {
        "charged",
        "custom",
        "electron",
        "fermion",
        "ion",
        "isotope",
        "lepton",
        "matter",
        "nonmetal",
        "uncharged",
    }
    assert some_valid_categories.issubset(valid_categories)


def test_CustomParticle_cmp():
    """Test ``__eq__`` and ``__ne__`` in the CustomParticle class."""
    particle1 = CustomParticle(2 * 126.90447 * u.u, 0 * u.C, "I2")
    particle2 = CustomParticle(2 * 126.90447 * u.u, 0 * u.C, "I2")
    other = CustomParticle(2 * 126.90447 * u.u, e.si, "I2 +")

    assert (
        particle1 == particle2
    ), "CustomParticle instances that should be equal are not."
    assert particle1 != other, "CustomParticle instances should not be equal, but are."

    assert particle1 != 1


test_molecule_table = [
    (2 * 126.90447 * u.u, 0 * u.C, "I2", "I2", None),
    (2 * 126.90447 * u.u, e.si, "I2 1+", "I2 1+", None),
    (2 * 126.90447 * u.u, e.si, "I2 1+", "I2", 1),
    (2 * 126.90447 * u.u, e.si, "II 1+", "II", 1),
]


@pytest.mark.parametrize("m, Z, symbol, m_symbol, m_Z", test_molecule_table)
def test_molecule(m, Z, symbol, m_symbol, m_Z):
    """Test ``molecule`` function."""
    assert CustomParticle(m, Z, symbol) == molecule(m_symbol, m_Z)


test_molecule_error_table = [
    ("Zz", None),
    ("", None),
    ("I2+", 2),
    ("Iii", None),
    ("e2H3", None),
]


@pytest.mark.parametrize("symbol, Z", test_molecule_error_table)
def test_molecule_error(symbol, Z):
    """Test the error raised in case of a bad molecule symbol."""
    with pytest.raises(InvalidParticleError):
        m = molecule(symbol, Z)


def test_molecule_other():
    """Test fallback to |Particle| object and warning in case of redundant charge."""
    assert Particle("I") == molecule("I")

    with pytest.warns(ParticleWarning):
        assert CustomParticle(2 * 126.90447 * u.u, e.si, "I2 1+") == molecule(
            "I2 1+", Z=1
        )


def test_photon_creation():
    """Test Photon creation with various quantities."""
    p1 = Photon()
    assert np.isnan(p1.energy)
    assert np.isnan(p1.frequency)
    assert np.isnan(p1.momentum)
    assert np.isnan(p1.wavelength)
    assert p1.mass == (0 * u.kg)
    assert p1.charge == (0 * u.C)
    assert p1.charge_number == 0
    assert p1.spin == 1
    assert p1.half_life == np.inf * u.s

    with pytest.raises(ValueError):
        p2 = Photon(10 * u.s)

    frequency = 5 * (u.s**-1)
    p3 = Photon(5 * u.Hz)
    assert p3.energy == (const.h * frequency)
    assert p3.wavelength == (const.c / frequency)
    assert f"{p3.momentum.value:.5f}" == f"{(const.h * frequency / const.c).value:.5f}"

    p4 = Photon(20 * u.nJ)
    assert p4.energy == (20 * u.nJ).to(u.J)

    momentum = 1 * u.kg * u.m / u.s
    p5 = Photon(momentum)
    assert p5.wavelength == (const.h / momentum)<|MERGE_RESOLUTION|>--- conflicted
+++ resolved
@@ -28,11 +28,8 @@
     CustomParticle,
     DimensionlessParticle,
     Particle,
-<<<<<<< HEAD
     Photon,
-=======
     valid_categories,
->>>>>>> 7477ce29
 )
 from plasmapy.utils import roman
 from plasmapy.utils.code_repr import call_string
