--- conflicted
+++ resolved
@@ -1,10 +1,7 @@
 import collections
-<<<<<<< HEAD
 import json
-=======
 import inspect
 
->>>>>>> 39931da8
 import numpy as np
 import pytest
 from astropy import constants as const
