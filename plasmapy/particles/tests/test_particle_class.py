--- conflicted
+++ resolved
@@ -615,14 +615,9 @@
     (["Fe"], {}, ".spin", MissingParticleDataError),
     (["nu_e"], {}, ".mass", MissingParticleDataError),
     (["Og"], {}, ".standard_atomic_weight", MissingParticleDataError),
-<<<<<<< HEAD
-    # methods
-    (["Fe"], {}, ".ionize()", ChargeError),
-=======
     ([Particle("C-14")], {"mass_numb": 13}, "", InvalidParticleError),
     ([Particle("Au 1+")], {"Z": 2}, "", InvalidParticleError),
     ([[]], {}, "", TypeError),
->>>>>>> 34c717ce
     (["D"], {}, ".recombine()", ChargeError),
     (["Fe 26+"], {}, ".ionize()", InvalidIonError),
     (["Fe 6+"], {}, ".ionize(-1)", ValueError),
