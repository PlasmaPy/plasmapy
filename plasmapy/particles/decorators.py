"""
Module used to define the framework needed for the |particle_input| decorator.
The decorator takes string and/or integer representations of particles
as arguments and passes through the corresponding instance of the
`~plasmapy.particles.particle_class.Particle` class.
"""
__all__ = ["particle_input"]

import functools
import inspect
import numbers

from typing import Any, Callable, Dict, List, Optional, Set, Tuple, Union

from plasmapy.particles.exceptions import (
    ChargeError,
    InvalidElementError,
    InvalidIonError,
    InvalidIsotopeError,
    InvalidParticleError,
    ParticleError,
)
from plasmapy.particles.particle_class import Particle


def _particle_errmsg(
    argname: str,
    argval: str,
    Z: int = None,
    mass_numb: int = None,
    funcname: str = None,
) -> str:
    """
    Return a string with an appropriate error message for an
    `~plasmapy.particles.exceptions.InvalidParticleError`.
    """
    errmsg = f"In {funcname}, {argname} = {repr(argval)} "
    if mass_numb is not None or Z is not None:
        errmsg += "with "
    if mass_numb is not None:
        errmsg += f"mass_numb = {repr(mass_numb)} "
    if mass_numb is not None and Z is not None:
        errmsg += "and "
    if Z is not None:
        errmsg += f"charge number Z = {repr(Z)} "
    errmsg += "does not correspond to a valid particle."
    return errmsg


def _category_errmsg(particle, require, exclude, any_of, funcname) -> str:
    """
    Return an appropriate error message for when a particle does not
    meet the required categorical specifications.
    """
    category_errmsg = (
        f"The particle {particle} does not meet the required "
        f"classification criteria to be a valid input to {funcname}. "
    )

    errmsg_table = [
        (require, "must belong to all"),
        (any_of, "must belong to any"),
        (exclude, "cannot belong to any"),
    ]

    for condition, phrase in errmsg_table:
        if condition:
            category_errmsg += (
                f"The particle {phrase} of the following categories: {condition}. "
            )

    return category_errmsg


def _get_args_to_become_particles(
    arguments: Dict[str, Any], annotations: Dict[str, Any]
) -> List[str]:
    """
    Return a `list` that contains the arguments that need to be
    processed by `~plasmapy.particles.decorators.particle_input`.

    Parameters
    ----------
    arguments : `dict`
        A `dict` with argument names as keys the arguments themselves as
        values.k

    annotations : `dict`
        A `dict` with argument names as keys and the corresponding
        annotations as values for a function.
    """
    args_to_become_particles = []
    for argname, annotation in annotations.items():
        if isinstance(annotations[argname], tuple):
            if argname == "return":
                continue
            annotated_argnames = annotations[argname]
            expected_params = len(annotated_argnames)
            received_params = len(arguments[argname])
            if expected_params != received_params:
                raise ValueError(
                    f"Number of parameters allowed in the tuple "
                    f"({expected_params} parameters) are "
                    f"not equal to number of parameters passed in "
                    f"the tuple ({received_params} parameters)."
                )
        elif isinstance(annotation, list):
            annotated_argnames = annotations[argname]
            expected_params = len(annotated_argnames)
            if expected_params > 1:
                raise TypeError(
                    "Put in [Particle] as the annotation to "
                    "accept arbitrary number of Particle arguments."
                )
        else:
            annotated_argnames = (annotations[argname],)

        for annotated_argname in annotated_argnames:
            is_particle = (
                annotated_argname is Particle or annotated_argname is Optional[Particle]
            )
            if is_particle and argname != "return":
                args_to_become_particles.append(argname)
    return args_to_become_particles


def _validate_arguments_and_annotations(
    args_to_become_particles: List[str],
    funcname: str,
    annotations: Dict[str, Any],
    arguments: Dict[str, Any],
    *,
    Z: Optional[numbers.Integral],
    mass_numb: Optional[numbers.Integral],
):
    """
    Raise exceptions for invalid inputs to `particle_input`.

    Parameters
    ----------
    args_to_become_particles : `list`
        The arguments to be processed by `@particle_input`.

    funcname : `str`
        The name of the function.

    annotations : `dict`
        A `dict` with argument names as keys and the corresponding
        annotations as values for a function.

    arguments : `dict`
        A `dict` with argument names as keys the arguments themselves as
        values.k

    Z : integer, optional, keyword-only
        The charge number of an ionic level.

    mass_numb : integer, optional, keyword-only
        The mass number of an isotope.
    """
    if not args_to_become_particles:
        raise ParticleError(
            f"None of the arguments or keywords to {funcname} "
            f"have been annotated with Particle, as required "
            f"by the @particle_input decorator."
        )
    if len(args_to_become_particles) > 1 and (Z or mass_numb):
        raise ParticleError(
            f"The arguments Z and mass_numb in {funcname} are not "
            f"allowed when more than one argument or keyword is "
            f"annotated with Particle in functions decorated "
            f"with @particle_input."
        )

    for x in args_to_become_particles:
        if (
            annotations[x] is Particle
            and isinstance(arguments[x], (tuple, list))
            and len(arguments[x]) > 1
        ):
            raise TypeError(
                f"You cannot pass a tuple or list containing "
                f"Particles when only single Particle was "
                f"expected, instead found {arguments[x]}. If you "
                f"intend to pass more than 1 Particle instance, "
                f"use a tuple or a list type. "
                f"That is use (Particle, Particle, ...) or "
                f"[Particle] in function declaration."
            )


def _get_particle(
    argname,
    params,
    already_particle,
    funcname,
    require,
    exclude,
    any_of,
):
    argval, Z, mass_numb = params
    """
    Convert the argument to a
    `~plasmapy.particles.particle_class.Particle` object if it is
    not already one.
    """

    if not already_particle:

        if not isinstance(argval, (numbers.Integral, str, tuple, list)):
            raise TypeError(
                f"The argument {argname} to {funcname} must be "
                f"a string, an integer or a tuple or list of them "
                f"corresponding to an atomic number, or a "
                f"Particle object."
            )

        try:
            particle = Particle(argval, Z=Z, mass_numb=mass_numb)
        except InvalidParticleError as e:
            raise InvalidParticleError(
                _particle_errmsg(argname, argval, Z, mass_numb, funcname)
            ) from e

    # We will need to do the same error checks whether or not the
    # argument is already an instance of the Particle class.

    if already_particle:
        particle = argval

    # If the name of the argument annotated with Particle in the
    # decorated function is element, isotope, or ion; then this
    # decorator should raise the appropriate exception when the
    # particle ends up not being an element, isotope, or ion.

    cat_table = [
        ("element", particle.element, InvalidElementError),
        ("isotope", particle.isotope, InvalidIsotopeError),
        ("ion", particle.ionic_symbol, InvalidIonError),
    ]

    for category_name, category_symbol, CategoryError in cat_table:
        if argname == category_name and not category_symbol:
            raise CategoryError(
                f"The argument {argname} = {repr(argval)} to "
                f"{funcname} does not correspond to a valid "
                f"{argname}."
            )

    # Some functions require that particles be charged, or
    # at least that particles have charge information.

    _charge_number = particle._attributes["charge number"]

    must_be_charged = "charged" in require
    must_have_charge_info = set(any_of) == {"charged", "uncharged"}

    uncharged = _charge_number == 0
    lacks_charge_info = _charge_number is None

    if must_be_charged and (uncharged or must_have_charge_info):
        raise ChargeError(f"A charged particle is required for {funcname}.")

    if must_have_charge_info and lacks_charge_info:
        raise ChargeError(f"Charge information is required for {funcname}.")

    # Some functions require particles that belong to more complex
    # classification schemes.  Again, be sure to provide a
    # maximally useful error message.

    if not particle.is_category(require=require, exclude=exclude, any_of=any_of):
        raise ParticleError(
            _category_errmsg(particle, require, exclude, any_of, funcname)
        )

    return particle


def _get_new_kwargs(
    funcname,
    require,
    exclude,
    any_of,
    argnames,
    arguments,
    annotations,
    none_shall_pass,
    mass_numb,
    Z,
    args_to_become_particles,
):

    # Go through the argument names and check whether or not they are
    # annotated with Particle.  If they aren't, include the name and
    # value of the argument as an item in the new keyword arguments
    # dictionary unchanged.  If they are annotated with Particle, then
    # either convert the representation of a Particle to a Particle if
    # it is not already a Particle and then do error checks.

    new_kwargs = {}

    for argname in argnames:
        raw_argval = arguments[argname]
        if isinstance(raw_argval, (tuple, list)):
            # Input argument value is a tuple or list
            # of corresponding particles or atomic values.
            argval_tuple = raw_argval
            particles = []
        else:
            # Otherwise convert it to tuple anyway so it can work
            # with loops too.
            argval_tuple = (raw_argval,)

        for pos, argval in enumerate(argval_tuple):
            should_be_particle = argname in args_to_become_particles
            already_particle = isinstance(argval, Particle)

            # If the argument is not annotated with Particle, then we just
            # pass it through to the new keywords without doing anything.

            if not should_be_particle:
                new_kwargs[argname] = raw_argval
                continue

            # Occasionally there will be functions where it will be
            # useful to allow None as an argument.

            # In case annotations[argname] is a collection (which looks
            # like (Particle, Optional[Particle], ...) or [Particle])
            if isinstance(annotations[argname], tuple):
                optional_particle = annotations[argname][pos] is Optional[Particle]
            elif isinstance(annotations[argname], list):
                optional_particle = annotations[argname] == [Optional[Particle]]
            else:
                # Otherwise annotations[argname] must be a Particle itself
                optional_particle = annotations[argname] is Optional[Particle]

            if (optional_particle or none_shall_pass) and argval is None:
                particle = None
            else:
                params = (argval, Z, mass_numb)
                particle = _get_particle(
                    argname,
                    params,
                    already_particle,
                    funcname,
                    require,
                    exclude,
                    any_of,
                )

            if isinstance(raw_argval, (tuple, list)):
                # If passed argument is a tuple or list, keep
                # appending them.
                particles.append(particle)
                # Set appended values if current iteration is the
                # last iteration.
                if (pos + 1) == len(argval_tuple):
                    new_kwargs[argname] = tuple(particles)
                    del particles
            else:
                # Otherwise directly set values
                new_kwargs[argname] = particle
    return new_kwargs


def particle_input(
    wrapped_function: Callable = None,
    require: Union[str, Set, List, Tuple] = None,
    any_of: Union[str, Set, List, Tuple] = None,
    exclude: Union[str, Set, List, Tuple] = None,
    none_shall_pass: bool = False,
) -> Any:
    """
    Convert arguments to methods and functions to
    `~plasmapy.particles.particle_class.Particle` objects.

    Take positional and keyword arguments that are annotated with
    `~plasmapy.particles.particle_class.Particle`, and pass through the
    `~plasmapy.particles.particle_class.Particle` object corresponding
    to those arguments to the decorated function or method.

    Optionally, raise an exception if the particle does not satisfy the
    specified categorical criteria.

    Parameters
    ----------
    wrapped_function : `callable`
        The function or method to be decorated.

    require : `str`, `set`, `list`, or `tuple`, optional
        Categories that a particle must be in.  If a particle is not in
        all of these categories, then a
        `~plasmapy.particles.exceptions.ParticleError` will be raised.

    any_of : `str`, `set`, `list`, or `tuple`, optional
        Categories that a particle may be in.  If a particle is not in
        any of these categories, then a
        `~plasmapy.particles.exceptions.ParticleError` will be raised.

    exclude : `str`, `set`, `list`, or `tuple`, optional
        Categories that a particle cannot be in.  If a particle is in
        any of these categories, then a
        `~plasmapy.particles.exceptions.ParticleError` will be raised.

    none_shall_pass : `bool`, optional
        If set to `True`, then the decorated argument may be set to
        `None` without raising an exception.  In such cases, this
        decorator will pass `None` through to the decorated function or
        method.  If set to `False` and the annotated argument is given
        a value of `None`, then this decorator will raise a `TypeError`.

    Notes
    -----
    If the annotated argument is named ``element``, ``isotope``, or ``ion``,
    then the decorator will raise an
    `~plasmapy.particles.exceptions.InvalidElementError`,
    `~plasmapy.particles.exceptions.InvalidIsotopeError`, or
    `~plasmapy.particles.exceptions.InvalidIonError` if the particle
    does not correspond to an element, isotope, or ion, respectively.

    If exactly one argument is annotated with
    `~plasmapy.particles.particle_class.Particle`, then the keywords ``Z`` and
    ``mass_numb`` may be used to specify the charge number and/or mass number
    of an ion or isotope.  However, the decorated function must allow ``Z``
    and/or ``mass_numb`` as keywords in order to enable this functionality.

    Raises
    ------
    `TypeError`
        If the annotated argument is not a `str`, `int`, `tuple`, `list`
        or `~plasmapy.particles.particle_class.Particle`; or if ``Z`` or
        ``mass_numb`` is not an `int`.

    `ValueError`
        If the number of input elements in a collection do not match the
        number of expected elements.

    `~plasmapy.particles.exceptions.InvalidParticleError`
        If the annotated argument does not correspond to a valid
        particle.

    `~plasmapy.particles.exceptions.InvalidElementError`
        If an annotated argument is named ``element``, and the input
        does not correspond to an element, isotope, or ion.

    `~plasmapy.particles.exceptions.InvalidIsotopeError`
        If an annotated argument is named ``isotope``, and the input
        does not correspond to an isotope or an ion of an isotope.

    `~plasmapy.particles.exceptions.InvalidIonError`
        If an annotated argument is named ``ion``, and the input does
        not correspond to an ion.

    `~plasmapy.particles.exceptions.ChargeError`
        If ``'charged'`` is in the ``require`` argument and the particle
        is not explicitly charged, or if ``any_of = {'charged',
        'uncharged'}`` and the particle does not have charge information
        associated with it.

    `~plasmapy.particles.exceptions.ParticleError`
        If an annotated argument does not meet the criteria set by the
        categories in the ``require``, ``any_of``, and ``exclude``
        keywords; if more than one argument is annotated and ``Z`` or
        ``mass_numb`` are used as arguments; or if none of the arguments
        have been annotated with `~plasmapy.particles.particle_class.Particle`.

    Examples
    --------
    The following simple decorated function returns the
    `~plasmapy.particles.particle_class.Particle` object created from
    the function's sole argument:

    .. code-block:: python

        from plasmapy.particles import particle_input, Particle
        @particle_input
        def decorated_function(particle: Particle):
            return particle

    This decorator may also be used to accept arguments using tuple
    annotation containing specific number of elements or using list
    annotation which accepts any number of elements in an iterable.
    Returns a tuple of `~plasmapy.particles.particle_class.Particle`:

    .. code-block:: python

        from plasmapy.particles import particle_input, Particle
        @particle_input
        def decorated_tuple_function(particles: (Particle, Particle)):
            return particles
        sample_particles = decorated_tuple_function(('He', 'Li'))

        @particle_input
        def decorated_list_function(particles: [Particle]):
            return particles
        sample_particles = decorated_list_function(('Al 3+', 'C'))
        sample_particles = decorated_list_function(['He', 'Ne', 'Ar'])

    This decorator may be used for methods in instances of classes, as
    in the following example:

    .. code-block:: python

        from plasmapy.particles import particle_input, Particle
        class SampleClass:
            @particle_input
            def decorated_method(self, particle: Particle):
                return particle
        sample_instance = SampleClass()
        sample_instance.decorated_method('Fe')

    Some functions may intended to be used with only certain categories
    of particles.  The ``require``, ``any_of``, and ``exclude`` keyword
    arguments enable this functionality.

    .. code-block:: python

        from plasmapy.particles import particle_input, Particle
        @particle_input(
            require={'matter'},
            any_of={'charged', 'uncharged},
            exclude={'neutrino', 'antineutrino'},
        )
        def selective_function(particle: Particle):
            return particle
    """

    if exclude is None:
        exclude = set()
    if any_of is None:
        any_of = set()
    if require is None:
        require = set()

    def decorator(wrapped_function: Callable):
        wrapped_signature = inspect.signature(wrapped_function)

        # add '__signature__' to methods that are copied from
        # wrapped_function onto wrapper
        assigned = list(functools.WRAPPER_ASSIGNMENTS)
        assigned.append("__signature__")

        @functools.wraps(wrapped_function, assigned=assigned)
        def wrapper(*args, **kwargs):
            annotations = wrapped_function.__annotations__
            bound_args = wrapped_signature.bind(*args, **kwargs)

            default_arguments = bound_args.signature.parameters
            arguments = bound_args.arguments
            argnames = bound_args.signature.parameters.keys()

            # Handle optional-only arguments in function declaration
            for default_arg in default_arguments:
                # The argument is not contained in `arguments` if the
                # user does not explicitly pass an optional argument.
                # In such cases, manually add it to `arguments` with
                # the default value of parameter.
                if default_arg not in arguments:
                    arguments[default_arg] = default_arguments[default_arg].default

            funcname = wrapped_function.__name__

<<<<<<< HEAD
            args_to_become_particles = _get_args_to_become_particles(
                arguments, annotations
            )
=======
            args_to_become_particles = []
            for argname in annotations.keys():
                if isinstance(annotations[argname], tuple):
                    if argname == "return":
                        continue
                    annotated_argnames = annotations[argname]
                    expected_params = len(annotated_argnames)
                    received_params = len(arguments[argname])
                    if expected_params != received_params:
                        raise ValueError(
                            f"Number of parameters allowed in the tuple "
                            f"({expected_params} parameters) are "
                            f"not equal to number of parameters passed in "
                            f"the tuple ({received_params} parameters)."
                        )
                elif isinstance(annotations[argname], list):
                    annotated_argnames = annotations[argname]
                    expected_params = len(annotated_argnames)
                    if expected_params > 1:
                        raise TypeError(
                            "Put in [Particle] as the annotation to "
                            "accept arbitrary number of Particle arguments."
                        )
                else:
                    annotated_argnames = (annotations[argname],)

                for annotated_argname in annotated_argnames:
                    is_particle = (
                        annotated_argname is Particle
                        or annotated_argname is Optional[Particle]
                    )
                    if is_particle and argname != "return":
                        args_to_become_particles.append(argname)

            if not args_to_become_particles:
                raise ParticleError(
                    f"None of the arguments or keywords to {funcname} "
                    f"have been annotated with Particle, as required "
                    f"by the @particle_input decorator."
                )
            elif len(args_to_become_particles) > 1:
                if "Z" in argnames or "mass_numb" in argnames:
                    raise ParticleError(
                        f"The arguments Z and mass_numb in {funcname} are not "
                        f"allowed when more than one argument or keyword is "
                        f"annotated with Particle in functions decorated "
                        f"with @particle_input."
                    )

            for x in args_to_become_particles:
                if (
                    annotations[x] is Particle
                    and isinstance(arguments[x], (tuple, list))
                    and len(arguments[x]) > 1
                ):
                    raise TypeError(
                        f"You cannot pass a tuple or list containing "
                        f"Particles when only single Particle was "
                        f"expected, instead found {arguments[x]}. If you "
                        f"intend to pass more than 1 Particle instance, "
                        f"use a tuple or a list type. "
                        f"That is use (Particle, Particle, ...) or "
                        f"[Particle] in function declaration."
                    )
>>>>>>> 34c717ce

            # If the number of arguments and keywords annotated with
            # Particle is exactly one, then the Z and mass_numb keywords
            # can be used without potential for ambiguity.

            Z = arguments.get("Z", None)
            mass_numb = arguments.get("mass_numb", None)

<<<<<<< HEAD
            _validate_arguments_and_annotations(
                args_to_become_particles,
                funcname,
                annotations,
                arguments,
                Z=Z,
                mass_numb=mass_numb,
            )

            new_kwargs = _get_new_kwargs(
                funcname,
                require,
                exclude,
                any_of,
                argnames,
                arguments,
                annotations,
                none_shall_pass,
                mass_numb,
                Z,
                args_to_become_particles,
            )
=======
            # Go through the argument names and check whether or not they are
            # annotated with Particle.  If they aren't, include the name and
            # value of the argument as an item in the new keyword arguments
            # dictionary unchanged.  If they are annotated with Particle, then
            # either convert the representation of a Particle to a Particle if
            # it is not already a Particle and then do error checks.

            new_kwargs = {}

            for argname in argnames:
                raw_argval = arguments[argname]
                if isinstance(raw_argval, (tuple, list)):
                    # Input argument value is a tuple or list
                    # of corresponding particles or atomic values.
                    argval_tuple = raw_argval
                    particles = []
                else:
                    # Otherwise convert it to tuple anyway so it can work
                    # with loops too.
                    argval_tuple = (raw_argval,)

                for pos, argval in enumerate(argval_tuple):
                    should_be_particle = argname in args_to_become_particles
                    # If the argument is not annotated with Particle, then we just
                    # pass it through to the new keywords without doing anything.

                    if not should_be_particle:
                        new_kwargs[argname] = raw_argval
                        continue

                    # Occasionally there will be functions where it will be
                    # useful to allow None as an argument.

                    # In case annotations[argname] is a collection (which looks
                    # like (Particle, Optional[Particle], ...) or [Particle])
                    if isinstance(annotations[argname], tuple):
                        optional_particle = (
                            annotations[argname][pos] is Optional[Particle]
                        )
                    elif isinstance(annotations[argname], list):
                        optional_particle = annotations[argname] == [Optional[Particle]]
                    else:
                        # Otherwise annotations[argname] must be a Particle itself
                        optional_particle = annotations[argname] is Optional[Particle]

                    if (optional_particle or none_shall_pass) and argval is None:
                        particle = None
                    else:
                        params = (argval, Z, mass_numb)
                        already_particle = isinstance(argval, Particle)

                        particle = get_particle(
                            argname, params, already_particle, funcname
                        )

                    if isinstance(raw_argval, (tuple, list)):
                        # If passed argument is a tuple or list, keep
                        # appending them.
                        particles.append(particle)
                        # Set appended values if current iteration is the
                        # last iteration.
                        if (pos + 1) == len(argval_tuple):
                            new_kwargs[argname] = tuple(particles)
                            del particles
                    else:
                        # Otherwise directly set values
                        new_kwargs[argname] = particle
>>>>>>> 34c717ce

            return wrapped_function(**new_kwargs)

        # add '__signature__' if it does not exist
        # - this will preserve parameter hints in IDE's
        if not hasattr(wrapper, "__signature__"):
            wrapper.__signature__ = inspect.signature(wrapped_function)

        return wrapper

    # The following code allows the decorator to be used either with or
    # without arguments.  This allows us to invoke the decorator either
    # as `@particle_input` or as `@particle_input()`, where the latter
    # call allows the decorator to have keyword arguments.

    if wrapped_function is not None:
        return decorator(wrapped_function)
    else:
        return decorator<|MERGE_RESOLUTION|>--- conflicted
+++ resolved
@@ -561,76 +561,9 @@
 
             funcname = wrapped_function.__name__
 
-<<<<<<< HEAD
             args_to_become_particles = _get_args_to_become_particles(
                 arguments, annotations
             )
-=======
-            args_to_become_particles = []
-            for argname in annotations.keys():
-                if isinstance(annotations[argname], tuple):
-                    if argname == "return":
-                        continue
-                    annotated_argnames = annotations[argname]
-                    expected_params = len(annotated_argnames)
-                    received_params = len(arguments[argname])
-                    if expected_params != received_params:
-                        raise ValueError(
-                            f"Number of parameters allowed in the tuple "
-                            f"({expected_params} parameters) are "
-                            f"not equal to number of parameters passed in "
-                            f"the tuple ({received_params} parameters)."
-                        )
-                elif isinstance(annotations[argname], list):
-                    annotated_argnames = annotations[argname]
-                    expected_params = len(annotated_argnames)
-                    if expected_params > 1:
-                        raise TypeError(
-                            "Put in [Particle] as the annotation to "
-                            "accept arbitrary number of Particle arguments."
-                        )
-                else:
-                    annotated_argnames = (annotations[argname],)
-
-                for annotated_argname in annotated_argnames:
-                    is_particle = (
-                        annotated_argname is Particle
-                        or annotated_argname is Optional[Particle]
-                    )
-                    if is_particle and argname != "return":
-                        args_to_become_particles.append(argname)
-
-            if not args_to_become_particles:
-                raise ParticleError(
-                    f"None of the arguments or keywords to {funcname} "
-                    f"have been annotated with Particle, as required "
-                    f"by the @particle_input decorator."
-                )
-            elif len(args_to_become_particles) > 1:
-                if "Z" in argnames or "mass_numb" in argnames:
-                    raise ParticleError(
-                        f"The arguments Z and mass_numb in {funcname} are not "
-                        f"allowed when more than one argument or keyword is "
-                        f"annotated with Particle in functions decorated "
-                        f"with @particle_input."
-                    )
-
-            for x in args_to_become_particles:
-                if (
-                    annotations[x] is Particle
-                    and isinstance(arguments[x], (tuple, list))
-                    and len(arguments[x]) > 1
-                ):
-                    raise TypeError(
-                        f"You cannot pass a tuple or list containing "
-                        f"Particles when only single Particle was "
-                        f"expected, instead found {arguments[x]}. If you "
-                        f"intend to pass more than 1 Particle instance, "
-                        f"use a tuple or a list type. "
-                        f"That is use (Particle, Particle, ...) or "
-                        f"[Particle] in function declaration."
-                    )
->>>>>>> 34c717ce
 
             # If the number of arguments and keywords annotated with
             # Particle is exactly one, then the Z and mass_numb keywords
@@ -639,7 +572,6 @@
             Z = arguments.get("Z", None)
             mass_numb = arguments.get("mass_numb", None)
 
-<<<<<<< HEAD
             _validate_arguments_and_annotations(
                 args_to_become_particles,
                 funcname,
@@ -662,76 +594,6 @@
                 Z,
                 args_to_become_particles,
             )
-=======
-            # Go through the argument names and check whether or not they are
-            # annotated with Particle.  If they aren't, include the name and
-            # value of the argument as an item in the new keyword arguments
-            # dictionary unchanged.  If they are annotated with Particle, then
-            # either convert the representation of a Particle to a Particle if
-            # it is not already a Particle and then do error checks.
-
-            new_kwargs = {}
-
-            for argname in argnames:
-                raw_argval = arguments[argname]
-                if isinstance(raw_argval, (tuple, list)):
-                    # Input argument value is a tuple or list
-                    # of corresponding particles or atomic values.
-                    argval_tuple = raw_argval
-                    particles = []
-                else:
-                    # Otherwise convert it to tuple anyway so it can work
-                    # with loops too.
-                    argval_tuple = (raw_argval,)
-
-                for pos, argval in enumerate(argval_tuple):
-                    should_be_particle = argname in args_to_become_particles
-                    # If the argument is not annotated with Particle, then we just
-                    # pass it through to the new keywords without doing anything.
-
-                    if not should_be_particle:
-                        new_kwargs[argname] = raw_argval
-                        continue
-
-                    # Occasionally there will be functions where it will be
-                    # useful to allow None as an argument.
-
-                    # In case annotations[argname] is a collection (which looks
-                    # like (Particle, Optional[Particle], ...) or [Particle])
-                    if isinstance(annotations[argname], tuple):
-                        optional_particle = (
-                            annotations[argname][pos] is Optional[Particle]
-                        )
-                    elif isinstance(annotations[argname], list):
-                        optional_particle = annotations[argname] == [Optional[Particle]]
-                    else:
-                        # Otherwise annotations[argname] must be a Particle itself
-                        optional_particle = annotations[argname] is Optional[Particle]
-
-                    if (optional_particle or none_shall_pass) and argval is None:
-                        particle = None
-                    else:
-                        params = (argval, Z, mass_numb)
-                        already_particle = isinstance(argval, Particle)
-
-                        particle = get_particle(
-                            argname, params, already_particle, funcname
-                        )
-
-                    if isinstance(raw_argval, (tuple, list)):
-                        # If passed argument is a tuple or list, keep
-                        # appending them.
-                        particles.append(particle)
-                        # Set appended values if current iteration is the
-                        # last iteration.
-                        if (pos + 1) == len(argval_tuple):
-                            new_kwargs[argname] = tuple(particles)
-                            del particles
-                    else:
-                        # Otherwise directly set values
-                        new_kwargs[argname] = particle
->>>>>>> 34c717ce
-
             return wrapped_function(**new_kwargs)
 
         # add '__signature__' if it does not exist
