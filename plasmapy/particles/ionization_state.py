"""
Objects for storing ionization state data for a single element or for
a single ionization level.
"""

__all__ = ["IonizationState", "IonicLevel"]

import numpy as np
import warnings

from astropy import units as u
from numbers import Integral, Real
from typing import List, Optional, Union

from plasmapy.particles.decorators import particle_input
from plasmapy.particles.exceptions import (
    ChargeError,
    ParticleError,
    InvalidParticleError,
)
from plasmapy.particles.particle_class import Particle
from plasmapy.utils.decorators import validate_quantities

_number_density_errmsg = (
    "Number densities must be Quantity objects with units of inverse volume."
)


class IonicLevel:
    """
    Representation of the ionic fraction for a single ion.

    Parameters
    ----------
    ion: `~plasmapy.particles.particle_class.ParticleLike`
        The ion for the corresponding ionic fraction.

    ionic_fraction: real number between 0 and 1, optional
        The fraction of an element or isotope that is at this ionization
        level.

    number_density: `~astropy.units.Quantity`, optional
        The number density of this ion.

    See Also
    --------
    IonizationState
    plasmapy.particles.IonizationStateCollection

    Examples
    --------
    >>> alpha_fraction = IonicLevel("alpha", ionic_fraction=0.31)
    >>> alpha_fraction.ionic_symbol
    'He-4 2+'
    >>> alpha_fraction.integer_charge
    2
    >>> alpha_fraction.ionic_fraction
    0.31
    """

    def __eq__(self, other):

        try:
            if self.ionic_symbol != other.ionic_symbol:
                return False

            ionic_fraction_within_tolerance = np.isclose(
                self.ionic_fraction,
                other.ionic_fraction,
                rtol=1e-15,
            )

            number_density_within_tolerance = u.isclose(
                self.number_density,
                other.number_density,
                rtol=1e-15,
            )

            return all(
                [ionic_fraction_within_tolerance, number_density_within_tolerance]
            )

        except Exception as exc:
            raise TypeError(
                "Unable to ascertain equality between the following objects:\n"
                f"  {self}\n"
                f"  {other}"
            ) from exc

    @particle_input
    def __init__(
        self, ion: Particle, ionic_fraction=None, number_density=None, T_i=None
    ):
        try:
            self.ion = ion
            self.ionic_fraction = ionic_fraction
            self.number_density = number_density
            self.T_i = T_i
        except Exception as exc:
            raise ParticleError("Unable to create IonicLevel object") from exc

    def __repr__(self):
        return (
            f"IonicLevel({repr(self.ionic_symbol)}, "
            f"ionic_fraction={self.ionic_fraction})"
        )

    @property
    def ionic_symbol(self) -> str:
        """The symbol of the ion."""
        return self.ion.ionic_symbol

    @property
    def integer_charge(self) -> Integral:
        """The integer charge of the ion."""
        return self.ion.integer_charge

    @property
    def ionic_fraction(self) -> Real:
        r"""
        The fraction of particles of an element that are at this
        ionization level.

        Notes
        -----
        An ionic fraction must be in the interval :math:`[0, 1]`.

        If no ionic fraction is specified, then this attribute will be
        assigned the value of `~numpy.nan`.
        """
        return self._ionic_fraction

    @ionic_fraction.setter
    def ionic_fraction(self, ionfrac: Optional[Real]):
        if ionfrac is None or np.isnan(ionfrac):
            self._ionic_fraction = np.nan
        else:
            try:
                out_of_range = ionfrac < 0 or ionfrac > 1
            except TypeError:
                raise TypeError(f"Invalid ionic fraction: {ionfrac}")
            else:
                if out_of_range:
                    raise ValueError("The ionic fraction must be between 0 and 1.")
                else:
                    self._ionic_fraction = ionfrac

    @property
    def number_density(self) -> u.m ** -3:
        """The number density of the ion."""
        return self._number_density

    @number_density.setter
    @validate_quantities(
        n={"can_be_negative": False, "can_be_inf": False, "none_shall_pass": True},
    )
    def number_density(self, n: u.m ** -3):
        if n is None:
            self._number_density = np.nan * u.m ** -3
        else:
            self._number_density = n

    @property
    def T_i(self) -> u.K:
        """The ion temperature of this particular charge state."""
        return self._T_i

    @T_i.setter
    @validate_quantities(
        T={"can_be_negative": False, "can_be_inf": False, "none_shall_pass": True},
    )
    def T_i(self, T: u.K):
<<<<<<< HEAD
        if T is None:
            self._T_i = np.nan * u.K
        else:
            self._T_i = T
=======
        self._T_i = np.nan * u.K if T is None else T
>>>>>>> 100acae3


class IonizationState:
    """
    Representation of the ionization state distribution of a single
    element or isotope.

    Parameters
    ----------
    particle: `~plasmapy.particles.particle_class.ParticleLike`
        A `str` or `~plasmapy.particles.Particle` instance representing
        an element, isotope, or ion; or an integer representing the
        atomic number of an element.

    ionic_fractions: `~numpy.ndarray`, `list`, `tuple`, or `~astropy.units.Quantity`; optional
        The ionization fractions of an element, where the indices
        correspond to integer charge.  This argument should contain the
        atomic number plus one items, and must sum to one within an
        absolute tolerance of ``tol`` if dimensionless.  Alternatively,
        this argument may be a `~astropy.units.Quantity` that represents
        the number densities of each neutral/ion.  This argument cannot
        be specified when ``particle`` is an ion.

    T_e: `~astropy.units.Quantity`, keyword-only, optional
        The electron temperature or thermal energy per electron.

    n_elem: `~astropy.units.Quantity`, keyword-only, optional
        The number density of the element, including neutrals and all
        ions.

    tol: `float` or integer, keyword-only, optional
        The absolute tolerance used by `~numpy.isclose` when testing
        normalizations and making comparisons.  Defaults to ``1e-15``.

    Raises
    ------
    `~plasmapy.particles.exceptions..ParticleError`
        If the ionic fractions are not normalized or contain invalid
        values, or if number density information is provided through
        both ``ionic_fractions`` and ``n_elem``.

    `~plasmapy.particles.exceptions.InvalidParticleError`
        If the particle is invalid.

    See Also
    --------
    IonicLevel
    plasmapy.particles.IonizationStateCollection

    Examples
    --------
    >>> states = IonizationState('H', [0.6, 0.4], n_elem=1*u.cm**-3, T_e=11000*u.K)
    >>> states.ionic_fractions[0]  # fraction of hydrogen that is neutral
    0.6
    >>> states.ionic_fractions[1]  # fraction of hydrogen that is ionized
    0.4
    >>> states.n_e  # electron number density
    <Quantity 400000. 1 / m3>
    >>> states.n_elem  # element number density
    <Quantity 1000000. 1 / m3>

    If the input particle is an ion, then the ionization state for the
    corresponding element or isotope will be set to ``1.0`` for that
    ion.  For example, when the input particle is an alpha particle, the
    base particle will be He-4, and all He-4 particles will be set as
    doubly charged.

    >>> states = IonizationState('alpha')
    >>> states.base_particle
    'He-4'
    >>> states.ionic_fractions
    array([0., 0., 1.])
    """

    # TODO: Allow this class to handle negatively charged

    # TODO: Add in functionality to find equilibrium ionization states.

    @validate_quantities(
        T_e={"unit": u.K, "equivalencies": u.temperature_energy()},
        T_i={
            "unit": u.K,
            "equivalencies": u.temperature_energy(),
            "none_shall_pass": True,
        },
    )
    @particle_input(require="element")
    def __init__(
        self,
        particle: Particle,
        ionic_fractions=None,
        *,
        T_e: u.K = np.nan * u.K,
        T_i: u.K = None,
        kappa: Real = np.inf,
        n_elem: u.m ** -3 = np.nan * u.m ** -3,
        tol: Union[float, int] = 1e-15,
    ):
        """Initialize an `~plasmapy.particles.IonizationState` instance."""
        self._number_particles = particle.atomic_number + 1

        if particle.is_ion or particle.is_category(require=("uncharged", "element")):
            if ionic_fractions is None:
                ionic_fractions = np.zeros(self._number_particles)
                ionic_fractions[particle.integer_charge] = 1.0
                particle = Particle(
                    particle.isotope if particle.isotope else particle.element
                )
            else:
                raise ParticleError(
                    "The ionic fractions must not be specified when "
                    "the input particle to IonizationState is an ion."
                )

        self._particle = particle

        try:
            self.tol = tol
            self.T_e = T_e
            self.T_i = T_i
            self.kappa = kappa

            if (
                not np.isnan(n_elem)
                and isinstance(ionic_fractions, u.Quantity)
                and ionic_fractions.si.unit == u.m ** -3
            ):
                raise ParticleError(
                    "Cannot simultaneously provide number density "
                    "through both n_elem and ionic_fractions."
                )

            self.n_elem = n_elem
            self.ionic_fractions = ionic_fractions

            if ionic_fractions is None and not np.isnan(self.T_e):
                warnings.warn(
                    "Collisional ionization equilibration has not yet "
                    "been implemented in IonizationState; cannot set "
                    "ionic fractions."
                )

        except Exception as exc:
            raise ParticleError(
                f"Unable to create IonizationState object for {particle.symbol}."
            ) from exc

    def __str__(self) -> str:
        return f"<IonizationState instance for {self.base_particle}>"

    def __repr__(self) -> str:
        return self.__str__()

    def __getitem__(self, value) -> IonicLevel:
        """Return information for a single ionization level."""
        if isinstance(value, slice):
            return [
                IonicLevel(
                    ion=Particle(self.base_particle, Z=val),
                    ionic_fraction=self.ionic_fractions[val],
                    number_density=self.number_densities[val],
                    T_i=self.T_i[val],  # TODO
                )
                for val in range(0, self._number_particles)[value]
            ]

        if isinstance(value, Integral) and 0 <= value <= self.atomic_number:
            result = IonicLevel(
                ion=Particle(self.base_particle, Z=value),
                ionic_fraction=self.ionic_fractions[value],
                number_density=self.number_densities[value],
                T_i=self.T_i[value],
            )
        else:
            if not isinstance(value, Particle):
                try:
                    value = Particle(value)
                except InvalidParticleError as exc:
                    raise InvalidParticleError(
                        f"{value} is not a valid integer charge or particle."
                    ) from exc

            same_element = value.element == self.element
            same_isotope = value.isotope == self.isotope
            has_charge_info = value.is_category(any_of=["charged", "uncharged"])

            if same_element and same_isotope and has_charge_info:
                Z = value.integer_charge
                result = IonicLevel(
                    ion=Particle(self.base_particle, Z=Z),
                    ionic_fraction=self.ionic_fractions[Z],
                    number_density=self.number_densities[Z],
                    T_i=self.T_i[Z],
                )
            else:
                if not same_element or not same_isotope:
                    raise ParticleError("Inconsistent element or isotope.")
                elif not has_charge_info:
                    raise ChargeError("No integer charge provided.")
        return result

    def __setitem__(self, key, value):
        raise NotImplementedError(
            "Item assignment of an IonizationState instance is not "
            "allowed because the ionic fractions for different "
            "ionization levels must be set simultaneously due to the "
            "normalization constraint."
        )

    def __iter__(self):
        yield from [self[i] for i in range(self.atomic_number + 1)]

    def __eq__(self, other):
        """
        Return `True` if the ionic fractions, number density scaling
        factor (if set), and electron temperature (if set) are all
        equal, and `False` otherwise.

        Raises
        ------
        `TypeError`
            If ``other`` is not an `~plasmapy.particles.IonizationState`
            instance.

        `ParticleError`
            If ``other`` corresponds to a different element or isotope.

        Examples
        --------
        >>> IonizationState('H', [1, 0], tol=1e-6) == IonizationState('H', [1, 1e-6], tol=1e-6)
        True
        >>> IonizationState('H', [1, 0], tol=1e-8) == IonizationState('H', [1, 1e-6], tol=1e-5)
        False

        """
        if not isinstance(other, IonizationState):
            raise TypeError(
                "An instance of the IonizationState class may only be "
                "compared with another IonizationState instance."
            )

        same_element = self.element == other.element
        same_isotope = self.isotope == other.isotope

        if not same_element or not same_isotope:
            return False

        # Use the tighter of the two tolerances. For thermodynamic
        # quantities, use it as a relative tolerance because the values
        # may substantially depart from order unity.

        min_tol = np.min([self.tol, other.tol])

        same_T_e = (
            np.isnan(self.T_e)
            and np.isnan(other.T_e)
            or u.allclose(self.T_e, other.T_e, rtol=min_tol, atol=0 * u.K)
        )

        same_n_elem = (
            np.isnan(self.n_elem)
            and np.isnan(other.n_elem)
            or u.allclose(self.n_elem, other.n_elem, rtol=min_tol, atol=0 * u.m ** -3)
        )

        # For the next line, recall that np.nan == np.nan is False

        same_fractions = np.any(
            [
                np.allclose(
                    self.ionic_fractions, other.ionic_fractions, rtol=0, atol=min_tol
                ),
                np.all(np.isnan(self.ionic_fractions))
                and np.all(np.isnan(other.ionic_fractions)),
            ]
        )

        return np.all(
            [same_element, same_isotope, same_T_e, same_n_elem, same_fractions]
        )

    @property
    def ionic_fractions(self) -> np.ndarray:
        """
        Return the ionic fractions, where the index corresponds to
        the integer charge.

        Examples
        --------
        >>> hydrogen_states = IonizationState('H', [0.9, 0.1])
        >>> hydrogen_states.ionic_fractions
        array([0.9, 0.1])

        """
        return self._ionic_fractions

    @ionic_fractions.setter
    def ionic_fractions(self, fractions):
        """
        Set the ionic fractions, while checking that the new values are
        valid and normalized to one.
        """
        if fractions is None or np.all(np.isnan(fractions)):
            self._ionic_fractions = np.full(
                self.atomic_number + 1, np.nan, dtype=np.float64
            )
            return

        try:
            if np.min(fractions) < 0:
                raise ParticleError("Cannot have negative ionic fractions.")

            if len(fractions) != self.atomic_number + 1:
                raise ParticleError(
                    "The length of ionic_fractions must be "
                    f"{self.atomic_number + 1}."
                )

            if isinstance(fractions, u.Quantity):
                fractions = fractions.to(u.m ** -3)
                self.n_elem = np.sum(fractions)
                self._ionic_fractions = np.array(fractions / self.n_elem)
            else:
                fractions = np.array(fractions, dtype=np.float64)
                sum_of_fractions = np.sum(fractions)
                all_nans = np.all(np.isnan(fractions))

                if not all_nans:
                    if np.any(fractions < 0) or np.any(fractions > 1):
                        raise ParticleError("Ionic fractions must be between 0 and 1.")

                    if not np.isclose(sum_of_fractions, 1, rtol=0, atol=self.tol):
                        raise ParticleError("Ionic fractions must sum to one.")

                self._ionic_fractions = fractions

        except Exception as exc:
            raise ParticleError(
                f"Unable to set ionic fractions of {self.element} to {fractions}."
            ) from exc

    def _is_normalized(self, tol: Optional[Real] = None) -> bool:
        """
        Return `True` if the sum of the ionization fractions is equal to
        one within the allowed tolerance, and `False` otherwise.
        """
        tol = tol if tol is not None else self.tol
        if not isinstance(tol, Real):
            raise TypeError("tol must be an int or float.")
        if not 0 <= tol < 1:
            raise ValueError("Need 0 <= tol < 1.")
        total = np.sum(self._ionic_fractions)
        return np.isclose(total, 1, atol=tol, rtol=0)

    def normalize(self) -> None:
        """
        Normalize the ionization state distribution (if set) so that the
        sum of the ionic fractions becomes equal to one.

        This method may be used, for example, to correct for rounding
        errors.
        """
        self._ionic_fractions = self._ionic_fractions / np.sum(self._ionic_fractions)

    @property
    @validate_quantities
    def n_e(self) -> u.m ** -3:
        """
        Return the electron number density assuming a single species
        plasma.
        """
        return np.sum(self._n_elem * self.ionic_fractions * self.integer_charges)

    @property
    @validate_quantities
    def n_elem(self) -> u.m ** -3:
        """Return the total number density of neutrals and all ions."""
        return self._n_elem.to(u.m ** -3)

    @n_elem.setter
    @validate_quantities
    def n_elem(self, value: u.m ** -3):
        """Set the number density of neutrals and all ions."""
        if value < 0 * u.m ** -3:
            raise ParticleError
        if 0 * u.m ** -3 < value <= np.inf * u.m ** -3:
            self._n_elem = value.to(u.m ** -3)
        elif np.isnan(value):
            self._n_elem = np.nan * u.m ** -3

    @property
    @validate_quantities
    def number_densities(self) -> u.m ** -3:
        """Return the number densities for each state."""
        try:
            return (self.n_elem * self.ionic_fractions).to(u.m ** -3)
        except Exception:
            return np.full(self.atomic_number + 1, np.nan) * u.m ** -3

    @number_densities.setter
    @validate_quantities
    def number_densities(self, value: u.m ** -3):
        """Set the number densities for each state."""
        if np.any(value.value < 0):
            raise ParticleError("Number densities cannot be negative.")
        if len(value) != self.atomic_number + 1:
            raise ParticleError(
                f"Incorrect number of charge states for {self.base_particle}"
            )
        value = value.to(u.m ** -3)

        self._n_elem = value.sum()
        self._ionic_fractions = value / self._n_elem

    @property
    def T_e(self) -> u.K:
        """Return the electron temperature."""
        if self._T_e is None:
            raise ParticleError("No electron temperature has been specified.")
        return self._T_e.to(u.K, equivalencies=u.temperature_energy())

    @T_e.setter
    @validate_quantities(value=dict(equivalencies=u.temperature_energy()))
    def T_e(self, value: u.K):
        """Set the electron temperature."""
        try:
            value = value.to(u.K, equivalencies=u.temperature_energy())
        except (AttributeError, u.UnitsError, u.UnitConversionError):
            raise ParticleError("Invalid temperature.") from None
        else:
            if value < 0 * u.K:
                raise ParticleError("T_e cannot be negative.")
        self._T_e = value

    @property
<<<<<<< HEAD
    def T_i(self) -> u.K:
        """Return the electron temperature."""
        if self._T_i is None:
            return self.T_e
        return self._T_i.to(u.K, equivalencies=u.temperature_energy())

    @T_i.setter
    @validate_quantities(
        value=dict(equivalencies=u.temperature_energy(), none_shall_pass=True)
    )
    def T_i(self, value: u.K):
        """Set the electron temperature."""
=======
    @validate_quantities(
        validations_on_return=dict(
            equivalencies=u.temperature_energy(),
        )
    )
    def T_i(self) -> u.K:
        """
        The ion temperature. If the ion temperature has not been provided,
        then this attribute will provide the electron temperature.
        """
        return self._T_i

    @T_i.setter
    @validate_quantities(
        value=dict(
            equivalencies=u.temperature_energy(),
            none_shall_pass=True,
            can_be_negative=False,
        )
    )
    def T_i(self, value: u.K):
        """Set the ion temperature."""
>>>>>>> 100acae3
        if value is None:
            self._T_i = np.repeat(self._T_e, self._number_particles)
            return

<<<<<<< HEAD
        try:
            value = value.to(u.K, equivalencies=u.temperature_energy())
        except (AttributeError, u.UnitsError, u.UnitConversionError):
            raise ParticleError("Invalid temperature.") from None
        else:
            if (value < 0 * u.K).any():
                raise ParticleError("T_i cannot be negative.")

=======
>>>>>>> 100acae3
        if value.size == 1:
            self._T_i = np.repeat(value, self._number_particles)
        elif value.size == self._number_particles:
            self._T_i = value
        else:
            error_str = (
                "T_i must be set with either one common temperature"
                f" for all ions, or a set of {self._number_particles} of them. "
            )

            if value.size == 5 and self._number_particles != 5:
                error_str += " For {self.base_particle}, five is right out."
            raise ParticleError(error_str)

    @property
    def kappa(self) -> np.real:
        """
        Return the kappa parameter for a kappa distribution function
        for electrons.

        The value of ``kappa`` must be greater than ``1.5`` in order to
        have a valid distribution function.  If ``kappa`` equals
        `~numpy.inf`, then the distribution function reduces to a
        Maxwellian.

        """
        return self._kappa

    @kappa.setter
    def kappa(self, value: Real):
        """
        Set the kappa parameter for a kappa distribution function for
        electrons.  The value must be between ``1.5`` and `~numpy.inf`.
        """
        kappa_errmsg = "kappa must be a real number greater than 1.5"
        if not isinstance(value, Real):
            raise TypeError(kappa_errmsg)
        if value <= 1.5:
            raise ValueError(kappa_errmsg)
        self._kappa = np.real(value)

    @property
    def element(self) -> str:
        """Return the atomic symbol of the element."""
        return self._particle.element

    @property
    def isotope(self) -> Optional[str]:
        """
        Return the isotope symbol for an isotope, or `None` if the
        particle is not an isotope.
        """
        return self._particle.isotope

    @property
    def base_particle(self) -> str:
        """Return the symbol of the element or isotope."""
        return self.isotope if self.isotope else self.element

    @property
    def atomic_number(self) -> int:
        """Return the atomic number of the element."""
        return self._particle.atomic_number

    def __len__(self):
        return self._number_particles

    @property
    def _particle_instances(self) -> List[Particle]:
        """
        Return a list of the `~plasmapy.particles.Particle` class
        instances corresponding to each ion.
        """
        return [
            Particle(self._particle.symbol, Z=i) for i in range(self.atomic_number + 1)
        ]

    @property
    def ionic_symbols(self) -> List[str]:
        """Return the ionic symbols for all charge states."""
        return [particle.ionic_symbol for particle in self._particle_instances]

    @property
    def integer_charges(self) -> np.ndarray:
        """Return an array with the integer charges."""
        return np.arange(0, self.atomic_number + 1, dtype=int)

    @property
    def Z_mean(self) -> np.float64:
        """Return the mean integer charge"""
        if np.nan in self.ionic_fractions:
            raise ChargeError(
                "Z_mean cannot be found because no ionic fraction "
                f"information is available for {self.base_particle}."
            )
        return np.sum(self.ionic_fractions * np.arange(self.atomic_number + 1))

    @property
    def Z_rms(self) -> np.float64:
        """Return the root mean square integer charge."""
        return np.sqrt(
            np.sum(self.ionic_fractions * np.arange(self.atomic_number + 1) ** 2)
        )

    @property
    def Z_most_abundant(self) -> List[Integral]:
        """
        Return a `list` of the integer charges with the highest ionic
        fractions.

        Examples
        --------
        >>> He = IonizationState('He', [0.2, 0.5, 0.3])
        >>> He.Z_most_abundant
        [1]
        >>> Li = IonizationState('Li', [0.4, 0.4, 0.2, 0.0])
        >>> Li.Z_most_abundant
        [0, 1]

        """
        if np.any(np.isnan(self.ionic_fractions)):
            raise ParticleError(
                f"Cannot find most abundant ion of {self.base_particle} "
                f"because the ionic fractions have not been defined."
            )

        return np.flatnonzero(
            self.ionic_fractions == self.ionic_fractions.max()
        ).tolist()

    @property
    def tol(self) -> Real:
        """Return the absolute tolerance for comparisons."""
        return self._tol

    @tol.setter
    def tol(self, atol: Real):
        """Set the absolute tolerance for comparisons."""
        if not isinstance(atol, Real):
            raise TypeError("The attribute tol must be a real number.")
        if 0 <= atol < 1:
            self._tol = atol
        else:
            raise ValueError("Need 0 <= tol < 1.")

    def _get_states_info(self, minimum_ionic_fraction=0.01) -> List[str]:
        """
        Return a `list` containing the ion symbol, ionic fraction, and
        (if available) the number density for that ion.

        Parameters
        ----------
        minimum_ionic_fraction
            The minimum ionic fraction to return state information for.
        """

        states_info = []

        for state in self:
            if state.ionic_fraction >= minimum_ionic_fraction:
                state_info = ""
                symbol = state.ionic_symbol
                if state.integer_charge < 10:
                    symbol = symbol[:-2] + " " + symbol[-2:]
                fraction = "{:.3f}".format(state.ionic_fraction)

                state_info += f"{symbol}: {fraction}"

                if np.isfinite(self.n_elem):
                    value = "{:.2e}".format(state.number_density.si.value)
                    state_info += f"    n_i = {value} m**-3"

                states_info.append(state_info)

        return states_info

    def summarize(self, minimum_ionic_fraction: Real = 0.01) -> None:
        """
        Print quicklook information for an
        `~plasmapy.particles.IonizationState` instance.

        Parameters
        ----------
        minimum_ionic_fraction: Real
            If the ionic fraction for a particular ionization state is
            below this level, then information for it will not be
            printed.  Defaults to 0.01.

        Example
        -------
        >>> He_states = IonizationState(
        ...     'He',
        ...     [0.941, 0.058, 0.001],
        ...     T_e = 5.34 * u.K,
        ...     kappa = 4.05,
        ...     n_elem = 5.51e19 * u.m ** -3,
        ... )
        >>> He_states.summarize()
        IonizationState instance for He with Z_mean = 0.06
        ----------------------------------------------------------------
        He  0+: 0.941    n_i = 5.18e+19 m**-3
        He  1+: 0.058    n_i = 3.20e+18 m**-3
        ----------------------------------------------------------------
        n_elem = 5.51e+19 m**-3
        n_e = 3.31e+18 m**-3
        T_e = 5.34e+00 K
        kappa = 4.05
        ----------------------------------------------------------------

        """
        separator_line = [64 * "-"]

        scientific = "{:.2e}"
        floaty = "{:.2f}"

        n_elem = scientific.format(self.n_elem.value)
        n_e = scientific.format(self.n_e.value)
        T_e = scientific.format(self.T_e.value)
        kappa = floaty.format(self.kappa)
        Z_mean = floaty.format(self.Z_mean)

        output = [
            f"IonizationState instance for {self.base_particle} with Z_mean = {Z_mean}"
        ]
        attributes = []

        if not np.all(np.isnan(self.ionic_fractions)):
            output += separator_line
            output += self._get_states_info(minimum_ionic_fraction)
            output += separator_line
            # TODO add T_i somewhere around here, probably

        if not np.isnan(self.n_elem):
            attributes.append(f"n_elem = {n_elem} m**-3")
            attributes.append(f"n_e = {n_e} m**-3")
        if not np.isnan(self.T_e):
            attributes.append(f"T_e = {T_e} K")
        if np.isfinite(self.kappa):
            attributes.append(f"kappa = {kappa}")

        if attributes:
            attributes += separator_line
            output += attributes

        for line in output:
            print(line)<|MERGE_RESOLUTION|>--- conflicted
+++ resolved
@@ -15,8 +15,8 @@
 from plasmapy.particles.decorators import particle_input
 from plasmapy.particles.exceptions import (
     ChargeError,
+    InvalidParticleError,
     ParticleError,
-    InvalidParticleError,
 )
 from plasmapy.particles.particle_class import Particle
 from plasmapy.utils.decorators import validate_quantities
@@ -170,14 +170,7 @@
         T={"can_be_negative": False, "can_be_inf": False, "none_shall_pass": True},
     )
     def T_i(self, T: u.K):
-<<<<<<< HEAD
-        if T is None:
-            self._T_i = np.nan * u.K
-        else:
-            self._T_i = T
-=======
         self._T_i = np.nan * u.K if T is None else T
->>>>>>> 100acae3
 
 
 class IonizationState:
@@ -613,7 +606,11 @@
         self._T_e = value
 
     @property
-<<<<<<< HEAD
+    @validate_quantities(
+        validations_on_return=dict(
+            equivalencies=u.temperature_energy(),
+        )
+    )
     def T_i(self) -> u.K:
         """Return the electron temperature."""
         if self._T_i is None:
@@ -626,7 +623,33 @@
     )
     def T_i(self, value: u.K):
         """Set the electron temperature."""
-=======
+        if value is None:
+            self._T_i = np.repeat(self._T_e, self._number_particles)
+            return
+
+        try:
+            value = value.to(u.K, equivalencies=u.temperature_energy())
+        except (AttributeError, u.UnitsError, u.UnitConversionError):
+            raise ParticleError("Invalid temperature.") from None
+        else:
+            if (value < 0 * u.K).any():
+                raise ParticleError("T_i cannot be negative.")
+
+        if value.size == 1:
+            self._T_i = np.repeat(value, self._number_particles)
+        elif value.size == self._number_particles:
+            self._T_i = value
+        else:
+            error_str = (
+                "T_i must be set with either one common temperature"
+                f" for all ions, or a set of {self._number_particles} of them. "
+            )
+
+            if value.size == 5 and self._number_particles != 5:
+                error_str += " For {self.base_particle}, five is right out."
+            raise ParticleError(error_str)
+
+    @property
     @validate_quantities(
         validations_on_return=dict(
             equivalencies=u.temperature_energy(),
@@ -649,22 +672,10 @@
     )
     def T_i(self, value: u.K):
         """Set the ion temperature."""
->>>>>>> 100acae3
         if value is None:
             self._T_i = np.repeat(self._T_e, self._number_particles)
             return
 
-<<<<<<< HEAD
-        try:
-            value = value.to(u.K, equivalencies=u.temperature_energy())
-        except (AttributeError, u.UnitsError, u.UnitConversionError):
-            raise ParticleError("Invalid temperature.") from None
-        else:
-            if (value < 0 * u.K).any():
-                raise ParticleError("T_i cannot be negative.")
-
-=======
->>>>>>> 100acae3
         if value.size == 1:
             self._T_i = np.repeat(value, self._number_particles)
         elif value.size == self._number_particles:
