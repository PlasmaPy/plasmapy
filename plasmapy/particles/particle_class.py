--- conflicted
+++ resolved
@@ -581,11 +581,8 @@
     The `~plasmapy.particles.particle_class.Particle.categories` attribute
     and `~plasmapy.particles.particle_class.Particle.is_category` method
     may be used to find and test particle membership in categories.
-<<<<<<< HEAD
 
     Valid particle categories include: {SetFormatter(_valid_categories)}
-=======
->>>>>>> f0d16988
     """
 
     def __init__(
