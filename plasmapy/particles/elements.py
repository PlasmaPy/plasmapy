"""
<<<<<<< HEAD
Module for loading elemental data from :file:`plasmapy/particles/data/elements.json`.
=======
Module for loading atomic data for elements from
:file:`plasmapy/particles/data/elements.json`.
>>>>>>> a4e69a9a

The periodic tabla data is from: http://periodic.lanl.gov/index.shtml

.. attention::
    This module only contains non-public functionality.  To learn more about the
    package functionality, examine the code itself.
"""
__all__ = []

import astropy.units as u
import collections
import json
import pkgutil


_PeriodicTable = collections.namedtuple(
    "periodic_table", ["group", "category", "block", "period"]
)


def _element_obj_hook(obj):
    if "unit" in obj:
        return obj["value"] * u.Unit(obj["unit"])
    return obj


# this code was used to create the JSON file as per vn-ki on Riot:
# https://matrix.to/#/!hkWCiyhQyxiYJlUtKF:matrix.org/
#    $1554667515670438wIKlP:matrix.org?via=matrix.org&via=cadair.com
#
# def plasma_default(obj):
#     if isinstance(obj, u.Quantity):
#         return {
#             "unit": obj.unit.name,
#             "value": obj.value,
#         }
#
# with open("elements.json", "w") as f:
#    json.dump(_Elements, f, default=plasma_default, indent=2)


_Elements = json.loads(
    pkgutil.get_data("plasmapy", "particles/data/elements.json"),
    object_hook=_element_obj_hook,
)


_atomic_numbers_to_symbols = {
    elemdict["atomic number"]: symb for (symb, elemdict) in _Elements.items()
}

_element_names_to_symbols = {
    elemdict["element name"]: symb for (symb, elemdict) in _Elements.items()
}<|MERGE_RESOLUTION|>--- conflicted
+++ resolved
@@ -1,10 +1,6 @@
 """
-<<<<<<< HEAD
-Module for loading elemental data from :file:`plasmapy/particles/data/elements.json`.
-=======
 Module for loading atomic data for elements from
 :file:`plasmapy/particles/data/elements.json`.
->>>>>>> a4e69a9a
 
 The periodic tabla data is from: http://periodic.lanl.gov/index.shtml
 
