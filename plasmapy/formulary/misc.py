"""Functions for miscellaneous plasma parameter calculations."""

__all__ = [
    "Bohm_diffusion",
    "magnetic_energy_density",
    "magnetic_pressure",
    "mass_density",
    "thermal_pressure",
]
__aliases__ = ["DB_", "pmag_", "pth_", "rho_", "ub_"]

import astropy.units as u
import numbers
import numpy as np

from astropy.constants.si import e, k_B, mu0
from typing import Optional

from plasmapy import particles
<<<<<<< HEAD
from plasmapy.particles import Particle, particle_input
=======
from plasmapy.particles import Particle, ParticleLike
>>>>>>> 19075c9d
from plasmapy.utils.decorators import validate_quantities

__all__ += __aliases__


def _grab_charge(ion: ParticleLike, z_mean=None):
    """
    Merge two possible inputs for particle charge.

    Parameters
    ----------
    ion : `~plasmapy.particles.particle_class.Particle`
        a string representing a charged particle, or a Particle object.

    z_mean : `float`
        An optional float describing the average ionization of a particle
        species.

    Returns
    -------
    float
        if ``z_mean`` was passed, ``z_mean``, otherwise, the charge number
        of ``ion``.

    """
    return particles.charge_number(ion) if z_mean is None else z_mean


@validate_quantities(
    T_e={"can_be_negative": False, "equivalencies": u.temperature_energy()},
    B={"can_be_negative": False},
)
def Bohm_diffusion(T_e: u.K, B: u.T) -> u.m**2 / u.s:
    r"""
    Return the Bohm diffusion coefficient.

    The Bohm diffusion coefficient was conjectured to follow Bohm model
    of the diffusion of plasma across a magnetic field and describe the
    diffusion of early fusion energy machines :cite:p:`bohm:1949`. The
    rate predicted by Bohm diffusion is much higher than classical
    diffusion, and if there were no exceptions, magnetically confined
    fusion would be impractical.

    .. math::

        D_B = \frac{1}{16} \frac{k_B T}{e B}

    where :math:`k_B` is the Boltzmann constant
    and :math:`e` is the fundamental charge.

    **Aliases:** `DB_`

    Parameters
    ----------
    T_e : `~astropy.units.Quantity`
        The electron temperature.

    B : `~astropy.units.Quantity`
        The magnitude of the magnetic field in the plasma.

    Warns
    -----
    : `~astropy.units.UnitsWarning`
        If units are not provided, SI units are assumed.

    Raises
    ------
    `TypeError`
        ``T_e`` is not a `~astropy.units.Quantity` and cannot be
        converted into one.

    `~astropy.units.UnitConversionError`
        If ``T_e`` is not in appropriate units.

    Examples
    --------
    >>> import astropy.units as u
    >>> T_e = 5000 * u.K
    >>> B = 10 * u.T
    >>> Bohm_diffusion(T_e, B)
    <Quantity 0.00269292 m2 / s>
    >>> T_e = 50 * u.eV
    >>> B = 10 * u.T
    >>> Bohm_diffusion(T_e, B)
    <Quantity 0.3125 m2 / s>

    Returns
    -------
    D_B : `~astropy.units.Quantity`
        The Bohm diffusion coefficient in meters squared per second.

    """
    return k_B * T_e / (16 * e * B)


DB_ = Bohm_diffusion
"""Alias to `~plasmapy.formulary.misc.Bohm_diffusion`."""


@validate_quantities
def magnetic_energy_density(B: u.T) -> u.J / u.m**3:
    r"""
    Calculate the magnetic energy density.

    **Aliases:** `ub_`

    Parameters
    ----------
    B : `~astropy.units.Quantity`
        The magnetic field in units convertible to tesla.

    Returns
    -------
    E_B : `~astropy.units.Quantity`
        The magnetic energy density in units of joules per cubic meter.

    Raises
    ------
    `TypeError`
        If the input is not a `~astropy.units.Quantity`.

    `~astropy.units.UnitConversionError`
        If the input is not in units convertible to tesla.

    `ValueError`
        If the magnetic field strength does not have an appropriate
        value.

    Warns
    -----
    : `~astropy.units.UnitsWarning`
        If units are not provided, SI units are assumed

    Notes
    -----
    The magnetic energy density is given by:

    .. math::
        E_B = \frac{B^2}{2 μ_0}

    The motivation behind having two separate functions for magnetic
    pressure and magnetic energy density is that it allows greater
    insight into the physics that are being considered by the user and
    thus more readable code.

    See Also
    --------
    magnetic_pressure : Returns an equivalent `~astropy.units.Quantity`,
        except in units of pascals.

    Examples
    --------
    >>> from astropy import units as u
    >>> magnetic_energy_density(0.1*u.T)
    <Quantity 3978.87... J / m3>

    """
    return magnetic_pressure(B)


ub_ = magnetic_energy_density
"""Alias to `~plasmapy.formulary.misc.magnetic_energy_density`."""


@validate_quantities
def magnetic_pressure(B: u.T) -> u.Pa:
    r"""
    Calculate the magnetic pressure.

    **Aliases:** `pmag_`

    Parameters
    ----------
    B : `~astropy.units.Quantity`
        The magnetic field in units convertible to tesla.

    Returns
    -------
    p_B : `~astropy.units.Quantity`
        The magnetic pressure in units in pascals (newtons per square meter).

    Raises
    ------
    `TypeError`
        If the input is not a `~astropy.units.Quantity`.

    `~astropy.units.UnitConversionError`
        If the input is not in units convertible to tesla.

    `ValueError`
        If the magnetic field strength is not a real number between
        :math:`±∞`\ .

    Warns
    -----
    : `~astropy.units.UnitsWarning`
        If units are not provided, SI units are assumed.

    Notes
    -----
    The magnetic pressure is given by:

    .. math::
        p_B = \frac{B^2}{2 μ_0}

    The motivation behind having two separate functions for magnetic
    pressure and magnetic energy density is that it allows greater
    insight into the physics that are being considered by the user and
    thus more readable code.

    See Also
    --------
    magnetic_energy_density : returns an equivalent `~astropy.units.Quantity`,
        except in units of joules per cubic meter.

    Examples
    --------
    >>> from astropy import units as u
    >>> magnetic_pressure(0.1*u.T).to(u.Pa)
    <Quantity 3978.87... Pa>

    """
    return (B**2) / (2 * mu0)


pmag_ = magnetic_pressure
"""Alias to `~plasmapy.formulary.misc.magnetic_pressure`."""


@validate_quantities(
    density={"can_be_negative": False}, validations_on_return={"can_be_negative": False}
)
@particle_input
def mass_density(
    density: (u.m**-3, u.kg / (u.m**3)),
<<<<<<< HEAD
    particle: Particle,
=======
    particle: ParticleLike,
>>>>>>> 19075c9d
    z_ratio: Optional[numbers.Real] = 1,
) -> u.kg / u.m**3:
    r"""
    Calculate the mass density from a number density.

    .. math::

        \rho = \left| \frac{Z_{s}}{Z_{particle}} \right| n_{s} m_{particle}
              = | Z_{ratio} | n_{s} m_{particle}

    where :math:`m_{particle}` is the particle mass, :math:`n_{s}` is a number
    density for plasma species :math:`s`, :math:`Z_{s}` is the charge number of
    species :math:`s`, and :math:`Z_{particle}` is the charge number of
    ``particle``.  For example, if the electron density is given for :math:`n_s`
    and ``particle`` is a doubly ionized atom, then :math:`Z_{ratio} = -1 / 2`\ .

    **Aliases:** `rho_`

    Parameters
    ----------
    density : `~astropy.units.Quantity`
        Either a particle number density (in units of m\ :sup:`-3` or
        equivalent) or a mass density (in units of kg / m\ :sup:`3` or
        equivalent).  If ``density`` is a mass density, then it will be passed
        through and returned without modification.

    particle : `~plasmapy.particles.particle_class.Particle`
        The particle for which the mass density is being calculated for.  Must
        be a `~plasmapy.particles.particle_class.Particle` or a value convertible to
        a `~plasmapy.particles.particle_class.Particle` (e.g., ``'p'`` for protons,
        ``'D+'`` for deuterium, or ``'He-4 +1'`` for singly ionized helium-4).

    z_ratio : `int`, `float`, optional
        The ratio of the charge numbers corresponding to the plasma species
        represented by ``density`` and the ``particle``.  For example, if the
        given ``density`` is and electron density and ``particle`` is doubly
        ionized ``He``, then ``z_ratio = -0.5``.  Default is ``1``.

    Raises
    ------
    `~astropy.units.UnitTypeError`
        If the ``density`` does not have units equivalent to a number density
        or mass density.

    `TypeError`
        If ``density`` is not of type `~astropy.units.Quantity`, or convertible.

    `TypeError`
        If ``particle`` is not of type or convertible to
        `~plasmapy.particles.particle_class.Particle`.

    `TypeError`
        If ``z_ratio`` is not of type `int` or `float`.

    `ValueError`
        If ``density`` is negative.

    Returns
    -------
    `~astropy.units.Quantity`
        The mass density for the plasma species represented by ``particle``.

    Examples
    --------
    >>> import astropy.units as u
    >>> mass_density(1 * u.m ** -3, 'p')
    <Quantity 1.67262...e-27 kg / m3>
    >>> mass_density(4 * u.m ** -3, 'D+')
    <Quantity 1.33743...e-26 kg / m3>
    >>> mass_density(2.e12 * u.cm ** -3, 'He')
    <Quantity 1.32929...e-08 kg / m3>
    >>> mass_density(2.e12 * u.cm ** -3, 'He', z_ratio=0.5)
    <Quantity 6.64647...e-09 kg / m3>
    >>> mass_density(1.0 * u.g * u.m ** -3, "")
    <Quantity 0.001 kg / m3>
    """
    if density.unit.is_equivalent(u.kg / u.m**3):
        return density

    if not isinstance(z_ratio, (float, np.floating, int, np.integer)):
        raise TypeError(
            f"Expected type int or float for keyword z_ratio, got type {type(z_ratio)}."
        )

    return abs(z_ratio) * density * particle.mass


rho_ = mass_density
"""Alias to `~plasmapy.formulary.misc.mass_density`."""


@validate_quantities(
    T={"can_be_negative": False, "equivalencies": u.temperature_energy()},
    n={"can_be_negative": False},
)
def thermal_pressure(T: u.K, n: u.m**-3) -> u.Pa:
    r"""
    Return the thermal pressure for a Maxwellian distribution.

    **Aliases:** `pth_`

    Parameters
    ----------
    T : `~astropy.units.Quantity`
        The particle temperature in either kelvin or energy per particle.

    n : `~astropy.units.Quantity`
        The particle number density in units convertible to m\ :sup:`-3`\ .

    Examples
    --------
    >>> import astropy.units as u
    >>> thermal_pressure(1*u.eV, 1e20/u.m**3)
    <Quantity 16.021... Pa>
    >>> thermal_pressure(10*u.eV, 1e20/u.m**3)
    <Quantity 160.21... Pa>

    Returns
    -------
    p_th : `~astropy.units.Quantity`
        Thermal pressure.

    Raises
    ------
    `TypeError`
        The temperature or number density is not a `~astropy.units.Quantity`.

    `~astropy.units.UnitConversionError`
        If the particle temperature is not in units of temperature or
        energy per particle.

    Notes
    -----
    The thermal pressure is given by:

    .. math::
        T_{th} = n k_B T
    """
    return n * k_B * T


pth_ = thermal_pressure
"""Alias to `~plasmapy.formulary.misc.thermal_pressure`."""<|MERGE_RESOLUTION|>--- conflicted
+++ resolved
@@ -17,11 +17,7 @@
 from typing import Optional
 
 from plasmapy import particles
-<<<<<<< HEAD
-from plasmapy.particles import Particle, particle_input
-=======
-from plasmapy.particles import Particle, ParticleLike
->>>>>>> 19075c9d
+from plasmapy.particles import Particle, particle_input, ParticleLike
 from plasmapy.utils.decorators import validate_quantities
 
 __all__ += __aliases__
@@ -257,11 +253,7 @@
 @particle_input
 def mass_density(
     density: (u.m**-3, u.kg / (u.m**3)),
-<<<<<<< HEAD
-    particle: Particle,
-=======
     particle: ParticleLike,
->>>>>>> 19075c9d
     z_ratio: Optional[numbers.Real] = 1,
 ) -> u.kg / u.m**3:
     r"""
