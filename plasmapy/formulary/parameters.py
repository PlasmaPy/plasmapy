"""Functions to calculate fundamental plasma parameters."""

__all__ = [
    "Alfven_speed",
    "Bohm_diffusion",
    "Debye_length",
    "Debye_number",
    "gyrofrequency",
    "gyroradius",
    "Hall_parameter",
    "inertial_length",
    "ion_sound_speed",
    "kappa_thermal_speed",
    "lower_hybrid_frequency",
    "magnetic_energy_density",
    "magnetic_pressure",
    "mass_density",
    "plasma_frequency",
    "thermal_pressure",
    "thermal_speed",
    "thermal_speed_coefficients",
    "upper_hybrid_frequency",
]
__aliases__ = [
    "betaH_",
    "cs_",
    "cwp_",
    "DB_",
    "lambdaD_",
    "nD_",
    "oc_",
    "pmag_",
    "pth_",
    "rc_",
    "rho_",
    "rhoc_",
    "ub_",
    "va_",
    "vth_",
    "vth_kappa_",
    "wc_",
    "wp_",
    "wlh_",
    "wuh_",
]
__lite_funcs__ = ["thermal_speed_lite", "plasma_frequency_lite"]

import astropy.units as u
import numbers
import numpy as np
import warnings

from astropy.constants.si import c, e, eps0, k_B, mu0
from numba import njit
from typing import Optional, Union

from plasmapy import particles
from plasmapy.particles import Particle
from plasmapy.particles.exceptions import ChargeError
from plasmapy.utils import PhysicsError
from plasmapy.utils.decorators import (
    angular_freq_to_hz,
    bind_lite_func,
    check_relativistic,
    preserve_signature,
    validate_quantities,
)
from plasmapy.utils.exceptions import (
    PhysicsWarning,
    PlasmaPyFutureWarning,
    RelativityWarning,
)

__all__ += __aliases__ + __lite_funcs__

e_si_unitless = e.value
eps0_si_unitless = eps0.value
k_B_si_unitless = k_B.value


def _grab_charge(ion: Particle, z_mean=None):
    """
    Merge two possible inputs for particle charge.

    Parameters
    ----------
    ion : `~plasmapy.particles.particle_class.Particle`
        a string representing a charged particle, or a Particle object.

    z_mean : `float`
        An optional float describing the average ionization of a particle
        species.

    Returns
    -------
    float
        if ``z_mean`` was passed, ``z_mean``, otherwise, the charge number
        of ``ion``.

    """
    if z_mean is None:
        # warnings.warn("No z_mean given, defaulting to atomic charge",
        #               PhysicsWarning)
        Z = particles.charge_number(ion)
    else:
        # using average ionization provided by user
        Z = z_mean
    return Z


@validate_quantities(
    density={"can_be_negative": False}, validations_on_return={"can_be_negative": False}
)
def mass_density(
    density: (u.m ** -3, u.kg / (u.m ** 3)),
    particle: Union[Particle, str],
    z_ratio: Optional[numbers.Real] = 1,
) -> u.kg / u.m ** 3:
    r"""
    Calculate the mass density from a number density.

    .. math::

        \rho = \left| \frac{Z_{s}}{Z_{particle}} \right| n_{s} m_{particle}
              = | Z_{ratio} | n_{s} m_{particle}

    where :math:`m_{particle}` is the particle mass, :math:`n_{s}` is a number
    density for plasma species :math:`s`, :math:`Z_{s}` is the charge number of
    species :math:`s`, and :math:`Z_{particle}` is the charge number of
    ``particle``.  For example, if the electron density is given for :math:`n_s`
    and ``particle`` is a doubly ionized atom, then :math:`Z_{ratio} = -1 / 2`\ .

    **Aliases:** `rho_`

    Parameters
    ----------
    density : `~astropy.units.Quantity`
        Either a particle number density (in units of m\ :sup:`-3` or
        equivalent) or a mass density (in units of kg / m\ :sup:`3` or
        equivalent).  If ``density`` is a mass density, then it will be passed
        through and returned without modification.

    particle : `~plasmapy.particles.particle_class.Particle`
        The particle for which the mass density is being calculated for.  Must
        be a `~plasmapy.particles.particle_class.Particle` or a value convertible to
        a `~plasmapy.particles.particle_class.Particle` (e.g., ``'p'`` for protons,
        ``'D+'`` for deuterium, or ``'He-4 +1'`` for singly ionized helium-4).

    z_ratio : `int`, `float`, optional
        The ratio of the charge numbers corresponding to the plasma species
        represented by ``density`` and the ``particle``.  For example, if the
        given ``density`` is and electron density and ``particle`` is doubly
        ionized ``He``, then ``z_ratio = -0.5``.  Default is ``1``.

    Raises
    ------
    `~astropy.units.UnitTypeError`
        If the ``density`` does not have units equivalent to a number density
        or mass density.

    `TypeError`
        If ``density`` is not of type `~astropy.units.Quantity`, or convertible.

    `TypeError`
        If ``particle`` is not of type or convertible to
        `~plasmapy.particles.particle_class.Particle`.

    `TypeError`
        If ``z_ratio`` is not of type `int` or `float`.

    `ValueError`
        If ``density`` is negative.

    Returns
    -------
    `~astropy.units.Quantity`
        The mass density for the plasma species represented by ``particle``.

    Examples
    --------
    >>> import astropy.units as u
    >>> mass_density(1 * u.m ** -3, 'p')
    <Quantity 1.67262...e-27 kg / m3>
    >>> mass_density(4 * u.m ** -3, 'D+')
    <Quantity 1.33743...e-26 kg / m3>
    >>> mass_density(2.e12 * u.cm ** -3, 'He')
    <Quantity 1.32929...e-08 kg / m3>
    >>> mass_density(2.e12 * u.cm ** -3, 'He', z_ratio=0.5)
    <Quantity 6.64647...e-09 kg / m3>
    >>> mass_density(1.0 * u.g * u.m ** -3, "")
    <Quantity 0.001 kg / m3>
    """
    if density.unit.is_equivalent(u.kg / u.m ** 3):
        return density

    if not isinstance(particle, Particle):
        try:
            particle = Particle(particle)
        except TypeError:
            raise TypeError(
                f"If passing a number density, you must pass a plasmapy Particle "
                f"(not type {type(particle)}) to calculate the mass density!"
            )

    if not isinstance(z_ratio, (float, np.floating, int, np.integer)):
        raise TypeError(
            f"Expected type int or float for keyword z_ratio, got type {type(z_ratio)}."
        )

    return abs(z_ratio) * density * particle.mass


rho_ = mass_density
"""Alias to `~plasmapy.formulary.parameters.mass_density`."""


@check_relativistic
@validate_quantities(density={"can_be_negative": False})
def Alfven_speed(
    B: u.T,
    density: (u.m ** -3, u.kg / u.m ** 3),
    ion: Optional[Particle] = None,
    z_mean: Optional[numbers.Real] = None,
) -> u.m / u.s:
    r"""
    Calculate the Alfvén speed.

    The Alfvén speed :math:`V_A` is the typical propagation speed of magnetic
    disturbances in a plasma, and is given by:

    .. math::

        V_A = \frac{B}{\sqrt{μ_0 ρ}}

    where :math:`B` is the magnetic field and :math:`ρ = n_i m_i + n_e m_e`
    is the total mass density (:math:`n_i` is the ion number density,
    :math:`n_e` is the electron number density, :math:`m_i` is the ion mass,
    and :math:`m_e` is the electron mass) :cite:p:`alfven:1942`.

    **Aliases:** `va_`

    Parameters
    ----------
    B : `~astropy.units.Quantity`
        The magnetic field magnitude in units convertible to tesla.

    density : `~astropy.units.Quantity`
        Either the ion number density :math:`n_i` in units convertible to
        m\ :sup:`-3` or the total mass density :math:`ρ` in units
        convertible to kg m\ :sup:`-3`\ .

    ion : `~plasmapy.particles.particle_class.Particle`, optional
        Representation of the ion species (e.g., `'p'` for protons, `'D+'` for
        deuterium, `'He-4 +1'` for singly ionized helium-4, etc.). If no charge
        state information is provided, then the ions are assumed to be singly
        ionized. If the density is an ion number density, then this paramter
        is required in order to convert to mass density.

    z_mean : `~numbers.Real`, optional
        The average ionization state (arithmetic mean) of the ``ion`` composing
        the plasma.  This is used in calculating the mass density
        :math:`ρ = n_i (m_i + Z_{mean} m_e)`.  ``z_mean`` is ignored if
        ``density`` is passed as a mass density and overrides any charge state
        info provided by ``ion``.

    Returns
    -------
    V_A : `~astropy.units.Quantity`
        The Alfvén speed in units of m s\ :sup:`-1`.

    Raises
    ------
    `~plasmapy.utils.exceptions.RelativityError`
        If the Alfvén velocity is greater than or equal to the speed of light.

    `TypeError`
        If ``B`` and/or ``density`` are not of type `~astropy.units.Quantity`,
        or convertible.

    `TypeError`
        If ``ion`` is not of type or convertible to `~plasmapy.particles.particle_class.Particle`.

    `TypeError`
        If ``z_mean`` is not of type `int` or `float`.

    `~astropy.units.UnitTypeError`
        If the magnetic field ``B`` does not have units equivalent to
        tesla.

    `~astropy.units.UnitTypeError`
        If the ``density`` does not have units equivalent to a number density
        or mass density.

    `ValueError`
        If ``density`` is negative.

    Warns
    -----
    : `~plasmapy.utils.exceptions.RelativityWarning`
        If the Alfvén velocity exceeds 5% of the speed of light.

    : `~astropy.units.UnitsWarning`
        If units are not provided for the magnetic field ``B``, units of
        tesla are assumed.

    Notes
    -----
    This expression does not account for relativistic effects, and
    loses validity when the resulting speed is a significant fraction
    of the speed of light.

    Examples
    --------
    >>> from astropy import units as u
    >>> from astropy.constants.si import m_p, m_e
    >>> B = 0.014*u.T
    >>> n = 5e19*u.m**-3
    >>> rho = n*(m_p+m_e)
    >>> ion = 'p'
    >>> Alfven_speed(B, n, ion=ion)
    <Quantity 43173.870... m / s>
    >>> Alfven_speed(B, rho)
    <Quantity 43173.870... m / s>
    >>> Alfven_speed(B, rho).to(u.cm/u.us)
    <Quantity 4.317387 cm / us>
    >>> Alfven_speed(B, n, ion="He +2")
    <Quantity 21664.18... m / s>
    >>> Alfven_speed(B, n, ion="He++")
    <Quantity 21664.18... m / s>
    >>> Alfven_speed(B, n, ion="He", z_mean=1.8)
    <Quantity 21661.51... m / s>
    """
    if density.unit.is_equivalent(u.kg / u.m ** 3):
        rho = density
    else:
        if not isinstance(ion, Particle):
            try:
                ion = Particle(ion)
            except TypeError:
                raise TypeError(
                    f"If passing a number density, you must pass a plasmapy Particle "
                    f"(not type {type(ion)}) to calculate the mass density!"
                )
        if z_mean is None:
            try:
                z_mean = abs(ion.charge_number)
            except ChargeError:
                z_mean = 1

        z_mean = abs(z_mean)
        rho = mass_density(density, ion) + mass_density(density, "e", z_ratio=z_mean)

    V_A = np.abs(B) / np.sqrt(mu0 * rho)
    return V_A


va_ = Alfven_speed
"""Alias to `~plasmapy.formulary.parameters.Alfven_speed`."""


@check_relativistic
@validate_quantities(
    T_i={"can_be_negative": False, "equivalencies": u.temperature_energy()},
    T_e={"can_be_negative": False, "equivalencies": u.temperature_energy()},
    n_e={"can_be_negative": False, "none_shall_pass": True},
    k={"can_be_negative": False, "none_shall_pass": True},
)
def ion_sound_speed(
    T_e: u.K,
    T_i: u.K,
    ion: Particle,
    n_e: u.m ** -3 = None,
    k: u.m ** -1 = None,
    gamma_e=1,
    gamma_i=3,
    z_mean=None,
) -> u.m / u.s:
    r"""
    Return the ion sound speed for an electron-ion plasma.

    **Aliases:** `cs_`

    Parameters
    ----------
    T_e : `~astropy.units.Quantity`
        Electron temperature in units of temperature or energy per
        particle. If this is not given, then the electron temperature
        is assumed to be zero.

    T_i : `~astropy.units.Quantity`
        Ion temperature in units of temperature or energy per
        particle.  If this is not given, then the ion temperature is
        assumed to be zero.

    ion : `~plasmapy.particles.particle_class.Particle`
        Representation of the ion species (e.g., `'p'` for protons,
        `'D+'` for deuterium, or 'He-4 +1' for singly ionized
        helium-4). If no charge state information is provided, then the
        ions are assumed to be singly charged.

    n_e : `~astropy.units.Quantity`
        Electron number density. If this is not given, then ion_sound_speed
        will be approximated in the non-dispersive limit
        (:math:`k^2 λ_{D}^2` will be assumed zero). If ``n_e`` is given,
        a value for ``k`` must also be given.

    k : `~astropy.units.Quantity`
        Wavenumber (in units of inverse length, e.g. m\ :sup:`-1`\ ). If this
        is not given, then ion_sound_speed will be approximated in the
        non-dispersive limit (:math:`k^2 λ_{D}^2` will be assumed zero).
        If ``k`` is given, a value for ``n_e`` must also be given.

    gamma_e : `float` or `int`
        The adiabatic index for electrons, which defaults to 1.  This
        value assumes that the electrons are able to equalize their
        temperature rapidly enough that the electrons are effectively
        isothermal.

    gamma_i : `float` or `int`
        The adiabatic index for ions, which defaults to 3.  This value
        assumes that ion motion has only one degree of freedom, namely
        along magnetic field lines.

    z_mean : `~astropy.units.Quantity`, optional
        The average ionization (arithmetic mean) for a plasma where the
        a macroscopic description is valid. If this quantity is not
        given then the charge number of the ion
        is used. This is effectively an average ion sound speed for the
        plasma where multiple charge states are present.

    Returns
    -------
    V_S : `~astropy.units.Quantity`
        The ion sound speed in units of meters per second.

    Raises
    ------
    `TypeError`
        If any of the arguments are not entered as keyword arguments
        or are of an incorrect type.

    `ValueError`
        If the ion mass, adiabatic index, or temperature are invalid.

    `~plasmapy.utils.exceptions.PhysicsError`
        If an adiabatic index is less than one.

    `~astropy.units.UnitConversionError`
        If the temperature, electron number density, or wavenumber
        is in incorrect units.

    Warns
    -----
    : `~plasmapy.utils.exceptions.RelativityWarning`
        If the ion sound speed exceeds 5% of the speed of light.

    : `~astropy.units.UnitsWarning`
        If units are not provided, SI units are assumed.

    : `~plasmapy.utils.exceptions.PhysicsWarning`
        If only one of ``k`` or ``n_e`` is given, the non-dispersive
        limit is assumed.

    Notes
    -----
    The ion sound speed :math:`V_S` is given by

    .. math::

        V_S = \sqrt{\frac{γ_e Z k_B T_e + γ_i k_B T_i}{m_i (1 + k^2 λ_{D}^2)}}

    where :math:`γ_e` and :math:`γ_i` are the electron and
    ion adiabatic indices, :math:`k_B` is the Boltzmann constant,
    :math:`T_e` and :math:`T_i` are the electron and ion temperatures,
    :math:`Z` is the charge state of the ion, :math:`m_i` is the
    ion mass, :math:`λ_D` is the Debye length, and :math:`k` is the
    wavenumber.

    In the non-dispersive limit (:math:`k^2 λ_D^2` is small) the
    equation for :math:`V_S` is approximated (the denominator reduces
    to :math:`m_i`).

    When the electron temperature is much greater than the ion
    temperature, the ion sound velocity reduces to
    :math:`\sqrt{γ_e k_B T_e / m_i}`. Ion acoustic waves can
    therefore occur even when the ion temperature is zero.

    Examples
    --------
    >>> from astropy import units as u
    >>> n = 5e19*u.m**-3
    >>> k_1 = 3e1*u.m**-1
    >>> k_2 = 3e7*u.m**-1
    >>> ion_sound_speed(T_e=5e6*u.K, T_i=0*u.K, ion='p', gamma_e=1, gamma_i=3)
    <Quantity 203155... m / s>
    >>> ion_sound_speed(T_e=5e6*u.K, T_i=0*u.K, n_e=n, k=k_1, ion='p', gamma_e=1, gamma_i=3)
    <Quantity 203155... m / s>
    >>> ion_sound_speed(T_e=5e6*u.K, T_i=0*u.K, n_e=n, k=k_2, ion='p', gamma_e=1, gamma_i=3)
    <Quantity 310.31... m / s>
    >>> ion_sound_speed(T_e=5e6*u.K, T_i=0*u.K, n_e=n, k=k_1, ion='p')
    <Quantity 203155... m / s>
    >>> ion_sound_speed(T_e=500*u.eV, T_i=200*u.eV, n_e=n, k=k_1, ion='D+')
    <Quantity 229585... m / s>

    """

    m_i = particles.particle_mass(ion)
    Z = _grab_charge(ion, z_mean)

    for gamma, species in zip([gamma_e, gamma_i], ["electrons", "ions"]):
        if not isinstance(gamma, (numbers.Real, numbers.Integral)):
            raise TypeError(
                f"The adiabatic index gamma for {species} must be a float or int"
            )
        if gamma < 1:
            raise PhysicsError(
                f"The adiabatic index for {species} must be between "
                f"one and infinity"
            )

    # Assume non-dispersive limit if values for n_e (or k) are not specified
    klD2 = 0.0
    if (n_e is None) ^ (k is None):
        warnings.warn(
            "The non-dispersive limit has been assumed for "
            "this calculation. To prevent this, values must "
            "be specified for both n_e and k.",
            PhysicsWarning,
        )
    elif n_e is not None and k is not None:
        lambda_D = Debye_length(T_e, n_e)
        klD2 = (k * lambda_D) ** 2

    try:
        V_S_squared = (gamma_e * Z * k_B * T_e + gamma_i * k_B * T_i) / (
            m_i * (1 + klD2)
        )
        V_S = np.sqrt(V_S_squared).to(u.m / u.s)
    except Exception:
        raise ValueError("Unable to find ion sound speed.")

    return V_S


cs_ = ion_sound_speed
"""Alias to `~plasmapy.formulary.parameters.ion_sound_speed`."""


def thermal_speed_coefficients(method: str, ndim: int) -> float:
    r"""
    Get the thermal speed coefficient corresponding to the desired
    thermal speed definition.

    See the `~plasmapy.formulary.parameters.thermal_speed`
    :ref:`Notes <thermal-speed-notes>` section for further details of
    the various thermal speed definitions.

    Parameters
    ----------
    method : `str`
        Method to be used for calculating the thermal speed. Valid
        values are ``"most_probable"``, ``"rms"``, ``"mean_magnitude"``,
        and ``"nrl"``.

    ndim : `int`
        Dimensionality (1D, 2D, 3D) of space in which to calculate
        thermal speed. Valid values are ``1``, ``2``, or ``3``.

    Raises
    ------
    `ValueError`
        If ``method`` or ``ndim`` are not a valid value.

    Notes
    -----
    For a detailed explanation of the different coefficients used to
    calculate the thermal speed, then look to the
    :ref:`Notes <thermal-speed-notes>` section for
    `~plasmapy.formulary.parameters.thermal_speed`.  The possible return
    values are listed the following table:

    .. table:: Thermal speed :math:`v_{th}` coefficients.
       :widths: 2 1 1 1 1
       :width: 100%

       +--------------+------------+---------------+---------------+---------------+
       | ↓ **method** | **ndim** → | ``1``         | ``2``         | ``3``         |
       +--------------+------------+---------------+---------------+---------------+
       | ``"most_probable"``       | .. math::     | .. math::     | .. math::     |
       |                           |    0          |    1          |    \sqrt{2}   |
       +--------------+------------+---------------+---------------+---------------+
       | ``"rms"``                 | .. math::     | .. math::     | .. math::     |
       |                           |    1          |    \sqrt{2}   |    \sqrt{3}   |
       +--------------+------------+---------------+---------------+---------------+
       | ``"mean_magnitude"``      | .. math::     | .. math::     | .. math::     |
       |                           |    \sqrt{2/π} |    \sqrt{π/2} |    \sqrt{8/π} |
       +--------------+------------+---------------+---------------+---------------+
       | ``"nrl"``                 | .. math::                                     |
       |                           |    1                                          |
       +--------------+------------+---------------+---------------+---------------+

    Examples
    --------
    >>> thermal_speed_coefficients(method="most_probable", ndim=3)
    1.414213...
    """
    _coefficients = {
        (1, "most_probable"): 0,
        (2, "most_probable"): 1,
        (3, "most_probable"): np.sqrt(2),
        (1, "rms"): 1,
        (2, "rms"): np.sqrt(2),
        (3, "rms"): np.sqrt(3),
        (1, "mean_magnitude"): np.sqrt(2 / np.pi),
        (2, "mean_magnitude"): np.sqrt(np.pi / 2),
        (3, "mean_magnitude"): np.sqrt(8 / np.pi),
        (1, "nrl"): 1,
        (2, "nrl"): 1,
        (3, "nrl"): 1,
    }

    try:
        coeff = _coefficients[(ndim, method)]
    except KeyError:
        raise ValueError(
            f"Value for (ndim, method) pair not valid, got '({ndim}, {method})'."
        )

    return coeff


@preserve_signature
@njit
def thermal_speed_lite(
    T: numbers.Real, mass: numbers.Real, coeff: numbers.Real
) -> numbers.Real:
    r"""
    The ":term:`lite-function`" version of
    `~plasmapy.formulary.parameters.thermal_speed`.  Performs the same
    thermal speed calculations as
    `~plasmapy.formulary.parameters.thermal_speed`, but is intended for
    computational use and, thus, has data conditioning safeguards
    removed.

    .. math::
        v_{th} = C_o \sqrt{\frac{k_B T}{m}}

    where :math:`T` is the temperature associated with the distribution,
    :math:`m` is the particle's mass, and :math:`C_o` is a constant of
    proportionality determined by the method in which :math:`v_{th}` is
    calculated and the dimensionality of the system (1D, 2D, 3D).  For
    further details see the :ref:`Notes <thermal-speed-notes>` section
    in the `~plasmapy.formulary.parameters.thermal_speed` documentation.

    Parameters
    ----------
    T : `~numbers.Real`
        The temperature of the particle distribution, in units of kelvin.

    mass : `~numbers.Real`
        Mass of the particle in kg.

    coeff : `~numbers.Real`
        The coefficient :math:`C_o` associated with the method used for
        calculating the thermal speed, see
        :ref:`Notes <thermal-speed-notes>` section in the
        `~plasmapy.formulary.parameters.thermal_speed` documentation.

    Returns
    -------
    vth : `~numbers.Real`
        Thermal speed of the Maxwellian distribution in units of m/s.

    Examples
    --------
    >>> from plasmapy.particles import Particle
    >>> mass = Particle("p").mass.value
    >>> coeff = thermal_speed_coefficients(method="most_probable", ndim=3)
    >>> thermal_speed_lite(T=1e6, mass=mass, coeff=coeff)
    128486...
    """
    return coeff * np.sqrt(k_B_si_unitless * T / mass)

<<<<<<< HEAD
_k_B = k_B.si.value


def fast_thermal_speed(T, m, ndim=3, method="most_probable"):
    coeff = _coefficients[ndim][method]
    return np.sqrt(coeff * _k_B * T / m)


=======

@bind_lite_func(
    thermal_speed_lite,
    attrs={"coefficients": thermal_speed_coefficients},
)
>>>>>>> a624976b
@check_relativistic
@validate_quantities(
    T={"can_be_negative": False, "equivalencies": u.temperature_energy()},
    mass={"can_be_negative": False, "can_be_nan": True},
)
@particles.particle_input
def thermal_speed(
    T: u.K,
    particle: Particle,
    method="most_probable",
    mass: u.kg = None,
    ndim=3,
) -> u.m / u.s:
    r"""
    Calculate the speed of thermal motion for particles with a Maxwellian
    distribution.  (See the :ref:`Notes <thermal-speed-notes>` section for
    details.)

    **Aliases:** `~plasmapy.formulary.parameters.vth_`

    **Lite Version:** `~plasmapy.formulary.parameters.thermal_speed_lite`

    Parameters
    ----------
    T : `~astropy.units.Quantity`
        The temperature of the particle distribution, in units of kelvin or
        energy.

    particle : `~plasmapy.particles.particle_class.Particle`
        Representation of the particle species (e.g., ``"p"`` for protons,
        ``"D+"`` for deuterium, or ``"He-4 +1"`` for singly ionized helium-4).
        If no charge state information is provided, then the particles are
        assumed to be singly charged.

    method : `str`, optional
        (Default ``"most_probable"``) Method to be used for calculating the
        thermal speed. Valid values are ``"most_probable"``, ``"rms"``,
        ``"mean_magnitude"``, and ``"nrl"``.

    mass : `~astropy.units.Quantity`
        Mass override in units convertible to kg.  If given, then ``mass`` will
        be used instead of the mass value associated with ``particle``.

    ndim : `int`
        (Default ``3``) Dimensionality (1D, 2D, 3D) of space in which to
        calculate thermal speed. Valid values are ``1``, ``2``, or ``3``.

    Returns
    -------
    vth : `~astropy.units.Quantity`
        Thermal speed of the Maxwellian distribution.

    Raises
    ------
    `TypeError`
        The particle temperature is not a `~astropy.units.Quantity`.

    `~astropy.units.UnitConversionError`
        If the particle temperature is not in units of temperature or
        energy per particle.

    `ValueError`
        The particle temperature is invalid or particle cannot be used to
        identify an isotope or particle.

    Warns
    -----
    : `~plasmapy.utils.exceptions.RelativityWarning`
        If the ion sound speed exceeds 5% of the speed of light.

    : `~astropy.units.UnitsWarning`
        If units are not provided, SI units are assumed.


    .. _thermal-speed-notes:

    Notes
    -----

    There are multiple methods (or definitions) for calculating the thermal
    speed, all of which give the expression

    .. math::
        v_{th} = C_o \sqrt{\frac{k_B T}{m}}

    where :math:`T` is the temperature associated with the distribution,
    :math:`m` is the particle's mass, and :math:`C_o` is a constant of
    proportionality determined by the method in which :math:`v_{th}` is
    calculated and the dimensionality of the system (1D, 2D, 3D).  The
    :math:`C_o` used for the ``thermal_speed`` calculation is determined from
    the input arguments ``method`` and ``ndim``, and the values can be seen in
    the table below:

    .. table:: Values for :math:`C_o`
       :widths: 2 1 1 1 1
       :width: 100%

       +--------------+------------+---------------+---------------+---------------+
       | ↓ **method** | **ndim** → | ``1``         | ``2``         | ``3``         |
       +--------------+------------+---------------+---------------+---------------+
       | ``"most_probable"``       | .. math::     | .. math::     | .. math::     |
       |                           |    0          |    1          |    \sqrt{2}   |
       +--------------+------------+---------------+---------------+---------------+
       | ``"rms"``                 | .. math::     | .. math::     | .. math::     |
       |                           |    1          |    \sqrt{2}   |    \sqrt{3}   |
       +--------------+------------+---------------+---------------+---------------+
       | ``"mean_magnitude"``      | .. math::     | .. math::     | .. math::     |
       |                           |    \sqrt{2/π} |    \sqrt{π/2} |    \sqrt{8/π} |
       +--------------+------------+---------------+---------------+---------------+
       | ``"nrl"``                 | .. math::                                     |
       |                           |    1                                          |
       +--------------+------------+---------------+---------------+---------------+

    The coefficents can be directly retrieved using
    `~plasmapy.formulary.parameters.thermal_speed_coefficients`.

        .. rubric:: The Methods

        In the following discussion the Maxwellian distribution
        :math:`f(\mathbf{v})` is assumed to be 3D, but similar expressions can
        be given for 1D and 2D.

        - **Most Probable** ``method = "most_probable"``

          This method expresses the thermal speed of the distribution by expressing
          it as the most probable speed a particle in the distribution may have.
          To do this we first define another function :math:`g(v)` given by

          .. math::
             \int_{0}^{\infty} g(v) dv
                = \int_{-\infty}^{\infty} f(\mathbf{v}) d^3\mathbf{v}
                \quad \rightarrow \quad
                g(v) = 4 \pi v^2 f(v)

          then

          .. math::
             g^{\prime}(v_{th}) = \left.\frac{dg}{dv}\right|_{v_{th}} = 0\\
             \implies v_{th} = \sqrt{\frac{2 k_B T}{m}}

        - **Root Mean Square** ``method = "rms"``

          This method uses the root mean square to calculate an expression for
          the thermal speed of the particle distribution, which is given by

          .. math::
             v_{th} = \left[\int v^2 f(\mathbf{v}) d^3 \mathbf{v}\right]^{1/2}
                        = \sqrt{\frac{3 k_B T}{m}}

        - **Mean Magnitude** ``method = "mean_magnitude"``

          This method uses the mean speed of the particle distribution to
          calculate an expression for the thermal speed, which is given by

          .. math::
             v_{th} = \int |\mathbf{v}| f(\mathbf{v}) d^3 \mathbf{v}
                         = \sqrt{\frac{8 k_B T}{\pi m}}


        - **NRL Formulary** ``method = "nrl"``

          The `NRL Plasma Formulary
          <https://www.nrl.navy.mil/ppd/content/nrl-plasma-formulary>`_
          uses the square root of the Normal distribution's variance
          as the expression for thermal speed.

          .. math::
             v_{th} = σ = \sqrt{\frac{k_B T}{m}} \quad
             \text{where} \quad f(v) \sim e^{v^2 / 2 σ^2}

    Examples
    --------
    >>> from astropy import units as u
    >>> thermal_speed(5*u.eV, 'p')
    <Quantity 30949.6... m / s>
    >>> thermal_speed(1e6*u.K, particle='p')
    <Quantity 128486... m / s>
    >>> thermal_speed(5*u.eV, particle='e-')
    <Quantity 132620... m / s>
    >>> thermal_speed(1e6*u.K, particle='e-')
    <Quantity 550569... m / s>
    >>> thermal_speed(1e6*u.K, "e-", method="rms")
    <Quantity 674307... m / s>
    >>> thermal_speed(1e6*u.K, "e-", method="mean_magnitude")
    <Quantity 621251... m / s>

    For user convenience `~plasmapy.formulary.parameters.thermal_speed_coefficients`
    and `~plasmapy.formulary.parameters.thermal_speed_lite` are bound to this function
    and can be used as follows.

    >>> from plasmapy.particles import Particle
    >>> mass = Particle("p").mass.value
    >>> coeff = thermal_speed.coefficients(method="most_probable", ndim=3)
    >>> thermal_speed.lite(T=1e6, mass=mass, coeff=coeff)
    128486...
    """
    if mass is None:
        mass = particles.particle_mass(particle)

    coeff = thermal_speed_coefficients(method=method, ndim=ndim)

<<<<<<< HEAD
    return fast_thermal_speed(
        T.to(u.K).value, m.to(u.kg).value, ndim=ndim, method=method
    )
=======
    speed = thermal_speed_lite(T=T.value, mass=mass.value, coeff=coeff)
    return speed * u.m / u.s
>>>>>>> a624976b


vth_ = thermal_speed
"""Alias to :func:`~plasmapy.formulary.parameters.thermal_speed`."""


@validate_quantities(
    T={"can_be_negative": False, "equivalencies": u.temperature_energy()},
    n={"can_be_negative": False},
)
def thermal_pressure(T: u.K, n: u.m ** -3) -> u.Pa:
    r"""
    Return the thermal pressure for a Maxwellian distribution.

    **Aliases:** `pth_`

    Parameters
    ----------
    T : `~astropy.units.Quantity`
        The particle temperature in either kelvin or energy per particle.

    n : `~astropy.units.Quantity`
        The particle number density in units convertible to m\ :sup:`-3`\ .

    Examples
    --------
    >>> import astropy.units as u
    >>> thermal_pressure(1*u.eV, 1e20/u.m**3)
    <Quantity 16.021... Pa>
    >>> thermal_pressure(10*u.eV, 1e20/u.m**3)
    <Quantity 160.21... Pa>

    Returns
    -------
    p_th : `~astropy.units.Quantity`
        Thermal pressure.

    Raises
    ------
    `TypeError`
        The temperature or number density is not a `~astropy.units.Quantity`.

    `~astropy.units.UnitConversionError`
        If the particle temperature is not in units of temperature or
        energy per particle.

    Notes
    -----
    The thermal pressure is given by:

    .. math::
        T_{th} = n k_B T
    """
    return n * k_B * T


pth_ = thermal_pressure
"""Alias to `~plasmapy.formulary.parameters.thermal_pressure`."""


@check_relativistic
@validate_quantities(
    T={"can_be_negative": False, "equivalencies": u.temperature_energy()}
)
def kappa_thermal_speed(
    T: u.K, kappa, particle: Particle, method="most_probable"
) -> u.m / u.s:
    r"""Return the most probable speed for a particle within a Kappa
    distribution.

    **Aliases:** `vth_kappa_`

    Parameters
    ----------
    T : `~astropy.units.Quantity`
        The particle temperature in either kelvin or energy per particle

    kappa: `float`
        The ``kappa`` parameter is a dimensionless number which sets the slope
        of the energy spectrum of suprathermal particles forming the tail
        of the Kappa velocity distribution function. ``kappa`` must be greater
        than 3/2.

    particle : `~plasmapy.particles.particle_class.Particle`
        Representation of the particle species (e.g., 'p' for protons, 'D+'
        for deuterium, or 'He-4 +1' for singly ionized helium-4). If no
        charge state information is provided, then the particles are
        assumed to be singly charged.

    method : `str`, optional
        Method to be used for calculating the thermal speed. Options are
        ``'most_probable'`` (default), ``'rms'``, and ``'mean_magnitude'``.

    Returns
    -------
    V : `~astropy.units.Quantity`
        Particle thermal speed.

    Raises
    ------
    `TypeError`
        The particle temperature is not a `~astropy.units.Quantity`.

    `~astropy.units.UnitConversionError`
        If the particle temperature is not in units of temperature or
        energy per particle.

    `ValueError`
        The particle temperature is invalid or particle cannot be used to
        identify an isotope or particle.

    Warns
    -----
    : `~plasmapy.utils.exceptions.RelativityWarning`
        If the particle thermal speed exceeds 5% of the speed of light.

    : `~astropy.units.UnitsWarning`
        If units are not provided, SI units are assumed.

    Notes
    -----
    The particle thermal speed is given by:

    .. math::
        V_{th,i} = \sqrt{(2 κ - 3)\frac{2 k_B T_i}{κ m_i}}

    For more discussion on the ``'mean_magnitude'`` calculation method,
    see `PlasmaPy issue #186
    <https://github.com/PlasmaPy/PlasmaPy/issues/186>`__.

    Examples
    --------
    >>> from astropy import units as u
    >>> kappa_thermal_speed(5*u.eV, 4, 'p') # defaults to most probable
    <Quantity 24467.87... m / s>
    >>> kappa_thermal_speed(5*u.eV, 4, 'p', 'rms')
    <Quantity 37905.47... m / s>
    >>> kappa_thermal_speed(5*u.eV, 4, 'p', 'mean_magnitude')
    <Quantity 34922.98... m / s>

    See Also
    --------
    ~plasmapy.formulary.kappa_thermal_speed
    ~plasmapy.formulary.kappa_velocity_1D
    """
    # Checking thermal units
    if kappa <= 3 / 2:
        raise ValueError(
            f"Must have kappa > 3/2, instead of {kappa}, for "
            "kappa distribution function to be valid."
        )
    # different methods, as per https://en.wikipedia.org/wiki/Thermal_velocity
    vTh = thermal_speed(T=T, particle=particle, method=method)

    if method == "most_probable":
        # thermal velocity of Kappa distribution function is just Maxwellian
        # thermal speed modulated by the following factor.
        # This is only true for "most probable" case. RMS and mean
        # magnitude velocities are same as Maxwellian.
        coeff = np.sqrt((kappa - 3 / 2) / kappa)
    else:
        coeff = 1

    return vTh * coeff


vth_kappa_ = kappa_thermal_speed
"""Alias to `~plasmapy.formulary.parameters.kappa_thermal_speed`."""


@validate_quantities(
    n={"can_be_negative": False},
    T={"can_be_negative": False, "equivalencies": u.temperature_energy()},
)
def Hall_parameter(
    n: u.m ** -3,
    T: u.K,
    B: u.T,
    ion: Particle,
    particle: Particle,
    coulomb_log=None,
    V=None,
    coulomb_log_method="classical",
):
    r"""
    Calculate the ``particle`` Hall parameter for a plasma.

    The Hall parameter for plasma species :math:`s` (``particle``) is given by:

    .. math::

        β_{s} = \frac{Ω_{c s}}{ν_{s s^{\prime}}}

    where :math:`Ω_{c s}` is the gyrofrequncy for plasma species :math:`s`
    (``particle``) and :math:`ν_{s s^{\prime}}` is the collision frequency
    between plasma species :math:`s` (``particle``) and species
    :math:`s^{\prime}` (``ion``).

    **Aliases:** `betaH_`

    Parameters
    ----------
    n : `~astropy.units.quantity.Quantity`
        The number density associated with ``particle``.

    T : `~astropy.units.quantity.Quantity`
        The temperature of associated with ``particle``.

    B : `~astropy.units.quantity.Quantity`
        The magnetic field.

    ion : `~plasmapy.particles.particle_class.Particle`
        The type of ion ``particle`` is colliding with.

    particle : `~plasmapy.particles.particle_class.Particle`
        The particle species for which the Hall parameter is calculated for.
        Representation of the particle species (e.g., ``'p'`` for protons,
        ``'D+'`` for deuterium, or ``'He-4 +1'`` for singly ionized helium-4).
        If no charge state information is provided, then the particles are
        assumed to be singly charged.

    coulomb_log : `float`, optional
        Preset value for the Coulomb logarithm. Used mostly for testing purposes.

    V : `~astropy.units.quantity.Quantity`
        The relative velocity between ``particle`` and ``ion``.  If not provided,
        then the ``particle`` thermal velocity is assumed
        (`~plasmapy.formulary.parameters.thermal_speed`).

    coulomb_log_method : `str`, optional
        The method by which to compute the Coulomb logarithm.
        The default method is the classical straight-line Landau-Spitzer
        method (``"classical"`` or ``"ls"``). The other 6 supported methods
        are ``"ls_min_interp"``, ``"ls_full_interp"``, ``"ls_clamp_mininterp"``,
        ``"hls_min_interp"``, ``"hls_max_interp"``, and ``"hls_full_interp"``.
        Please refer to the docstring of
        `~plasmapy.formulary.collisions.Coulomb_logarithm` for more
        information about these methods.

    See Also
    --------
    ~plasmapy.formulary.parameters.gyrofrequency
    ~plasmapy.formulary.collisions.fundamental_electron_collision_freq
    ~plasmapy.formulary.collisions.fundamental_ion_collision_freq
    ~plasmapy.formulary.collisions.Coulomb_logarithm

    Returns
    -------
    `~astropy.units.quantity.Quantity`
        Hall parameter for ``particle``.

    Notes
    -----
    * For calculating the collision frequency
      `~plasmapy.formulary.collisions.fundamental_electron_collision_freq` is used
      when ``particle`` is an electron and
      `~plasmapy.formulary.collisions.fundamental_ion_collision_freq` when
      ``particle`` is an ion.
    * The collision frequencies are calculated assuming a slowly moving
      Maxwellian distribution.

    Examples
    --------
    >>> from astropy import units as u
    >>> import pytest
    >>> Hall_parameter(1e10 * u.m**-3, 2.8e2 * u.eV, 2.3 * u.T, 'He-4 +1', 'e-')
    <Quantity 2.500...e+15>
    >>> with pytest.warns(RelativityWarning): Hall_parameter(1e10 * u.m**-3, 5.8e3 * u.eV, 2.3 * u.T, 'He-4 +1', 'e-')
    <Quantity 2.11158...e+17>
    """
    from plasmapy.formulary.collisions import (
        fundamental_electron_collision_freq,
        fundamental_ion_collision_freq,
    )

    gyro_frequency = gyrofrequency(B, particle)
    gyro_frequency = gyro_frequency / u.radian
    if particles.Particle(particle).symbol == "e-":
        coll_rate = fundamental_electron_collision_freq(
            T, n, ion, coulomb_log, V, coulomb_log_method=coulomb_log_method
        )
    else:
        coll_rate = fundamental_ion_collision_freq(T, n, ion, coulomb_log, V)
    return gyro_frequency / coll_rate


betaH_ = Hall_parameter
"""Alias to `~plasmapy.formulary.parameters.Hall_parameter`."""


@validate_quantities(
    validations_on_return={
        "units": [u.rad / u.s, u.Hz],
        "equivalencies": [(u.cy / u.s, u.Hz)],
    }
)
@angular_freq_to_hz
def gyrofrequency(B: u.T, particle: Particle, signed=False, Z=None) -> u.rad / u.s:
    r"""
    Calculate the particle gyrofrequency in units of radians per second.

    **Aliases:** `oc_`, `wc_`

    Parameters
    ----------
    B : `~astropy.units.Quantity`
        The magnetic field magnitude in units convertible to tesla.

    particle : `~plasmapy.particles.particle_class.Particle`
        Representation of the particle species (e.g., 'p' for protons, 'D+'
        for deuterium, or 'He-4 +1' for singly ionized helium-4). If no
        charge state information is provided, then the particles are assumed
        to be singly charged.

    signed : `bool`, optional
        The gyrofrequency can be defined as signed (negative for electron,
        positive for ion). Default is `False` (unsigned, i.e. always
        positive).

    Z : `float` or `~astropy.units.Quantity`, optional
        The average ionization (arithmetic mean) for a plasma where the
        a macroscopic description is valid. If this quantity is not
        given then the charge number of the ion
        is used. This is effectively an average gyrofrequency for the
        plasma where multiple charge states are present, and should
        not be interpreted as the gyrofrequency for any single particle.
        If not provided, it defaults to the charge number of the ``particle``.

    Returns
    -------
    omega_c : `~astropy.units.Quantity`
        The particle gyrofrequency in units of radians per second.

    Raises
    ------
    `TypeError`
        If the magnetic field is not a `~astropy.units.Quantity` or
        ``particle`` is not of an appropriate type.

    `ValueError`
        If the magnetic field contains invalid values or particle cannot
        be used to identify an particle or isotope.

    Warns
    -----
    : `~astropy.units.UnitsWarning`
        If units are not provided, SI units are assumed.

    Notes
    -----
    The particle gyrofrequency is the angular frequency of particle
    gyration around magnetic field lines and is given by:

    .. math::
        ω_{c} = \frac{Z e B}{m}

    The particle gyrofrequency is also known as the particle cyclotron
    frequency or the particle Larmor frequency.

    The recommended way to convert from angular frequency to frequency
    is to use an equivalency between cycles per second and hertz, as
    Astropy's `~astropy.units.dimensionles_angles` equivalency does not
    account for the factor of :math:`2π` needed during this conversion.  The
    `~astropy.units.dimensionless_angles` equivalency is appropriate
    when dividing a velocity by an angular frequency to get a length scale.

    Examples
    --------
    >>> from astropy import units as u
    >>> gyrofrequency(0.1*u.T, 'e-')
    <Quantity 1.7588...e+10 rad / s>
    >>> gyrofrequency(0.1*u.T, 'e-', to_hz=True)
    <Quantity 2.79924...e+09 Hz>
    >>> gyrofrequency(0.1*u.T, 'e-', signed=True)
    <Quantity -1.75882...e+10 rad / s>
    >>> gyrofrequency(0.01*u.T, 'p')
    <Quantity 957883.32... rad / s>
    >>> gyrofrequency(0.01*u.T, 'p', signed=True)
    <Quantity 957883.32... rad / s>
    >>> gyrofrequency(0.01*u.T, particle='T+')
    <Quantity 319964.5... rad / s>
    >>> gyrofrequency(0.01*u.T, particle='T+', to_hz=True)
    <Quantity 50923.9... Hz>
    >>> omega_ce = gyrofrequency(0.1*u.T, 'e-')
    >>> print(omega_ce)
    1758820... rad / s
    >>> f_ce = omega_ce.to(u.Hz, equivalencies=[(u.cy/u.s, u.Hz)])
    >>> print(f_ce)
    279924... Hz

    """
    m = particles.particle_mass(particle)
    Z = _grab_charge(particle, Z)
    if not signed:
        Z = abs(Z)

    omega_c = u.rad * (Z * e * np.abs(B) / m).to(1 / u.s)

    return omega_c


oc_ = gyrofrequency
"""Alias to `~plasmapy.formulary.parameters.gyrofrequency`."""

wc_ = gyrofrequency
"""Alias to `~plasmapy.formulary.parameters.gyrofrequency`."""


@validate_quantities(
    Vperp={"can_be_nan": True},
    T_i={"can_be_nan": True, "equivalencies": u.temperature_energy()},
    T={"can_be_nan": True, "equivalencies": u.temperature_energy()},
    validations_on_return={"equivalencies": u.dimensionless_angles()},
)
def gyroradius(
    B: u.T,
    particle: Particle,
    *,
    Vperp: u.m / u.s = np.nan * u.m / u.s,
    T_i: u.K = np.nan * u.K,
    T: u.K = np.nan * u.K,
) -> u.m:
    r"""Return the particle gyroradius.

    **Aliases:** `rc_`, `rhoc_`

    Parameters
    ----------
    B : `~astropy.units.Quantity`
        The magnetic field magnitude in units convertible to tesla.

    particle : `~plasmapy.particles.particle_class.Particle`
        Representation of the particle species (e.g., `'p'` for protons, `'D+'`
        for deuterium, or `'He-4 +1'` for singly ionized helium-4).  If no
        charge state information is provided, then the particles are assumed
        to be singly charged.

    Vperp : `~astropy.units.Quantity`, optional, keyword-only
        The component of particle velocity that is perpendicular to the
        magnetic field in units convertible to meters per second.

    T : `~astropy.units.Quantity`, optional, keyword-only
        The particle temperature in units convertible to kelvin.

    T_i : `~astropy.units.Quantity`, optional, keyword-only
        The particle temperature in units convertible to kelvin.
        Note: Deprecated. Use T instead.

    Returns
    -------
    r_Li : `~astropy.units.Quantity`
        The particle gyroradius in units of meters.  This
        `~astropy.units.Quantity` will be based on either the
        perpendicular component of particle velocity as inputted, or
        the most probable speed for an particle within a Maxwellian
        distribution for the particle temperature.

    Raises
    ------
    `TypeError`
        The arguments are of an incorrect type.

    `~astropy.units.UnitConversionError`
        The arguments do not have appropriate units.

    `ValueError`
        If any argument contains invalid values.

    Warns
    -----
    : `~astropy.units.UnitsWarning`
        If units are not provided, SI units are assumed.

    Notes
    -----
    One but not both of ``Vperp`` and ``T`` must be inputted.

    If any of ``B``, ``Vperp``, or ``T`` is a number rather than a
    `~astropy.units.Quantity`, then SI units will be assumed and a
    warning will be raised.

    The particle gyroradius is also known as the particle Larmor
    radius and is given by

    .. math::
        r_{Li} = \frac{V_{\perp}}{ω_{ci}}

    where :math:`V_⟂` is the component of particle velocity that is
    perpendicular to the magnetic field and :math:`ω_{ci}` is the
    particle gyrofrequency.  If a temperature is provided, then
    :math:`V_⟂` will be the most probable thermal velocity of an
    particle at that temperature.

    Examples
    --------
    >>> from astropy import units as u
    >>> gyroradius(0.2*u.T, particle='p+', T=1e5*u.K)
    <Quantity 0.002120... m>
    >>> gyroradius(0.2*u.T, particle='p+', T=1e5*u.K)
    <Quantity 0.002120... m>
    >>> gyroradius(5*u.uG, particle='alpha', T=1*u.eV)
    <Quantity 288002.38... m>
    >>> gyroradius(400*u.G, particle='Fe+++', Vperp=1e7*u.m/u.s)
    <Quantity 48.23129... m>
    >>> gyroradius(B=0.01*u.T, particle='e-', T=1e6*u.K)
    <Quantity 0.003130... m>
    >>> gyroradius(0.01*u.T, 'e-', Vperp=1e6*u.m/u.s)
    <Quantity 0.000568... m>
    >>> gyroradius(0.2*u.T, 'e-', T=1e5*u.K)
    <Quantity 4.94949...e-05 m>
    >>> gyroradius(5*u.uG, 'e-', T=1*u.eV)
    <Quantity 6744.25... m>
    >>> gyroradius(400*u.G, 'e-', Vperp=1e7*u.m/u.s)
    <Quantity 0.001421... m>
    """

    # Backwards Compatibility and Deprecation check for keyword T_i
    if not np.isnan(T_i):
        warnings.warn(
            "Keyword T_i is deprecated, use T instead.",
            PlasmaPyFutureWarning,
        )
        if np.isnan(T):
            T = T_i

    isfinite_T = np.isfinite(T)
    isfinite_Vperp = np.isfinite(Vperp)

    # check 1: ensure either Vperp or T invalid, keeping in mind that
    # the underlying values of the astropy quantity may be numpy arrays
    if np.any(np.logical_and(isfinite_Vperp, isfinite_T)):
        raise ValueError(
            "Must give Vperp or T, but not both, as arguments to gyroradius"
        )

    # check 2: get Vperp as the thermal speed if is not already a valid input
    if np.isscalar(Vperp.value) and np.isscalar(
        T.value
    ):  # both T and Vperp are scalars
        # we know exactly one of them is nan from check 1
        if isfinite_T:
            # T is valid, so use it to determine Vperp
            Vperp = thermal_speed(T, particle=particle)
        # else: Vperp is already valid, do nothing
    elif np.isscalar(Vperp.value):  # only T is an array
        # this means either Vperp must be nan, or T must be array of all nan,
        # or else we couldn't have gotten through check 1
        if isfinite_Vperp:
            # Vperp is valid, T is a vector that is all nan
            # uh...
            Vperp = np.repeat(Vperp, len(T))
        else:
            # normal case where Vperp is scalar nan and T is valid array
            Vperp = thermal_speed(T, particle=particle)
    elif np.isscalar(T.value):  # only Vperp is an array
        # this means either T must be nan, or V_perp must be array of all nan,
        # or else we couldn't have gotten through check 1
        if isfinite_T:
            # T is valid, V_perp is an array of all nan
            # uh...
            Vperp = thermal_speed(np.repeat(T, len(Vperp)), particle=particle)
        # else: normal case where T is scalar nan and Vperp is already a valid array
        # so, do nothing
    else:  # both T and Vperp are arrays
        # we know all the elementwise combinations have one nan and one finite, due to check 1
        # use the valid Vperps, and replace the others with those calculated from T
        Vperp = Vperp.copy()  # avoid changing Vperp's value outside function
        Vperp[isfinite_T] = thermal_speed(T[isfinite_T], particle=particle)

    omega_ci = gyrofrequency(B, particle)

    r_Li = np.abs(Vperp) / omega_ci

    return r_Li


rc_ = gyroradius
"""Alias to `~plasmapy.formulary.parameters.gyroradius`."""

rhoc_ = gyroradius
"""Alias to `~plasmapy.formulary.parameters.gyroradius`."""


@preserve_signature
@njit
def plasma_frequency_lite(
    n: numbers.Real, mass: numbers.Real, z_mean: numbers.Real, to_hz: bool = False
) -> numbers.Real:
    r"""
    The ":term:`lite-function`" version of
    `~plasmapy.formulary.parameters.plasma_frequency`.  Performs the
    same plasma frequency calculation as
    `~plasmapy.formulary.parameters.plasma_frequency`, but is intended
    for computational use and, thus, has all data conditioning
    safeguards removed.

    Parameters
    ----------
    n : `~numbers.Real`
        Particle number density, in units of m\ :sup:`-3`.

    mass : `~numbers.Real`
        Mass of the particle, in units of kg.

    z_mean : `~numbers.Real`
        The average ionization (arithmetic mean) for the particle
        species in the plasma.  For example, a proton would have a value
        of ``z_mean=1``.

    to_hz : `bool`
        (Default `False`) Set `True` to apply the factor of
        :math:`1/2π` and return a value in units of Hz.

    Returns
    -------
    wp : `~numbers.Real`
        The particle plasma frequency in radians per second.  Setting
        keyword ``to_hz=True`` will apply the factor of :math:`1/2π`
        and yield a value in Hz.

    Notes
    -----

    The particle plasma frequency is

    .. math::
        ω_{p} = Z |e| \sqrt{\frac{n}{\epsilon_0 m}}

    where :math:`m` is the mass of the particle, :math:`e` is the
    fundamental unit of charge, :math:`Z` is the average charge state
    ``z_mean`` of the particle species, :math:`n` is the particle number
    density.  This form of the plasma frequency has units of
    radians / s, but when using the ``to_hz`` keyword a factor of
    :math:`1/2π` will be applied to give a value in Hz.

    Examples
    --------

    >>> from plasmapy.particles import Particle
    >>> mass = Particle("p").mass.value
    >>> plasma_frequency_lite(n=1e19, mass=mass, z_mean=1)
    416329...
    >>> plasma_frequency_lite(n=1e19, mass=mass, z_mean=1, to_hz=True)
    662608...
    """
    omega_p = z_mean * e_si_unitless * np.sqrt(n / (eps0_si_unitless * mass))

    if to_hz:
        return omega_p / (2.0 * np.pi)

<<<<<<< HEAD
_e = e.si.value
_eps0 = eps0.si.value


def fast_plasma_frequency(n, Z, m):
    return Z * _e * np.sqrt(n / (_eps0 * m))


=======
    return omega_p


@bind_lite_func(plasma_frequency_lite)
>>>>>>> a624976b
@validate_quantities(
    n={"can_be_negative": False},
    validations_on_return={
        "units": [u.rad / u.s, u.Hz],
        "equivalencies": [(u.cy / u.s, u.Hz)],
    },
)
@angular_freq_to_hz
def plasma_frequency(n: u.m ** -3, particle: Particle, z_mean=None) -> u.rad / u.s:
    r"""Calculate the particle plasma frequency.

    **Aliases:** `wp_`

    **Lite Version:** `~plasmapy.formulary.parameters.plasma_frequency_lite`

    Parameters
    ----------
    n : `~astropy.units.Quantity`
        Particle number density in units convertible to m\ :sup:`-3`.

    particle : `~plasmapy.particles.particle_class.Particle`
        Representation of the particle species (e.g., ``"p"`` for
        protons, ``"D+"`` for deuterium, or ``"He-4 +1"`` for singly
        ionized helium-4). If no charge state information is provided,
        then the particles are assumed to be singly charged.

    z_mean : `~numbers.Real`, optional
        The average ionization (arithmetic mean) for the particle
        species in the plasma.  Typically the charge state will be
        dervied from the ``particle`` argument, but this keyword will
        override that behavior.

    Returns
    -------
    omega_p : `~astropy.units.Quantity`
        The particle plasma frequency in radians per second.  Setting
        keyword ``to_hz=True`` will apply the factor of :math:`1/2π`
        and yield a value in Hz.

    Raises
    ------
    `TypeError`
        If ``n`` is not a `~astropy.units.Quantity` or particle is not
        of an appropriate type.

    `~astropy.units.UnitConversionError`
        If ``n`` is not in correct units.

    `ValueError`
        If ``n`` contains invalid values or particle cannot be used to
        identify an particle or isotope.

    Warns
    -----
    : `~astropy.units.UnitsWarning`
        If units are not provided, SI units are assumed.

    Notes
    -----
    The particle plasma frequency is

    .. math::
        ω_{p} = Z |e| \sqrt{\frac{n}{\epsilon_0 m}}

    where :math:`m` is the mass of the particle, :math:`e` is the
    fundamental unit of charge, :math:`Z` is the average charge state
    ``z_mean`` of the particle species, :math:`n` is the particle number
    density.  This form of the plasma frequency has units of
    radians / s, but using the ``to_hz`` will apply the factor of
    :math:`1/2π` to give a value in Hz.

    Examples
    --------
    >>> from astropy import units as u
    >>> plasma_frequency(1e19*u.m**-3, particle='p')
    <Quantity 4.16329...e+09 rad / s>
    >>> plasma_frequency(1e19*u.m**-3, particle='p', to_hz=True)
    <Quantity 6.62608...e+08 Hz>
    >>> plasma_frequency(1e19*u.m**-3, particle='D+')
    <Quantity 2.94462...e+09 rad / s>
    >>> plasma_frequency(1e19*u.m**-3, 'e-')
    <Quantity 1.78398...e+11 rad / s>
    >>> plasma_frequency(1e19*u.m**-3, 'e-', to_hz=True)
    <Quantity 2.83930...e+10 Hz>

    For user convienence
    `~plasmapy.formulary.parameters.plasma_frequency_lite` is bound to
    this function and can be used as follows.

    >>> from plasmapy.particles import Particle
    >>> mass = Particle("p").mass.value
    >>> plasma_frequency.lite(n=1e19, mass=mass, z_mean=1)
    416329...
    >>> plasma_frequency.lite(n=1e19, mass=mass, z_mean=1, to_hz=True)
    662608...
    """

    try:
        m = particles.particle_mass(particle).value

        if z_mean is None:
            # warnings.warn("No z_mean given, defaulting to atomic charge",
            #               PhysicsWarning)
            try:
                Z = particles.charge_number(particle)
            except Exception:
                Z = 1
        else:
            # using user provided average ionization
            Z = z_mean
        Z = np.abs(Z)
        # TODO REPLACE WITH Z = np.abs(_grab_charge(particle, z_mean)), some bugs atm
    except Exception:
        raise ValueError(f"Invalid particle, {particle}, in plasma_frequency.")

<<<<<<< HEAD
    omega = (
        u.rad / u.s * fast_plasma_frequency(n.to(u.m ** -3).value, Z, m.to(u.kg).value)
    )

    return omega
=======
    omega_p = plasma_frequency_lite(n=n, mass=m, z_mean=Z) * u.rad / u.s
    return omega_p
>>>>>>> a624976b


wp_ = plasma_frequency
"""Alias to `~plasmapy.formulary.parameters.plasma_frequency`."""


@validate_quantities(
    T_e={"can_be_negative": False, "equivalencies": u.temperature_energy()},
    n_e={"can_be_negative": False},
)
def Debye_length(T_e: u.K, n_e: u.m ** -3) -> u.m:
    r"""Calculate the characteristic decay length for electric fields,
     due to charge screening.

    **Aliases:** `lambdaD_`

    Parameters
    ----------
    T_e : `~astropy.units.Quantity`
        Electron temperature.

    n_e : `~astropy.units.Quantity`
        Electron number density.

    Returns
    -------
    lambda_D : `~astropy.units.Quantity`
        The Debye length in meters.

    Raises
    ------
    `TypeError`
        If either argument is not a `~astropy.units.Quantity`.

    `~astropy.units.UnitConversionError`
        If either argument is in incorrect units.

    `ValueError`
        If either argument contains invalid values.

    Warns
    -----
    : `~astropy.units.UnitsWarning`
        If units are not provided, SI units are assumed.

    Notes
    -----
    The Debye length is the exponential scale length for charge
    screening and is given by

    .. math::
        λ_D = \sqrt{\frac{ε_0 k_b T_e}{n_e e^2}}

    for an electron plasma with nearly stationary ions.

    The electrical potential will drop by a factor of :math:`1/e` every Debye
    length.

    Plasmas will generally be quasineutral on length scales significantly
    larger than the Debye length.

    See Also
    --------
    Debye_number

    Examples
    --------
    >>> from astropy import units as u
    >>> Debye_length(5e6*u.K, 5e15*u.m**-3)
    <Quantity 0.002182... m>

    """
    lambda_D = np.sqrt(eps0 * k_B * T_e / (n_e * e ** 2))
    return lambda_D


lambdaD_ = Debye_length
"""Alias to `~plasmapy.formulary.parameters.Debye_length`."""


@validate_quantities(
    T_e={"can_be_negative": False, "equivalencies": u.temperature_energy()},
    n_e={"can_be_negative": False},
)
def Debye_number(T_e: u.K, n_e: u.m ** -3) -> u.dimensionless_unscaled:
    r"""Return the number of electrons within a sphere with a radius
    of the Debye length.

    **Aliases:** `nD_`

    Parameters
    ----------
    T_e : `~astropy.units.Quantity`
        Electron temperature.

    n_e : `~astropy.units.Quantity`
        Electron number density.

    Raises
    ------
    `TypeError`
        If either argument is not a `~astropy.units.Quantity`.

    `astropy.units.UnitConversionError`
        If either argument is in incorrect units.

    `ValueError`
        If either argument contains invalid values.

    Warns
    -----
    : `~astropy.units.UnitsWarning`
        If units are not provided, SI units are assumed.

    Returns
    -------
    N_D : `~astropy.units.Quantity`
        Number of electrons within a sphere with a radius of the Debye
        length.

    Notes
    -----
    The Debye number is the number of electrons contained within a
    sphere with a radius of a Debye length and is given by

    .. math::
        N_D = \frac{4π}{3} n_e λ_D^3

    The Debye number is also known as the plasma parameter.

    Collective behavior requires :math:`N_D ≫ 1`\ .

    See Also
    --------
    Debye_length

    Examples
    --------
    >>> from astropy import units as u
    >>> Debye_number(5e6*u.K, 5e9*u.cm**-3)
    <Quantity 2.17658...e+08>

    """

    lambda_D = Debye_length(T_e, n_e)
    N_D = (4 / 3) * np.pi * n_e * lambda_D ** 3

    return N_D


nD_ = Debye_number
"""Alias to `~plasmapy.formulary.parameters.Debye_number`."""


@validate_quantities(
    n={"can_be_negative": False},
    validations_on_return={"equivalencies": u.dimensionless_angles()},
)
@particles.particle_input(require="charged")
def inertial_length(n: u.m ** -3, particle: Particle) -> u.m:
    r"""
    Calculate a charged particle's inertial length.

    **Aliases:** `cwp_`

    Parameters
    ----------
    n : `~astropy.units.Quantity`
        Particle number density in units convertible to m\ :sup:`-3`\ .

    particle : `~plasmapy.particles.particle_class.Particle`
        Representation of the particle species (e.g., 'p+' for protons,
        'D+' for deuterium, or 'He-4 +1' for singly ionized helium-4).

    Returns
    -------
    d : `~astropy.units.Quantity`
        The particle's inertial length in meters.

    Raises
    ------
    `TypeError`
        If ``n`` is not a `~astropy.units.Quantity` or ``particle`` is
        not a string.

    `~astropy.units.UnitConversionError`
        If ``n`` is not in units of a number density.

    `ValueError`
        The particle density does not have an appropriate value.

    Warns
    -----
    : `~astropy.units.UnitsWarning`
        If units are not provided and SI units are assumed.

    Notes
    -----
    The inertial length of a particle of species :math:`s` is given by

    .. math::
        d = \frac{c}{ω_{ps}}

    The inertial length is the characteristic length scale for a
    particle to be accelerated in a plasma.  The Hall effect becomes
    important on length scales shorter than the ion inertial length.

    The inertial length is also known as the skin depth.

    Examples
    --------
    >>> from astropy import units as u
    >>> inertial_length(5 * u.m ** -3, 'He+')
    <Quantity 2.02985...e+08 m>
    >>> inertial_length(5 * u.m ** -3, 'e-')
    <Quantity 2376534.75... m>

    """
    omega_p = plasma_frequency(n, particle=particle)

    return c / omega_p


cwp_ = inertial_length
"""
Alias to `~plasmapy.formulary.parameters.inertial_length`.

* Name is shorthand for :math:`c / ω_p`.
"""


@validate_quantities
def magnetic_pressure(B: u.T) -> u.Pa:
    r"""
    Calculate the magnetic pressure.

    **Aliases:** `pmag_`

    Parameters
    ----------
    B : `~astropy.units.Quantity`
        The magnetic field in units convertible to tesla.

    Returns
    -------
    p_B : `~astropy.units.Quantity`
        The magnetic pressure in units in pascals (newtons per square meter).

    Raises
    ------
    `TypeError`
        If the input is not a `~astropy.units.Quantity`.

    `~astropy.units.UnitConversionError`
        If the input is not in units convertible to tesla.

    `ValueError`
        If the magnetic field strength is not a real number between
        :math:`±∞`\ .

    Warns
    -----
    : `~astropy.units.UnitsWarning`
        If units are not provided, SI units are assumed.

    Notes
    -----
    The magnetic pressure is given by:

    .. math::
        p_B = \frac{B^2}{2 μ_0}

    The motivation behind having two separate functions for magnetic
    pressure and magnetic energy density is that it allows greater
    insight into the physics that are being considered by the user and
    thus more readable code.

    See Also
    --------
    magnetic_energy_density : returns an equivalent `~astropy.units.Quantity`,
        except in units of joules per cubic meter.

    Examples
    --------
    >>> from astropy import units as u
    >>> magnetic_pressure(0.1*u.T).to(u.Pa)
    <Quantity 3978.87... Pa>

    """
    return (B ** 2) / (2 * mu0)


pmag_ = magnetic_pressure
"""Alias to `~plasmapy.formulary.parameters.magnetic_pressure`."""


@validate_quantities
def magnetic_energy_density(B: u.T) -> u.J / u.m ** 3:
    r"""
    Calculate the magnetic energy density.

    **Aliases:** `ub_`

    Parameters
    ----------
    B : `~astropy.units.Quantity`
        The magnetic field in units convertible to tesla.

    Returns
    -------
    E_B : `~astropy.units.Quantity`
        The magnetic energy density in units of joules per cubic meter.

    Raises
    ------
    `TypeError`
        If the input is not a `~astropy.units.Quantity`.

    `~astropy.units.UnitConversionError`
        If the input is not in units convertible to tesla.

    `ValueError`
        If the magnetic field strength does not have an appropriate.
        value.

    Warns
    -----
    : `~astropy.units.UnitsWarning`
        If units are not provided, SI units are assumed

    Notes
    -----
    The magnetic energy density is given by:

    .. math::
        E_B = \frac{B^2}{2 μ_0}

    The motivation behind having two separate functions for magnetic
    pressure and magnetic energy density is that it allows greater
    insight into the physics that are being considered by the user and
    thus more readable code.

    See Also
    --------
    magnetic_pressure : Returns an equivalent `~astropy.units.Quantity`,
        except in units of pascals.

    Examples
    --------
    >>> from astropy import units as u
    >>> magnetic_energy_density(0.1*u.T)
    <Quantity 3978.87... J / m3>

    """
    return magnetic_pressure(B)


ub_ = magnetic_energy_density
"""Alias to `~plasmapy.formulary.parameters.magnetic_energy_density`."""


@validate_quantities(
    n_e={"can_be_negative": False},
    validations_on_return={
        "units": [u.rad / u.s, u.Hz],
        "equivalencies": [(u.cy / u.s, u.Hz)],
    },
)
@angular_freq_to_hz
def upper_hybrid_frequency(B: u.T, n_e: u.m ** -3) -> u.rad / u.s:
    r"""
    Return the upper hybrid frequency.

    **Aliases:** `wuh_`

    Parameters
    ----------
    B : `~astropy.units.Quantity`
        The magnetic field magnitude in units convertible to tesla.

    n_e : `~astropy.units.Quantity`
        The electron number density.

    Returns
    -------
    omega_uh : `~astropy.units.Quantity`
        The upper hybrid frequency in radians per second.

    Raises
    ------
    `TypeError`
        If either of ``B`` or ``n_e`` is not a `~astropy.units.Quantity`.

    `~astropy.units.UnitConversionError`
        If either of ``B`` or ``n_e`` is in incorrect units.

    `ValueError`
        If either of ``B`` or ``n_e`` contains invalid values or are of
        incompatible dimensions.

    Warns
    -----
    : `~astropy.units.UnitsWarning`
        If units are not provided, SI units are assumed.

    Notes
    -----
    The upper hybrid frequency is given through the relation

    .. math::
        ω_{uh}^2 = ω_{ce}^2 + ω_{pe}^2

    where :math:`ω_{ce}` is the electron gyrofrequency and
    :math:`ω_{pe}` is the electron plasma frequency.

    The upper hybrid frequency is a resonance for electromagnetic
    waves in magnetized plasmas, namely for the X-mode. These are
    waves with their wave electric field being perpendicular to
    the background magnetic field. In the cold plasma model, i.e.
    without any finite temperature effects, the resonance acts
    merely as a resonance such that power can be deposited there.
    If finite temperature effects are considered, mode conversion
    can occur at the upper hybrid resonance, coupling to the
    electrostatic electron Bernstein wave.

    Examples
    --------
    >>> from astropy import units as u
    >>> upper_hybrid_frequency(0.2*u.T, n_e=5e19*u.m**-3)
    <Quantity 4.00459...e+11 rad / s>
    >>> upper_hybrid_frequency(0.2*u.T, n_e=5e19*u.m**-3, to_hz = True)
    <Quantity 6.37350...e+10 Hz>

    """
    omega_pe = plasma_frequency(n=n_e, particle="e-")
    omega_ce = gyrofrequency(B, "e-")
    omega_uh = np.sqrt(omega_pe ** 2 + omega_ce ** 2)

    return omega_uh


wuh_ = upper_hybrid_frequency
"""Alias to `~plasmapy.formulary.parameters.upper_hybrid_frequency`."""


@validate_quantities(
    n_i={"can_be_negative": False},
    validations_on_return={
        "units": [u.rad / u.s, u.Hz],
        "equivalencies": [(u.cy / u.s, u.Hz)],
    },
)
@angular_freq_to_hz
def lower_hybrid_frequency(B: u.T, n_i: u.m ** -3, ion: Particle) -> u.rad / u.s:
    r"""
    Return the lower hybrid frequency.

    **Aliases:** `wlh_`

    Parameters
    ----------
    B : `~astropy.units.Quantity`
        The magnetic field magnitude in units convertible to tesla.

    n_i : `~astropy.units.Quantity`
        Ion number density.

    ion : `~plasmapy.particles.particle_class.Particle`
        Representation of the ion species (e.g., ``'p'`` for protons, ``'D+'``
        for deuterium, or ``'He-4 +1'`` for singly ionized helium-4). If no
        charge state information is provided, then the ions are assumed to
        be singly charged.

    Returns
    -------
    omega_lh : `~astropy.units.Quantity`
        The lower hybrid frequency in radians per second.

    Raises
    ------
    `TypeError`
        If either of ``B`` or ``n_i`` is not a `~astropy.units.Quantity`,
        or ion is of an inappropriate type.

    `~astropy.units.UnitConversionError`
        If either of ``B`` or ``n_i`` is in incorrect units.

    `ValueError`
        If either of ``B`` or ``n_i`` contains invalid values or are of
        incompatible dimensions, or ion cannot be used to identify an
        ion or isotope.

    Warns
    -----
    : `~astropy.units.UnitsWarning`
        If units are not provided, SI units are assumed.

    Notes
    -----
    The lower hybrid frequency is given through the relation

    .. math::
        \frac{1}{ω_{lh}^2} = \frac{1}{ω_{ci}^2 + ω_{pi}^2} +
        \frac{1}{ω_{ci}ω_{ce}}

    where :math:`ω_{ci}` is the ion gyrofrequency,
    :math:`ω_{ce}` is the electron gyrofrequency, and
    :math:`ω_{pi}` is the ion plasma frequency.

    The lower hybrid frequency consitutes a resonance for electromagnetic
    waves in magnetized plasmas, namely for the X-mode. These are waves
    with their wave electric field being perpendicular to the background
    magnetic field. For the lower hybrid frequency, ion and electron
    dynamics both play a role. As the name suggests, it has a lower frequency
    compared to the upper hybrid frequency. It can play an important role
    for heating and current drive in fusion plasmas.

    Examples
    --------
    >>> from astropy import units as u
    >>> lower_hybrid_frequency(0.2*u.T, n_i=5e19*u.m**-3, ion='D+')
    <Quantity 5.78372...e+08 rad / s>
    >>> lower_hybrid_frequency(0.2*u.T, n_i=5e19*u.m**-3, ion='D+', to_hz = True)
    <Quantity 92050879.3... Hz>

    """

    # We do not need a charge state here, so the sole intent is to
    # catch invalid ions.
    try:
        particles.charge_number(ion)
    except Exception:
        raise ValueError("Invalid ion in lower_hybrid_frequency.")

    omega_ci = gyrofrequency(B, particle=ion)
    omega_pi = plasma_frequency(n_i, particle=ion)
    omega_ce = gyrofrequency(B, particle="e-")
    omega_lh = ((omega_ci * omega_ce) ** -1 + omega_pi ** -2) ** -0.5
    # TODO possibly optimize the above line via np.sqrt
    omega_lh = omega_lh

    return omega_lh


wlh_ = lower_hybrid_frequency
"""Alias to `~plasmapy.formulary.parameters.lower_hybrid_frequency`."""


@validate_quantities(
    T_e={"can_be_negative": False, "equivalencies": u.temperature_energy()},
    B={"can_be_negative": False},
)
def Bohm_diffusion(T_e: u.K, B: u.T) -> u.m ** 2 / u.s:
    r"""
    Return the Bohm diffusion coefficient.

    The Bohm diffusion coefficient was conjectured to follow Bohm model
    of the diffusion of plasma across a magnetic field and describe the
    diffusion of early fusion energy machines :cite:p:`bohm:1949`. The
    rate predicted by Bohm diffusion is much higher than classical
    diffusion, and if there were no exceptions, magnetically confined
    fusion would be impractical.

    .. math::

        D_B = \frac{1}{16} \frac{k_B T}{e B}

    where :math:`k_B` is the Boltzmann constant
    and :math:`e` is the fundamental charge.

    **Aliases:** `DB_`

    Parameters
    ----------
    T_e : `~astropy.units.Quantity`
        The electron temperature.

    B : `~astropy.units.Quantity`
        The magnitude of the magnetic field in the plasma.

    Warns
    -----
    : `~astropy.units.UnitsWarning`
        If units are not provided, SI units are assumed.

    Raises
    ------
    `TypeError`
        ``T_e`` is not a `~astropy.units.Quantity` and cannot be
        converted into one.

    `~astropy.units.UnitConversionError`
        If ``T_e`` is not in appropriate units.

    Examples
    --------
    >>> import astropy.units as u
    >>> T_e = 5000 * u.K
    >>> B = 10 * u.T
    >>> Bohm_diffusion(T_e, B)
    <Quantity 0.00269292 m2 / s>
    >>> T_e = 50 * u.eV
    >>> B = 10 * u.T
    >>> Bohm_diffusion(T_e, B)
    <Quantity 0.3125 m2 / s>

    Returns
    -------
    D_B : `~astropy.units.Quantity`
        The Bohm diffusion coefficient in meters squared per second.

    """
    D_B = k_B * T_e / (16 * e * B)
    return D_B


DB_ = Bohm_diffusion
"""Alias to `~plasmapy.formulary.parameters.Bohm_diffusion`."""<|MERGE_RESOLUTION|>--- conflicted
+++ resolved
@@ -681,22 +681,11 @@
     """
     return coeff * np.sqrt(k_B_si_unitless * T / mass)
 
-<<<<<<< HEAD
-_k_B = k_B.si.value
-
-
-def fast_thermal_speed(T, m, ndim=3, method="most_probable"):
-    coeff = _coefficients[ndim][method]
-    return np.sqrt(coeff * _k_B * T / m)
-
-
-=======
 
 @bind_lite_func(
     thermal_speed_lite,
     attrs={"coefficients": thermal_speed_coefficients},
 )
->>>>>>> a624976b
 @check_relativistic
 @validate_quantities(
     T={"can_be_negative": False, "equivalencies": u.temperature_energy()},
@@ -898,14 +887,9 @@
 
     coeff = thermal_speed_coefficients(method=method, ndim=ndim)
 
-<<<<<<< HEAD
-    return fast_thermal_speed(
-        T.to(u.K).value, m.to(u.kg).value, ndim=ndim, method=method
-    )
-=======
     speed = thermal_speed_lite(T=T.value, mass=mass.value, coeff=coeff)
     return speed * u.m / u.s
->>>>>>> a624976b
+
 
 
 vth_ = thermal_speed
@@ -1556,21 +1540,10 @@
     if to_hz:
         return omega_p / (2.0 * np.pi)
 
-<<<<<<< HEAD
-_e = e.si.value
-_eps0 = eps0.si.value
-
-
-def fast_plasma_frequency(n, Z, m):
-    return Z * _e * np.sqrt(n / (_eps0 * m))
-
-
-=======
     return omega_p
 
 
 @bind_lite_func(plasma_frequency_lite)
->>>>>>> a624976b
 @validate_quantities(
     n={"can_be_negative": False},
     validations_on_return={
@@ -1686,16 +1659,8 @@
     except Exception:
         raise ValueError(f"Invalid particle, {particle}, in plasma_frequency.")
 
-<<<<<<< HEAD
-    omega = (
-        u.rad / u.s * fast_plasma_frequency(n.to(u.m ** -3).value, Z, m.to(u.kg).value)
-    )
-
-    return omega
-=======
     omega_p = plasma_frequency_lite(n=n, mass=m, z_mean=Z) * u.rad / u.s
     return omega_p
->>>>>>> a624976b
 
 
 wp_ = plasma_frequency
