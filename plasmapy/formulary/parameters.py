--- conflicted
+++ resolved
@@ -19,6 +19,8 @@
     "plasma_frequency",
     "thermal_pressure",
     "thermal_speed",
+    "thermal_speed_coefficients",
+    "thermal_speed_lite",
     "upper_hybrid_frequency",
 ]
 __aliases__ = [
@@ -33,13 +35,6 @@
     "rc_",
     "rho_",
     "rhoc_",
-<<<<<<< HEAD
-    "thermal_pressure",
-    "thermal_speed",
-    "thermal_speed_coefficients",
-    "thermal_speed_lite",
-=======
->>>>>>> 16eea0ed
     "ub_",
     "va_",
     "vth_",
@@ -72,13 +67,11 @@
 )
 from plasmapy.utils.exceptions import PhysicsWarning
 
-<<<<<<< HEAD
-k_B_si_unitless = k_B.value
-=======
 __all__ += __aliases__
 __all__.sort()
 __aliases__.sort()
->>>>>>> 16eea0ed
+
+k_B_si_unitless = k_B.value
 
 
 def _grab_charge(ion: Particle, z_mean=None):
@@ -587,7 +580,11 @@
 )
 @particles.particle_input
 def thermal_speed(
-    T: u.K, particle: Particle, method="most_probable", mass: u.kg = None, ndim=3,
+    T: u.K,
+    particle: Particle,
+    method="most_probable",
+    mass: u.kg = None,
+    ndim=3,
 ) -> u.m / u.s:
     r"""
     Return the most probable speed for a particle within a Maxwellian
