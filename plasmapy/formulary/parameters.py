--- conflicted
+++ resolved
@@ -711,15 +711,9 @@
         energy.
 
     particle : `~plasmapy.particles.particle_class.Particle`
-<<<<<<< HEAD
         Representation of the particle species (e.g., ``"p"`` for protons,
         ``"D+"`` for deuterium, or ``"He-4 +1"`` for singly ionized helium-4).
         If no charge state information is provided, then the particles are
-=======
-        Representation of the particle species (e.g., ``'p'`` for protons, ``'D+'``
-        for deuterium, or ``'He-4 +1'`` for singly ionized helium-4). If no
-        charge state information is provided, then the particles are
->>>>>>> 78d63e34
         assumed to be singly charged.
 
     method : `str`, optional
