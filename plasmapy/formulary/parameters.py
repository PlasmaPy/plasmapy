--- conflicted
+++ resolved
@@ -18,11 +18,8 @@
     "plasma_frequency",
     "thermal_pressure",
     "thermal_speed",
-<<<<<<< HEAD
     "thermal_speed_coefficients",
     "thermal_speed_lite",
-=======
->>>>>>> 7b4e4aaf
     "upper_hybrid_frequency",
 ]
 __aliases__ = [
@@ -30,10 +27,7 @@
     "cs_",
     "cwp_",
     "DB_",
-<<<<<<< HEAD
-=======
     "lambdaD_",
->>>>>>> 7b4e4aaf
     "nD_",
     "oc_",
     "pmag_",
@@ -726,13 +720,9 @@
 
 
 vth_ = thermal_speed
-<<<<<<< HEAD
-""" Alias to :func:`~plasmapy.formulary.parameters.thermal_speed`. """
+"""Alias to `~plasmapy.formulary.parameters.thermal_speed`."""
 
 # -----                                                          thermal_pressure  -----
-=======
-"""Alias to `~plasmapy.formulary.parameters.thermal_speed`."""
->>>>>>> 7b4e4aaf
 
 
 @validate_quantities(
