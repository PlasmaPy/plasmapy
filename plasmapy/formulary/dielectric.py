--- conflicted
+++ resolved
@@ -6,12 +6,6 @@
 ]
 __lite_funcs__ = ["permittivity_1D_Maxwellian_lite"]
 
-<<<<<<< HEAD
-__lite_funcs__ = ["permittivity_1D_Maxwellian_lite"]
-
-
-=======
->>>>>>> 9e4cc617
 import numbers
 import numpy as np
 
@@ -221,37 +215,6 @@
 
 
 @preserve_signature
-<<<<<<< HEAD
-def permittivity_1D_Maxwellian_lite(
-    omega: numbers.Real,
-    kWave: numbers.Real,
-    vTh: numbers.Real,
-    wp: numbers.Real,
-) -> numbers.Real:
-    r"""
-
-    The ":term:`lite-function`" version of
-    `~plasmapy.formulary.dialectric.permittivity_1D_Maxwellian`.  Performs the
-    same calculations as
-    `~plasmapy.formulary.dialectric.permittivity_1D_Maxwellian`, but is
-    intended for computational use and, thus, has data conditioning safeguards
-    removed.
-
-    Parameters
-    ----------
-    omega : `~numbers.Real`
-        The frequency in rad/s of the electromagnetic wave propagating
-        through the plasma.
-
-    kWave : `~numbers.Real`
-        The corresponding wavenumber, in rad/m, of the electromagnetic wave
-        propagating through the plasma. This is often modulated by the
-        dispersion of the plasma or by relativistic effects. See em_wave.py
-        for ways to calculate this.
-
-    vTh : `~numbers.Real`
-        The thermal speed, in m/s.
-=======
 def permittivity_1D_Maxwellian_lite(omega, kWave, vth, wp):
     r"""
     The :term:`lite-function` version of
@@ -275,19 +238,12 @@
         The 3D, most probable thermal speed, in m/s. (i.e. it includes
         the factor of √2, see
         :ref:`thermal speed notes <thermal-speed-notes>`)
->>>>>>> 9e4cc617
 
     wp : `~numbers.Real`
         The plasma frequency, in rad/s.
 
     Returns
     -------
-<<<<<<< HEAD
-    chi : `~numbers.Real`
-        The ion or the electron dielectric permittivity of the plasma.
-        This is a dimensionless quantity.
-
-=======
     chi : :term:`numpy:array_like` of complex values
         The ion or the electron dielectric permittivity of the plasma.
         This is a dimensionless quantity.
@@ -310,22 +266,14 @@
     >>> k_wave = omega / vth
     >>> permittivity_1D_Maxwellian_lite(omega, k_wave, vth=vth, wp=wp)
     (-6.72647...e-08+5.75899...e-07j)
->>>>>>> 9e4cc617
     """
 
     # scattering parameter alpha.
     # explicitly removing factor of sqrt(2) to be consistent with Froula
-<<<<<<< HEAD
-    alpha = np.sqrt(2) * wp / (kWave * vTh)
-    # The dimensionless phase velocity of the propagating EM wave.
-    zeta = omega / (kWave * vTh)
-    return alpha ** 2 * (-1 / 2) * plasma_dispersion_func_deriv.lite(zeta)
-=======
     alpha = np.sqrt(2) * wp / (kWave * vth)
     # The dimensionless phase velocity of the propagating EM wave.
     zeta = omega / (kWave * vth)
     return -0.5 * (alpha ** 2) * plasma_dispersion_func_deriv_lite(zeta)
->>>>>>> 9e4cc617
 
 
 @bind_lite_func(permittivity_1D_Maxwellian_lite)
@@ -427,20 +375,6 @@
     ... )
     (-6.72809...e-08+5.76037...e-07j)
     """
-<<<<<<< HEAD
-    # thermal velocity
-    vTh = thermal_speed(T=T, particle=particle, method="most_probable")
-    # plasma frequency
-    wp = plasma_frequency(n=n, particle=particle, z_mean=z_mean)
-
-    chi = permittivity_1D_Maxwellian_lite(
-        omega.to(u.rad / u.s),
-        kWave.to(u.rad / u.m),
-        vTh.to(u.m / u.s),
-        wp.to(u.rad / u.s),
-    )
-    return chi
-=======
     vth = thermal_speed(T=T, particle=particle, method="most_probable").value
     wp = plasma_frequency(n=n, particle=particle, z_mean=z_mean).value
 
@@ -450,5 +384,4 @@
         vth,
         wp,
     )
-    return chi * u.dimensionless_unscaled
->>>>>>> 9e4cc617
+    return chi * u.dimensionless_unscaled