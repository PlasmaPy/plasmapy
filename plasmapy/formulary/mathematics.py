<<<<<<< HEAD
"""
This module gathers highly theoretical mathematical formulas
relevant to plasma physics. Usually, those are used somewhere else in
the code but were deemed general enough for the mathematical apparatus
to be abstracted from the main function interface.
"""
__all__ = ["Fermi_integral", "rot_a_to_b"]
=======
"""Mathematical formulas relevant to plasma physics."""

__all__ = ["Fermi_integral"]
>>>>>>> 6e2221b6

import numbers
import numpy as np

from typing import Union


def Fermi_integral(
    x: Union[float, int, complex, np.ndarray], j: Union[float, int, complex, np.ndarray]
) -> Union[float, complex, np.ndarray]:
    r"""
    Calculate the complete Fermi-Dirac integral.

    Parameters
    ----------
    x : `float`, `int`, `complex`, or `~numpy.ndarray`
        Argument of the Fermi-Dirac integral function.

    j : `float`, `int`, `complex`, or `~numpy.ndarray`
        Order/index of the Fermi-Dirac integral function.

    Returns
    -------
    integral : `float`, `complex`, or `~numpy.ndarray`
        Complete Fermi-Dirac integral for given argument and order.

    Raises
    ------
    `TypeError`
        If the argument is invalid.

    `~astropy.units.UnitsError`
        If the argument is a `~astropy.units.Quantity` but is not
        dimensionless.

    ValueError
        If the argument is not entirely finite.

    Notes
    -----
    The `complete Fermi-Dirac integral
    <https://en.wikipedia.org/wiki/Complete_Fermi-Dirac_integral>`_ is
    defined as:

    .. math::
        F_j (x) = \frac{1}{Γ(j+1)} \int_0^∞ \frac{t^j}{\exp{(t-x)} + 1} dt

    for :math:`j > 0`.

    This is equivalent to the following `polylogarithm
    <https://en.wikipedia.org/wiki/Polylogarithm>`_ function:

    .. math::
        F_j (x) = -Li_{j+1}\left(-e^{x}\right)

    Warning: at present this function is limited to relatively small
    arguments due to limitations in the `~mpmath` package's
    implementation of `~mpmath.polylog`.

    Examples
    --------
    >>> Fermi_integral(0, 0)
    (0.6931471805599453-0j)
    >>> Fermi_integral(1, 0)
    (1.3132616875182228-0j)
    >>> Fermi_integral(1, 1)
    (1.8062860704447743-0j)

    """
    try:
        from mpmath import polylog
    except (ImportError, ModuleNotFoundError) as e:
        from plasmapy.optional_deps import mpmath_import_error

        raise mpmath_import_error from e

    if isinstance(x, (numbers.Integral, numbers.Real, numbers.Complex)):
        arg = -np.exp(x)
        integral = -1 * complex(polylog(j + 1, arg))
        return integral
    elif isinstance(x, np.ndarray):
        integral_arr = np.zeros_like(x, dtype="complex")
        for idx, val in enumerate(x):
            integral_arr[idx] = -1 * complex(polylog(j + 1, -np.exp(val)))
        return integral_arr
    else:
        raise TypeError(f"Improper type {type(x)} given for argument x.")


def rot_a_to_b(a: np.ndarray, b: np.ndarray) -> np.ndarray:
    r"""
    Calculates the 3D rotation matrix that will rotate vector ``a`` to be aligned
    with vector ``b``. The rotation matrix is calculated as follows. Let

    .. math::
        \vec v = \vec a \times \vec b

    and let :math:`\theta` be the angle between :math:`\vec a`
    and :math:`\vec b` such that the projection of :math:`\vec a` along
    :math:`\vec b` is

    .. math::
        c = \vec a \cdot \vec b \cos\theta

    Then the rotation matrix :math:`R` is

    .. math::
        R = I + v_x + v_x^2 \frac{1}{1 + c}


    where :math:`I` is the identity matrix and :math:`v_x` is the
    skew-symmetric cross-product matrix of :math:`v` defined as

    .. math::
        v_x = \begin{bmatrix}
                0 & -v_3 & v_2 \\
                v_3 & 0 & -v_1 \\
                -v_2 & v_1 & 0
            \end{bmatrix}

    Note that this algorithm fails when :math:`1+c=0`, which occurs when :math:`a` and
    :math:`b` are anti-parallel. However, since the correct rotation matrix
    in this case is simply :math:`R=-I`, this function just handles this
    special case explicitly.

    This algorithm is based on `this discussion <https://math.stackexchange.com/questions/180418/calculate-rotation-matrix-to-align-vector-a-to-vector-b-in-3d/476311#476311>`_ on StackExchange:


    Parameters
    ----------
    a : `~numpy.ndarray`, shape (3,)
        Vector to be rotated.  Should be a 1D, 3-element unit vector.  If ``a``
        is not normalize, then it will be normalized.

    b : `~numpy.ndarray`, shape (3,)
        Vector representing the desired orientation after rotation.  Should be
        a 1D, 3-element unit vector.  If ``b`` is not normalized, then it will
        be.

    Returns
    -------
    R : `~numpy.ndarray`, shape (3,3)
        The rotation matrix that will rotate vector ``a`` onto vector ``b``.

    """

    # Normalize both vectors
    a = a / np.linalg.norm(a)
    b = b / np.linalg.norm(b)

    # Manually handle the case where a and b point in opposite directions
    if np.dot(a, b) == -1:
        return -np.identity(3)

    axb = np.cross(a, b)
    c = np.dot(a, b)
    vskew = np.array(
        [[0, -axb[2], axb[1]], [axb[2], 0, -axb[0]], [-axb[1], axb[0], 0]]
    ).T  # Transpose to get right orientation

    return np.identity(3) + vskew + np.dot(vskew, vskew) / (1 + c)<|MERGE_RESOLUTION|>--- conflicted
+++ resolved
@@ -1,16 +1,6 @@
-<<<<<<< HEAD
-"""
-This module gathers highly theoretical mathematical formulas
-relevant to plasma physics. Usually, those are used somewhere else in
-the code but were deemed general enough for the mathematical apparatus
-to be abstracted from the main function interface.
-"""
-__all__ = ["Fermi_integral", "rot_a_to_b"]
-=======
 """Mathematical formulas relevant to plasma physics."""
 
-__all__ = ["Fermi_integral"]
->>>>>>> 6e2221b6
+__all__ = ["Fermi_integral", "rot_a_to_b"]
 
 import numbers
 import numpy as np
