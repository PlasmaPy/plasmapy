"""
This module contains functionality for calculating various numerical
solutions to Hollweg's two fluid dispersion relation
"""
__all__ = ["hollweg"]

import astropy.units as u
import numpy as np
import warnings

from astropy.constants.si import c
from typing import Union

from plasmapy.formulary.frequencies import gyrofrequency, plasma_frequency
from plasmapy.formulary.speeds import Alfven_speed, ion_sound_speed
from plasmapy.particles import Particle
from plasmapy.particles.exceptions import ChargeError
from plasmapy.utils.decorators import validate_quantities
from plasmapy.utils.exceptions import PhysicsWarning

c_si_unitless = c.value


@validate_quantities(
    B={"can_be_negative": False},
    n_i={"can_be_negative": False},
    T_e={"can_be_negative": False, "equivalencies": u.temperature_energy()},
    T_i={"can_be_negative": False, "equivalencies": u.temperature_energy()},
)
<<<<<<< HEAD
def hollweg(  # noqa: C901
=======
def hollweg(  # noqa: PLR0912, PLR0915
>>>>>>> 8149c9c5
    *,
    B: u.T,
    ion: Union[str, Particle],
    k: u.rad / u.m,
    n_i: u.m**-3,
    T_e: u.K,
    T_i: u.K,
    theta: u.rad,
    gamma_e: Union[float, int] = 1,
    gamma_i: Union[float, int] = 3,
    z_mean: Union[float, int] = None,
):
    r"""
    Calculate the two fluid dispersion relation presented by
    :cite:t:`hollweg:1999`, and discussed by :cite:t:`bellan:2012`.
    This is a numberical solver of equation 3 in :cite:t:`bellan:2012`.
    See the **Notes** section below for additional details.

    Parameters
    ----------
    B : `~astropy.units.Quantity`
        The magnetic field magnitude in units convertible to T.
    ion : `str` or `~plasmapy.particles.particle_class.Particle`
        Representation of the ion species (e.g., ``'p'`` for protons,
        ``'D+'`` for deuterium, ``'He-4 +1'`` for singly ionized
        helium-4, etc.). If no charge state information is provided,
        then the ions are assumed to be singly ionized.
    k : `~astropy.units.Quantity`, single valued or 1-D array
        Wavenumber in units convertible to rad/m.  Either single
        valued or 1-D array of length :math:`N`.
    n_i : `~astropy.units.Quantity`
        Ion number density in units convertible to m\ :sup:`-3`.
    T_e : `~astropy.units.Quantity`
        The electron temperature in units of K or eV.
    T_i : `~astropy.units.Quantity`
        The ion temperature in units of K or eV.
    theta : `~astropy.units.Quantity`, single valued or 1-D array
        The angle of propagation of the wave with respect to the
        magnetic field, :math:`\cos^{-1}(k_z / k)`, in units convertible
        to radians.  Either single valued or 1-D array of size
        :math:`M`.
    gamma_e : `float` or `int`, optional
        The adiabatic index for electrons, which defaults to 1.  This
        value assumes that the electrons are able to equalize their
        temperature rapidly enough that the electrons are effectively
        isothermal.
    gamma_i : `float` or `int`, optional
        The adiabatic index for ions, which defaults to 3. This value
        assumes that ion motion has only one degree of freedom, namely
        along magnetic field lines.
    z_mean : `float` or int, optional
        The average ionization state (arithmetic mean) of the ``ion``
        composing the plasma.  Will override any charge state defined
        by argument ``ion``.

    Returns
    -------
    omega : Dict[str, `~astropy.units.Quantity`]
        A dictionary of computed wave frequencies in units rad/s.  The
        dictionary contains three keys: ``'fast_mode'`` for the fast
        mode, ``'alfven_mode'`` for the Alfvén mode, and
        ``'acoustic_mode'`` for the ion-acoustic mode.  The value for
        each key will be a :math:`N x M` array.

    Raises
    ------
    TypeError
        If applicable arguments are not instances of
        `~astropy.units.Quantity` or cannot be converted into one.

    TypeError
        If ``ion`` is not of type or convertible to
        `~plasmapy.particles.particle_class.Particle`.

    TypeError
        If ``gamma_e``, ``gamma_i``, or ``z_mean`` are not of type `int`
        or `float`.

    ~astropy.units.UnitTypeError
        If applicable arguments do not have units convertible to the
        expected units.

    ValueError
        If any of ``B``, ``k``, ``n_i``, ``T_e``, or ``T_i`` is
        negative.

    ValueError
        If ``k`` is negative or zero.

    ValueError
        If ``ion`` is not of category ion or element.

    ValueError
        If ``B``, ``n_i``, ``T_e``, or ``T_I`` are not single valued
        `astropy.units.Quantity` (i.e. an array).

    ValueError
        If ``k`` or ``theta`` are not single valued or a 1-D array.

    Warns
    -----
    : `~plasmapy.utils.exceptions.PhysicsWarning`
        When :math:`\omega / \omega_{\rm ci} > 0.1`, violation of the
        low-frequency assumption.

    : `~plasmapy.utils.exceptions.PhysicsWarning`
        When :math:`c_{\rm s} / v_{\rm A} > 0.1`, violation of low-β.

    : `~plasmapy.utils.exceptions.PhysicsWarning`
        When :math:`|θ - π/2| > 0.1`, violation of quasi-perpendicular
        propagation.

    Notes
    -----
    The dispersion relation presented in :cite:t:`hollweg:1999`
    (equation 3 in :cite:t:`bellan:2012`) is:

    .. math::
        \left( \frac{\omega^2}{k_{\rm z}^2 v_{\rm A}^2} - 1 \right) &
        \left[
            \omega^2 \left( \omega^2 - k^2 v_{\rm A}^2 \right)
            - \beta k^2 v_{\rm A}^2 \left(
                \omega^2 - k_{\rm z}^2 v_{\rm A}^2
            \right)
        \right] \\
        &= \omega^2 \left(\omega^2 - k^2 v_{\rm A}^2 \right) k_{\rm x}^2
        \left(
            \frac{c_{\rm s}^2}{\omega_{\rm ci}^2}
            - \frac{c^2}{\omega_{\rm pe}^2} \frac{\omega^2}{k_{\rm z}^2v_{\rm A}^2}
        \right)

    where

    .. math::
        \mathbf{B_o} &= B_{o} \mathbf{\hat{z}} \\
        \cos \theta &= \frac{k_z}{k} \\
        \mathbf{k} &= k_{\rm x} \hat{x} + k_{\rm z} \hat{z}

    :math:`\omega` is the wave frequency, :math:`k` is the wavenumber,
    :math:`v_{\rm A}` is the Alfvén velocity, :math:`c_{\rm s}` is the
    sound speed, :math:`\omega_{\rm ci}` is the ion gyrofrequency, and
    :math:`\omega_{\rm pe}` is the electron plasma frequency. In the
    derivation of this relation Hollweg assumed low-frequency waves
    :math:`\omega / \omega_{\rm ci} \ll 1`, no D.C. electric field
    :math:`\mathbf{E_o}=0`, and quasi-neutrality.

    :cite:t:`hollweg:1999` asserts this expression is valid for
    arbitrary :math:`c_{\rm s} / v_{\rm A}` (β) and
    :math:`k_{\rm z} / k` (θ).  Contrarily, :cite:t:`bellan:2012`
    states in §1.7 that due to the inconsistent retention of the
    :math:`\omega / \omega_{\rm ci} \ll 1` terms the expression can
    only be valid if both :math:`c_{\rm s} \ll v_{\rm A}` (low-β) and
    the wave propgation is nearly perpendicular to the magnetic field.

    This routine solves for ω for given :math:`k` values by numerically
    solving for the roots of the above expression.

    Examples
    --------
    >>> from astropy import units as u
    >>> from plasmapy.dispersion.numerical import hollweg_
    >>> inputs = {
    ...    "k": np.logspace(-7, -2, 2) * u.rad / u.m,
    ...    "theta": 88 * u.deg,
    ...    "n_i": 5 * u.cm ** -3,
    ...    "B": 2.2e-8 * u.T,
    ...    "T_e": 1.6e6 * u.K,
    ...    "T_i": 4.0e5 * u.K,
    ...    "ion": Particle("p+"),
    ... }
    >>> omegas = hollweg(**inputs)
    >>> omegas
    {'fast_mode': <Quantity [2.62911663e-02+0.j, 2.27876968e+03+0.j] rad / s>,
     'alfven_mode': <Quantity [7.48765909e-04+0.j, 2.13800404e+03+0.j] rad / s>,
     'acoustic_mode': <Quantity [0.00043295+0.j, 0.07358991+0.j] rad / s>}
    """

    # validate argument ion
    if not isinstance(ion, Particle):
        try:
            ion = Particle(ion)
        except TypeError as ex:
            raise TypeError(
                f"For argument 'ion' expected type {Particle} but got {type(ion)}."
            ) from ex
    if not ion.is_ion and not ion.is_category("element"):
        raise ValueError("The particle passed for 'ion' must be an ion or element.")

    # validate z_mean
    if z_mean is None:
        try:
            z_mean = abs(ion.charge_number)
        except ChargeError:
            z_mean = 1
    elif isinstance(z_mean, (int, np.integer, float, np.floating)):
        z_mean = abs(z_mean)
    else:
        raise TypeError(
            f"Expected int or float for argument 'z_mean', but got {type(z_mean)}."
        )

    # validate arguments
    for arg_name in ("B", "n_i", "T_e", "T_i"):
        val = locals()[arg_name].squeeze()
        if val.shape != ():
            raise ValueError(
                f"Argument '{arg_name}' must be single valued and not an array of "
                f"shape {val.shape}."
            )
        locals()[arg_name] = val

    # validate arguments
    for arg_name in ("gamma_e", "gamma_i"):
        if not isinstance(locals()[arg_name], (int, np.integer, float, np.floating)):
            raise TypeError(
                f"Expected int or float for argument '{arg_name}', but got "
                f"{type(locals()[arg_name])}."
            )

    # validate argument k
    k = k.squeeze()
    if k.ndim not in (0, 1):
        raise ValueError(
            f"Argument 'k' needs to be single valued or a 1D array astropy Quantity,"
            f" got array of shape {k.shape}."
        )
    if np.any(k <= 0):
        raise ValueError("Argument 'k' can not be a or have negative values.")

    # validate argument theta
    theta = theta.squeeze()
    if theta.ndim not in (0, 1):
        raise ValueError(
            f"Argument 'theta' needs to be a single valued or 1D array astropy "
            f"Quantity, got array of shape {theta.shape}."
        )

    # Single k value case
    if np.isscalar(k.value):
        k = np.array([k.value]) * u.rad / u.m

    # Calc needed plasma parameters
    with warnings.catch_warnings():
        warnings.simplefilter("ignore", category=PhysicsWarning)
        n_e = z_mean * n_i
        c_s = ion_sound_speed(
            T_e=T_e,
            T_i=T_i,
            ion=ion,
            n_e=n_e,
            gamma_e=gamma_e,
            gamma_i=gamma_i,
            z_mean=z_mean,
        ).value
        v_A = Alfven_speed(B, n_i, ion=ion, z_mean=z_mean).value
        omega_ci = gyrofrequency(B=B, particle=ion, signed=False, Z=z_mean).value
        omega_pe = plasma_frequency(n=n_e, particle="e-").value

    cs_vA = c_s / v_A
    thetav, kv = np.meshgrid(theta.value, k.value)

    # Parameters kx and kz
    kz = np.cos(thetav) * kv
    kx = np.sin(thetav) * kv

    # Define helpful parameters
    beta = (c_s / v_A) ** 2
    alpha_A = (kv * v_A) ** 2
    alpha_s = (kv * c_s) ** 2  # == alpha_A * beta
    sigma = (kz * v_A) ** 2
    D = (c_s / omega_ci) ** 2
    F = (c_si_unitless / omega_pe) ** 2

    # Polynomial coefficients: c3*x^3 + c2*x^2 + c1*x + c0 = 0
    c3 = F * kx**2 + 1
    c2 = -alpha_A * (1 + beta + F * kx**2) - sigma * (1 + D * kx**2)
    c1 = sigma * alpha_A * (1 + 2 * beta + D * kx**2)
    c0 = -alpha_s * sigma**2

    # Find roots to polynomial
    coefficients = np.array([c3, c2, c1, c0], ndmin=3)
    nroots = coefficients.shape[0] - 1  # 3
    nks = coefficients.shape[1]
    nthetas = coefficients.shape[2]
    roots = np.empty((nroots, nks, nthetas), dtype=np.complex128)
    for ii in range(nks):
        for jj in range(nthetas):
            roots[:, ii, jj] = np.roots(coefficients[:, ii, jj])

    roots = np.sqrt(roots)
    roots = np.sort(roots, axis=0)

    # Warn about NOT low-beta
    if c_s / v_A > 0.1:
        warnings.warn(
            f"This solver is valid in the low-beta regime, "
            f"c_s/v_A << 1 according to Bellan, 2012, Sec. 1.7 "
            f"(see documentation for DOI). A c_s/v_A value of {cs_vA:.2f} "
            f"was calculated which may affect the validity of the solution.",
            PhysicsWarning,
        )

    # Warn about theta not nearly perpendicular
    theta_diff_max = np.amax(np.abs(thetav - np.pi / 2))
    if theta_diff_max > 0.1:
        warnings.warn(
            f"This solver is valid in the regime where propagation is "
            f"nearly perpendicular to B according to Bellan, 2012, Sec. 1.7 "
            f"(see documentation for DOI). A |theta - pi/2| value of "
            f"{theta_diff_max:.2f} was calculated which may affect the "
            f"validity of the solution.",
            PhysicsWarning,
        )

    # dispersion relation is only valid in the regime w << w_ci
    w_max = np.max(roots)
    w_wci_max = w_max / omega_ci
    if w_wci_max > 0.1:
        warnings.warn(
            f"This solver is valid in the regime w/w_ci << 1.  A w "
            f"value of {w_max:.2f} and a w/w_ci value of "
            f"{w_wci_max:.2f} were calculated which may affect the "
            f"validity of the solution.",
            PhysicsWarning,
        )

    return {
        "fast_mode": roots[2, :].squeeze() * u.rad / u.s,
        "alfven_mode": roots[1, :].squeeze() * u.rad / u.s,
        "acoustic_mode": roots[0, :].squeeze() * u.rad / u.s,
    }<|MERGE_RESOLUTION|>--- conflicted
+++ resolved
@@ -27,11 +27,7 @@
     T_e={"can_be_negative": False, "equivalencies": u.temperature_energy()},
     T_i={"can_be_negative": False, "equivalencies": u.temperature_energy()},
 )
-<<<<<<< HEAD
-def hollweg(  # noqa: C901
-=======
-def hollweg(  # noqa: PLR0912, PLR0915
->>>>>>> 8149c9c5
+def hollweg(  # noqa: C901, PLR0912, PLR0915
     *,
     B: u.T,
     ion: Union[str, Particle],
