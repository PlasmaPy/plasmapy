--- conflicted
+++ resolved
@@ -21,11 +21,7 @@
     n_i={"can_be_negative": False},
     w={"can_be_negative": False, "can_be_zero": False},
 )
-<<<<<<< HEAD
-def stix(  # noqa: C901
-=======
-def stix(  # noqa: PLR0912, PLR0915
->>>>>>> 8149c9c5
+def stix(  # noqa: C901, PLR0912, PLR0915
     B: u.T,
     w: u.rad / u.s,
     ions: Particle,
