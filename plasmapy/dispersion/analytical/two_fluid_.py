"""
Functionality for calculating various analytical solutions to the two
fluid dispersion relation.
"""
__all__ = ["two_fluid"]

import astropy.units as u
import numpy as np
import warnings

from astropy.constants.si import c
from numbers import Integral, Real
from typing import Optional

from plasmapy.formulary.frequencies import gyrofrequency, plasma_frequency
from plasmapy.formulary.speeds import Alfven_speed, ion_sound_speed
from plasmapy.particles import particle_input, ParticleLike
from plasmapy.utils.decorators import validate_quantities
from plasmapy.utils.exceptions import PhysicsWarning


@particle_input
@validate_quantities(
    B={"can_be_negative": False},
    n_i={"can_be_negative": False},
    T_e={"can_be_negative": False, "equivalencies": u.temperature_energy()},
    T_i={"can_be_negative": False, "equivalencies": u.temperature_energy()},
)
def two_fluid(  # noqa: C901, PLR0912, PLR0915
    B: u.T,
    ion: ParticleLike,
    k: u.rad / u.m,
    n_i: u.m**-3,
    theta: u.rad,
    *,
    T_e: u.K,
    T_i: u.K,
    gamma_e: Real = 1,
    gamma_i: Real = 3,
    mass_numb: Optional[Integral] = None,
    Z: Optional[Real] = None,
):
    r"""
    Using the solution provided by :cite:t:`bellan:2012`, calculate the
    analytical solution to the two fluid, low-frequency
    (:math:`ω/kc ≪ 1`) dispersion relation presented by
    :cite:t:`stringer:1963`.  This dispersion relation also assumes a
    uniform magnetic field :math:`\mathbf{B}_0`, no D.C. electric field
    :math:`\mathbf{E}_0=0`, and quasi-neutrality.  For more information
    see the **Notes** section below.

    Parameters
    ----------
    B : `~astropy.units.Quantity`
        The magnetic field magnitude in units convertible to T.

    ion : |particle-like|
        Representation of the ion species (e.g., ``'p'`` for protons,
        ``'D+'`` for deuterium, ``'He-4 1+'`` for singly ionized
        helium-4, etc.).

    k : `~astropy.units.Quantity`
        Wavenumber in units convertible to rad/m. May be either single
        valued or a 1D array of length :math:`N`.

    n_i : `~astropy.units.Quantity`
        Ion number density in units convertible to m\ :sup:`-3`.

    theta : `~astropy.units.Quantity`
        The angle of propagation of the wave with respect to the
        magnetic field, :math:`\cos^{-1}(k_z / k)`, in units must be
        convertible to radians. May be either single valued or a 1D
        array of size :math:`M`.

    T_e : `~astropy.units.Quantity`, |keyword-only|
        The electron temperature in units of K or eV.

    T_i : `~astropy.units.Quantity`, |keyword-only|
        The ion temperature in units of K or eV.

    gamma_e : `float` or `int`, |keyword-only|, default: 1
        The adiabatic index for electrons.  The default value assumes
        that the electrons are able to equalize their temperature
        rapidly enough that the electrons are effectively isothermal.

    gamma_i : `float` or `int`, |keyword-only|, default: 3
        The adiabatic index for ions. The default value assumes that ion
        motion has only one degree of freedom, namely along magnetic
        field lines.

    mass_numb : `int`, |keyword-only|, optional
        The mass number of an isotope corresponding to ``ion``.

    Z : real number, |keyword-only|, optional
        The |charge number| corresponding to ``ion``.

    Returns
    -------
    omega : Dict[str, `~astropy.units.Quantity`]
        A dictionary of computed wave frequencies in units rad/s.  The
        dictionary contains three keys: ``'fast_mode'`` for the fast
        mode, ``'alfven_mode'`` for the Alfvén mode, and
        ``'acoustic_mode'`` for the ion-acoustic mode.  The value for
        each key will be a :math:`N × M` array.

    Raises
    ------
    TypeError
        If applicable arguments are not instances of
        `~astropy.units.Quantity` or cannot be converted into one.

    |ParticleError|
        If ``ion`` is not |particle-like|.

    TypeError
        If ``gamma_e``, ``gamma_i``, or ``Z`` are not a real number.

    ~astropy.units.UnitTypeError
        If applicable arguments do not have units convertible to the
        expected units.

    ValueError
        If any of ``B``, ``k``, ``n_i``, ``T_e``, or ``T_i`` is
        negative.

    ValueError
        If ``k`` is negative or zero.

    ValueError
        If ``ion`` is not of category ion or element.

    ValueError
        If ``B``, ``n_i``, ``T_e``, or ``T_I`` are not single valued
        `astropy.units.Quantity` (i.e. an array).

    ValueError
        If ``k`` or ``theta`` are not single valued or a 1D array.

    Warns
    -----
    : `~plasmapy.utils.exceptions.PhysicsWarning`
        When the computed wave frequencies violate the low-frequency
        (:math:`ω/kc ≪ 1`) assumption of the dispersion relation.

    Notes
    -----
    The complete dispersion equation presented by :cite:t:`stringer:1963`
    (equation 1 of :cite:t:`bellan:2012`) is:

    .. math::
        \left( \cos^2 θ - Q \frac{ω^2}{k^2 {v_A}^2} \right) &
        \left[
            \left( \cos^2 θ - \frac{ω^2}{k^2 {c_s}^2} \right)
            - Q \frac{ω^2}{k^2 {v_A}^2} \left(
                1 - \frac{ω^2}{k^2 {c_s}^2}
            \right)
        \right] \\
            &= \left(1 - \frac{ω^2}{k^2 {c_s}^2} \right)
              \frac{ω^2}{{ω_{ci}}^2} \cos^2 θ

    where

    .. math::
        Q &= 1 + k^2 c^2/{ω_{pe}}^2 \\
        \cos θ &= \frac{k_z}{k} \\
        \mathbf{B}_0 &= B_0 \mathbf{\hat{z}}

    :math:`ω` is the wave frequency, :math:`k` is the wavenumber,
    :math:`v_A` is the Alfvén velocity, :math:`c_s` is the sound speed,
    :math:`ω_{ci}` is the ion gyrofrequency, and
    :math:`ω_{pe}` is the electron plasma frequency. This relation
    does additionally assume low-frequency waves
    :math:`ω/kc ≪ 1`, no D.C. electric field
    :math:`\mathbf{E}_0=0` and quasi-neutrality.

    Following section 5 of :cite:t:`bellan:2012`, the exact roots of the
    above dispersion equation can be derived and expressed as one
    analytical solution (equation 38 of :cite:t:`bellan:2012`):

    .. math::
        \frac{ω}{ω_{ci}} = \sqrt{
            2 Λ \sqrt{-\frac{P}{3}} \cos\left(
                \frac{1}{3} \cos^{-1}\left(
                    \frac{3q}{2p} \sqrt{-\frac{3}{p}}
                \right)
                - \frac{2 \pi}{3}j
            \right)
            + \frac{Λ A}{3}
        }

    where :math:`j = 0` represents the fast mode, :math:`j = 1`
    represents the Alfvén mode, and :math:`j = 2` represents the
    acoustic mode.  Additionally,

    .. math::
        p &= \frac{3B-A^2}{3} \; , \; q = \frac{9AB-2A^3-27C}{27} \\
        A &= \frac{Q + Q^2 β + Q α + α Λ}{Q^2} \;
            , \; B = α \frac{1 + 2 Q β + Λ β}{Q^2} \;
            , \; C = \frac{α^2 β}{Q^2} \\
        α &= \cos^2 θ \;
            , \; β = \left( \frac{c_s}{v_A}\right)^2 \;
            , \; Λ = \left( \frac{k v_{A}}{ω_{ci}}\right)^2

    Examples
    --------
    >>> from astropy import units as u
    >>> from plasmapy.dispersion.analytical import two_fluid
    >>> inputs = {
    ...     "k": 0.01 * u.rad / u.m,
    ...     "theta": 30 * u.deg,
    ...     "B": 8.3e-9 * u.T,
    ...     "n_i": 5e6 * u.m ** -3,
    ...     "T_e": 1.6e6 * u.K,
    ...     "T_i": 4.0e5 * u.K,
    ...     "ion": "p+",
    ... }
    >>> omegas = two_fluid(**inputs)
    >>> omegas
    {'fast_mode': <Quantity 1520.57... rad / s>,
     'alfven_mode': <Quantity 1261.75... rad / s>,
     'acoustic_mode': <Quantity 0.688152... rad / s>}

    >>> inputs = {
    ...     "k": [1e-7, 2e-7] * u.rad / u.m,
    ...     "theta": [10, 20] * u.deg,
    ...     "B": 8.3e-9 * u.T,
    ...     "n_i": 5e6 * u.m ** -3,
    ...     "T_e": 1.6e6 * u.K,
    ...     "T_i": 4.0e5 * u.K,
    ...     "ion": "He+",
    ... }
    >>> omegas = two_fluid(**inputs)
    >>> omegas['fast_mode']
    <Quantity [[0.00767..., 0.00779... ],
               [0.01534..., 0.01558...]] rad / s>
    """

    # validate arguments
    for arg_name in ("B", "n_i", "T_e", "T_i"):
        val = locals()[arg_name].squeeze()
        if val.shape != ():
            raise ValueError(
                f"Argument '{arg_name}' must a single value and not an array of "
                f"shape {val.shape}."
            )
        locals()[arg_name] = val

    # validate arguments
    for arg_name in ("gamma_e", "gamma_i"):
        if not isinstance(locals()[arg_name], Real):
            raise TypeError(
                f"Expected int or float for argument '{arg_name}', but got "
                f"{type(locals()[arg_name])}."
            )

    # validate argument k
    k = k.squeeze()
    if k.ndim not in (0, 1):
        raise ValueError(
            f"Argument 'k' needs to be a single valued or 1D array astropy Quantity,"
            f" got array of shape {k.shape}."
        )
    if np.any(k <= 0):
        raise ValueError("Argument 'k' can not be a or have negative values.")

    # validate argument theta
    theta = theta.squeeze()
    if theta.ndim not in (0, 1):
        raise ValueError(
            f"Argument 'theta' needs to be a single valued or 1D array astropy "
            f"Quantity, got array of shape {k.shape}."
        )

    # Calc needed plasma parameters
    n_e = n_i * ion.charge_number
    with warnings.catch_warnings():
        warnings.simplefilter("ignore", category=PhysicsWarning)
        c_s = ion_sound_speed(
            T_e=T_e,
            T_i=T_i,
            ion=ion,
            n_e=n_e,
            gamma_e=gamma_e,
            gamma_i=gamma_i,
<<<<<<< HEAD
=======
            Z=z_mean,
>>>>>>> a2de23cb
        )
    v_A = Alfven_speed(B, n_i, ion=ion)
    omega_ci = gyrofrequency(B=B, particle=ion, signed=False)
    omega_pe = plasma_frequency(n=n_e, particle="e-")

    # Bellan2012JGR params equation 32
    alpha = np.cos(theta.value) ** 2
    beta = (c_s / v_A).to(u.dimensionless_unscaled).value ** 2
    alphav, kv = np.meshgrid(alpha, k.value)  # create grid
    Lambda = (kv * v_A.value / omega_ci.value) ** 2

    # Bellan2012JGR params equation 2
    Q = 1 + (kv * c.value / omega_pe.value) ** 2

    # Bellan2012JGR params equation 35
    A = ((1 + alphav) / Q) + beta + (alphav * Lambda / Q**2)
    B = alphav * (1 + 2 * Q * beta + Lambda * beta) / Q**2
    C = beta * (alphav / Q) ** 2

    # Bellan2012JGR params equation 36
    p = (3 * B - A**2) / 3
    q = (9 * A * B - 2 * A**3 - 27 * C) / 27

    # Bellan2012JGR params equation 38
    R = 2 * Lambda * np.emath.sqrt(-p / 3)
    S = 3 * q / (2 * p) * np.emath.sqrt(-3 / p)
    T = Lambda * A / 3
    omega = {}
    for ind, wave_mode in enumerate(("fast_mode", "alfven_mode", "acoustic_mode")):
        # The solution corresponding to equation 38
        ω = omega_ci * np.emath.sqrt(
            R * np.cos(1 / 3 * np.emath.arccos(S) - 2 * np.pi / 3 * ind) + T
        )
        omega[wave_mode] = ω.squeeze()

        # check for violation of dispersion relation assumptions
        # (i.e. low-frequency, ω/kc << 0.1)
        wkc_max = np.max(ω.value / (kv * c.value))
        if wkc_max > 0.1:
            warnings.warn(
                f"The {wave_mode} calculation produced a high-frequency wave (ω/kc == "
                f"{wkc_max:.3f}), which violates the low-frequency (ω/kc << 1) "
                f"assumption of the dispersion relation.",
                PhysicsWarning,
            )

    return omega<|MERGE_RESOLUTION|>--- conflicted
+++ resolved
@@ -282,10 +282,7 @@
             n_e=n_e,
             gamma_e=gamma_e,
             gamma_i=gamma_i,
-<<<<<<< HEAD
-=======
-            Z=z_mean,
->>>>>>> a2de23cb
+            Z=Z,
         )
     v_A = Alfven_speed(B, n_i, ion=ion)
     omega_ci = gyrofrequency(B=B, particle=ion, signed=False)
