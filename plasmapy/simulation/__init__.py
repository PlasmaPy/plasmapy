"""
Module containing plasma simulation tools.

.. attention::

   |expect-api-changes|
"""
__all__ = [
    "AbstractNormalizations",
    "AbstractSimulation",
    "AbstractTimeDependentSimulation",
    "MHDNormalizations",
    "ParticleTracker",
]

from plasmapy.simulation.abstractions import (
    AbstractNormalizations,
    AbstractSimulation,
    AbstractTimeDependentSimulation,
)
<<<<<<< HEAD
from plasmapy.simulation.normalizations import MHDNormalizations
from plasmapy.simulation.particletracker import ParticleTracker
=======
from plasmapy.simulation.particle_tracker import (
    IntervalSaveRoutine,
    NoParticlesOnGridsTerminationCondition,
    ParticleTracker,
    TimeElapsedTerminationCondition,
)
>>>>>>> c6f2ab2b
<|MERGE_RESOLUTION|>--- conflicted
+++ resolved
@@ -18,14 +18,10 @@
     AbstractSimulation,
     AbstractTimeDependentSimulation,
 )
-<<<<<<< HEAD
 from plasmapy.simulation.normalizations import MHDNormalizations
-from plasmapy.simulation.particletracker import ParticleTracker
-=======
 from plasmapy.simulation.particle_tracker import (
     IntervalSaveRoutine,
     NoParticlesOnGridsTerminationCondition,
     ParticleTracker,
     TimeElapsedTerminationCondition,
-)
->>>>>>> c6f2ab2b
+)