--- conflicted
+++ resolved
@@ -206,11 +206,7 @@
     wire_diameter=20 * u.um,
     mesh_hdir=None,
     mesh_vdir=None,
-<<<<<<< HEAD
-    nparticles: int = 1e4,
-=======
     nparticles: int = 10000,
->>>>>>> 31d822cb
     problem="electrostatic_gaussian_sphere",
 ) -> None:
     """
