--- conflicted
+++ resolved
@@ -25,11 +25,7 @@
     thermal_speed_coefficients,
     thermal_speed_lite,
 )
-<<<<<<< HEAD
 from plasmapy.particles import Particle, ParticleLike
-=======
-from plasmapy.particles import Particle
->>>>>>> 83375f81
 from plasmapy.particles.exceptions import ChargeError
 from plasmapy.particles.particle_collections import ParticleList
 from plasmapy.utils.decorators import (
@@ -279,8 +275,7 @@
     scatter_vec=None,
     instr_func: Optional[Callable] = None,
 ) -> Tuple[Union[np.floating, np.ndarray], np.ndarray]:
-    r"""
-    Calculate the spectral density function for Thomson scattering of
+    r"""Calculate the spectral density function for Thomson scattering of
     a probe laser beam by a multi-species Maxwellian plasma.
 
     Parameters
@@ -339,21 +334,13 @@
         detector. The default, along with the default for ``probe_vec``,
         corresponds to a 90° scattering angle geometry.
 
-<<<<<<< HEAD
-    instr_func : callable, |keyword-only|, optional
+    instr_func : function
+
         A function representing the instrument function that takes a
         `~astropy.units.Quantity` of wavelengths (centered on zero)
-        and returns the instrument point spread function. The resulting
-        array will be convolved with the spectral density
+        and returns the instrument point spread function. The
+        resulting array will be convolved with the spectral density
         function before it is returned.
-=======
-    instr_func : function
-        A function representing the instrument function that takes a
-        `~astropy.units.Quantity` of wavelengths (centered on zero) and
-        returns the instrument point spread function. The resulting
-        array will be convolved with the spectral density function
-        before it is returned.
->>>>>>> 83375f81
 
     Returns
     -------
@@ -423,6 +410,7 @@
 
     For a summary of the relevant physics, see Chapter 5 of the
     :cite:t:`schaeffer:2014` thesis.
+
     """
 
     # Validate efract
