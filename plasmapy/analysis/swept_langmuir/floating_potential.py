--- conflicted
+++ resolved
@@ -53,11 +53,7 @@
     """
 
 
-<<<<<<< HEAD
-def find_floating_potential(  # noqa: C901
-=======
-def find_floating_potential(  # noqa: PLR0912, PLR0915
->>>>>>> 8149c9c5
+def find_floating_potential(  # noqa: C901, PLR0912, PLR0915
     voltage: np.ndarray,
     current: np.ndarray,
     threshold: int = 1,
