--- conflicted
+++ resolved
@@ -11,7 +11,7 @@
     "reduction",
     "trilinear_approx",
     "trilinear_coeff_cal",
-    "trillinear_analysis",
+    "trillinear_analysis"
 ]
 
 import numpy as np
@@ -67,13 +67,6 @@
         )
 
 
-<<<<<<< HEAD
-def vector_space(x_arr=None, y_arr=None, z_arr=None,
-                 x_range=[0, 1], y_range=[0, 1], z_range=[0, 1],
-                 u_arr=None, v_arr=None, w_arr=None,
-                 func=(lambda x, y, z: [x, y, z]),
-                 precision=[0.05, 0.05, 0.05]):
-=======
 def vector_space(
     x_arr=None,
     y_arr=None,
@@ -85,9 +78,7 @@
     v_arr=None,
     w_arr=None,
     func=(lambda x, y, z: [x, y, z]),
-    precision=[0.05, 0.05, 0.05],
-):
->>>>>>> 410303da
+    precision=[0.05, 0.05, 0.05]):
     r"""
     Returns a vector space in the form of a multi-dimensional array.
 
@@ -1314,13 +1305,7 @@
     return nullpoint(new_vspace)
 
 
-<<<<<<< HEAD
-def nullpoint(x_arr=None, y_arr=None, z_arr=None,
-              x_range=[0, 1], y_range=[0, 1], z_range=[0, 1],
-              u_arr=None, v_arr=None, w_arr=None,
-              func=(lambda x, y, z: [x, y, z]),
-              precision=[0.05, 0.05, 0.05], MAX_ITERATIONS=500, err=10 ** (-10)):
-=======
+
 def nullpoint(
     x_arr=None,
     y_arr=None,
@@ -1334,9 +1319,7 @@
     func=(lambda x, y, z: [x, y, z]),
     precision=[0.05, 0.05, 0.05],
     MAX_ITERATIONS=500,
-    err=10 ** (-10),
-):
->>>>>>> 410303da
+    err=10 ** (-10)):
     r"""
     Returns an array of nullpoint object, representing
     the nullpoints of the given vector space.
@@ -1425,14 +1408,6 @@
     N/A
     """
     # Constructing the vspace
-<<<<<<< HEAD
-    vspace = vector_space(x_arr, y_arr, z_arr,
-                          x_range, y_range, z_range,
-                          u_arr, v_arr, w_arr,
-                          func,
-                          precision)
-
-=======
     vspace = vector_space(
         x_arr,
         y_arr,
@@ -1444,9 +1419,7 @@
         v_arr,
         w_arr,
         func,
-        precision,
-    )
->>>>>>> 410303da
+        precision)
     # Helper Function
     def in_null_list(elem, lst):
         for p in lst:
