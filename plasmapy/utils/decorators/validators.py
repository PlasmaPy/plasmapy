--- conflicted
+++ resolved
@@ -287,11 +287,7 @@
 
         return validations
 
-<<<<<<< HEAD
-    def _validate_quantity(  # noqa: C901
-=======
-    def _validate_quantity(  # noqa: PLR0912
->>>>>>> 8149c9c5
+    def _validate_quantity(  # noqa: C901, PLR0912
         self,
         arg,
         arg_name: str,
