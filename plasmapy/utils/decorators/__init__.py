"""
A module to contain various decorators used to build readable and useful code.
"""
<<<<<<< HEAD
__all__ = ['check_relativistic', 'check_quantity', 'check_values', 'check_units',
           'preserve_signature', 'validate_quantities',
           'CheckBase', 'CheckUnits', 'CheckValues', 'ValidateQuantities']

from .helpers import preserve_signature
from .checks import (
    check_relativistic,
    check_quantity,
    check_values,
    check_units,
    CheckBase,
    CheckUnits,
    CheckValues,
)
from .validators import (validate_quantities, ValidateQuantities)
=======
__all__ = ['check_relativistic', 'check_quantity', 'preserve_signature', 'angular_freq_to_hz']

from .helpers import preserve_signature
from .checks import (check_relativistic, check_quantity)
from .converter import angular_freq_to_hz
>>>>>>> 294101bb
<|MERGE_RESOLUTION|>--- conflicted
+++ resolved
@@ -1,10 +1,17 @@
 """
 A module to contain various decorators used to build readable and useful code.
 """
-<<<<<<< HEAD
-__all__ = ['check_relativistic', 'check_quantity', 'check_values', 'check_units',
-           'preserve_signature', 'validate_quantities',
-           'CheckBase', 'CheckUnits', 'CheckValues', 'ValidateQuantities']
+__all__ = ['angular_freq_to_hz',
+           'check_relativistic',
+           'check_quantity',
+           'check_values',
+           'check_units',
+           'preserve_signature',
+           'validate_quantities',
+           'CheckBase',
+           'CheckUnits',
+           'CheckValues',
+           'ValidateQuantities']
 
 from .helpers import preserve_signature
 from .checks import (
@@ -17,10 +24,4 @@
     CheckValues,
 )
 from .validators import (validate_quantities, ValidateQuantities)
-=======
-__all__ = ['check_relativistic', 'check_quantity', 'preserve_signature', 'angular_freq_to_hz']
-
-from .helpers import preserve_signature
-from .checks import (check_relativistic, check_quantity)
-from .converter import angular_freq_to_hz
->>>>>>> 294101bb
+from .converter import angular_freq_to_hz