"""
Tests for 'check` decorators (i.e. decorators that only check objects but do not
change them).
"""
import inspect
import numpy as np
import pytest

from astropy import units as u
from astropy.constants import c
from plasmapy.utils.decorators.checks import (
    _check_relativistic,
    check_units,
    check_values,
<<<<<<< HEAD
=======
    check_quantity,
>>>>>>> da5953be
    check_relativistic,
    CheckBase,
    CheckUnits,
    CheckValues,
)
from plasmapy.utils.exceptions import (PlasmaPyWarning,
                                       RelativityWarning,
                                       RelativityError)
from types import LambdaType
from typing import (Any, Dict)
from unittest import mock

<<<<<<< HEAD
=======

# ----------------------------------------------------------------------------------------
# Test Decorator class `CheckBase`
# ----------------------------------------------------------------------------------------
class TestCheckBase:
    """
    Test for decorator class :class:`~plasmapy.utils.decorators.checks.CheckBase`.
    """
    def test_for_members(self):
        assert hasattr(CheckUnits, 'checks')

    def test_checks(self):
        _cases = [
            {'input': (None, {'x': 1, 'y': 2}),
             'output': {'x': 1, 'y': 2}},
            {'input': (6, {'x': 1, 'y': 2}),
             'output': {'x': 1, 'y': 2, 'checks_on_return': 6}},
        ]
        for case in _cases:
            cb = CheckBase(checks_on_return=case['input'][0], **case['input'][1])
            assert cb.checks == case['output']


# ----------------------------------------------------------------------------------------
# Test Decorator class `CheckValues` and decorator `check_values`
# ----------------------------------------------------------------------------------------
class TestCheckUnits:
    """
    Tests for decorator :func:`~plasmapy.utils.decorators.checks.check_units` and
    decorator class :class:`~plasmapy.utils.decorators.checks.CheckUnits`.
    """

    check_defaults = CheckUnits._CheckUnits__check_defaults  # type: Dict[str, Any]

    @staticmethod
    def foo_no_anno(x, y):
        return x + y

    @staticmethod
    def foo_partial_anno(x: u.Quantity, y: u.cm) -> u.Quantity:
        return x.value + y.value

    @staticmethod
    def foo_return_anno(x, y) -> u.um:
        return x.value + y.value

    @staticmethod
    def foo_stars(x: u.Quantity, *args, y=3 * u.cm, **kwargs):
        return x.value + y.value

    @staticmethod
    def foo_with_none(x: u.Quantity, y: u.cm = None):
        return x.value + y.value

    def test_inheritance(self):
        assert issubclass(CheckUnits, CheckBase)

    def test_cu_default_check_values(self):
        """Test the default check dictionary for CheckUnits."""
        cu = CheckUnits()
        assert hasattr(cu, '_CheckUnits__check_defaults')
        assert isinstance(cu._CheckUnits__check_defaults, dict)
        _defaults = [('units', None),
                     ('equivalencies', None),
                     ('pass_equivalent_units', False),
                     ('none_shall_pass', False)]
        for key, val in _defaults:
            assert cu._CheckUnits__check_defaults[key] == val

    def test_cu_method__flatten_equivalencies_list(self):
        assert hasattr(CheckUnits, '_flatten_equivalencies_list')

        cu = CheckUnits()
        pairs = [
            ([1, 2, 4], [1, 2, 4]),
            ([1, 2, (3, 4), [5, 6]], [1, 2, (3, 4), 5, 6])
        ]
        for pair in pairs:
            assert cu._flatten_equivalencies_list(pair[0]) == pair[1]

    def test_cu_method__condition_target_units(self):
        """Test method `CheckUnits._condition_target_units`."""
        assert hasattr(CheckUnits, '_condition_target_units')

        cu = CheckUnits()

        targets = ['cm', u.km, u.Quantity, float]
        conditioned_targets = [u.cm, u.km]
        with pytest.raises(TypeError):
            cu._condition_target_units(targets)

        assert (cu._condition_target_units(targets, from_annotations=True)
                == conditioned_targets)

        with pytest.raises(ValueError):
            cu._condition_target_units(['five'])

    def test_cu_method__normalize_equivalencies(self):
        """Test method `CheckUnits._normalize_equivalencies`."""
        assert hasattr(CheckUnits, '_normalize_equivalencies')

        cu = CheckUnits()

        assert cu._normalize_equivalencies(None) == []

        # 2 element equivalency
        norme = cu._normalize_equivalencies([(u.cm, u.cm)])
        assert len(norme) == 1
        assert isinstance(norme[0], tuple)
        assert len(norme[0]) == 4
        assert norme[0][0] == norme[0][1]
        assert norme[0][2] == norme[0][3]
        assert isinstance(norme[0][2], LambdaType)
        assert norme[0][1] == norme[0][2](norme[0][0])
        assert norme[0][0] == norme[0][3](norme[0][1])

        # 3 element equivalency
        norme = cu._normalize_equivalencies([(u.cm, u.cm, lambda x: x)])
        assert len(norme) == 1
        assert isinstance(norme[0], tuple)
        assert len(norme[0]) == 4
        assert norme[0][0] == norme[0][1]
        assert norme[0][2] == norme[0][3]
        assert isinstance(norme[0][2], LambdaType)
        assert norme[0][1] == norme[0][2](norme[0][0])
        assert norme[0][0] == norme[0][3](norme[0][1])

        # 3 element equivalency
        norme = cu._normalize_equivalencies([(u.K, u.deg_C,
                                              lambda x: x - 273.15,
                                              lambda x: x + 273.15)])
        assert len(norme) == 1
        assert isinstance(norme[0], tuple)
        assert len(norme[0]) == 4
        assert norme[0][0] == u.K
        assert norme[0][1] == u.deg_C
        assert isinstance(norme[0][2], LambdaType)
        assert isinstance(norme[0][3], LambdaType)
        for val in [-20., 50., 195.]:
            assert norme[0][2](val) == (lambda x: x - 273.15)(val)
            assert norme[0][3](val) == (lambda x: x + 273.15)(val)

        # not a 2, 3, or 4-tuple
        with pytest.raises(ValueError):
            cu._normalize_equivalencies([(u.cm,)])

        # input is not a astropy.unit.Unit
        with pytest.raises(ValueError):
            cu._normalize_equivalencies([('cm', u.cm)])

    def test_cu_method__get_unit_checks(self):
        """
        Test functionality/behavior of the method `_get_unit_checks` on `CheckUnits`.
        This method reviews the decorator `checks` arguments and wrapped function
        annotations to build a complete checks dictionary.
        """
        # methods must exist
        assert hasattr(CheckUnits, '_get_unit_checks')

        # setup default checks
        default_checks = {**self.check_defaults.copy(),
                          'units': [self.check_defaults['units']]}

        # setup test cases
        # 'setup' = arguments for `_get_unit_checks`
        # 'output' = expected return from `_get_unit_checks`
        # 'raises' = if `_get_unit_checks` raises an Exception
        # 'warns' = if `_get_unit_checks` issues a warning
        #
        equivs = [
            # list of astropy Equivalency objects
            [u.temperature_energy(), u.temperature()],

            # list of equivalencies (pre astropy v3.2.1 style)
            list(u.temperature()),
        ]
        _cases = [
            {'descr': 'x units are defined via decorator kwarg of CheckUnits\n'
                      'y units are defined via decorator annotations, additional\n'
                      '  checks thru CheckUnits kwarg',
             'setup': {'function': self.foo_partial_anno,
                       'args': (2 * u.cm, 3 * u.cm),
                       'kwargs': {},
                       'checks': {'x': {'units': [u.cm],
                                        'equivalencies': equivs[0][0]},
                                  },
                       },
             'output': {'x': {'units': [u.cm],
                              'equivalencies': equivs[0][0]},
                        'y': {'units': [u.cm]},
                        },
             },
            {'descr': 'x units are defined via decorator kwarg of CheckUnits\n'
                      'y units are defined via function annotations, additional\n'
                      '  checks thru CheckUnits kwarg',
             'setup': {'function': self.foo_partial_anno,
                       'args': (2 * u.cm, 3 * u.cm),
                       'kwargs': {},
                       'checks': {'x': {'units': [u.cm],
                                        'equivalencies': equivs[0]},
                                  'y': {'pass_equivalent_units': False}
                                  },
                       },
             'output': {'x': {'units': [u.cm],
                              'equivalencies': equivs[0][0] + equivs[0][1]},
                        'y': {'units': [u.cm],
                              'pass_equivalent_units': False},
                        },
             },
            {'descr': 'equivalencies are a list instead of astropy Equivalency objects',
             'setup': {'function': self.foo_no_anno,
                       'args': (2 * u.K, 3 * u.K),
                       'kwargs': {},
                       'checks': {'x': {'units': [u.K],
                                        'equivalencies': equivs[1][0]},
                                  'y': {'units': [u.K],
                                        'equivalencies': equivs[1]},
                                  },
                       },
             'output': {'x': {'units': [u.K],
                              'equivalencies': [equivs[1][0]]},
                        'y': {'units': [u.K],
                              'equivalencies': equivs[1]},
                        },
             },
            {'descr': 'number of checked arguments exceed number of function arguments',
             'setup': {'function': self.foo_partial_anno,
                       'args': (2 * u.cm, 3 * u.cm),
                       'kwargs': {},
                       'checks': {'x': {'units': [u.cm]},
                                  'y': {'units': [u.cm]},
                                  'z': {'units': [u.cm]},
                                  },
                       },
             'warns': PlasmaPyWarning,
             'output': {'x': {'units': [u.cm]},
                        'y': {'units': [u.cm]},
                        },
             },
            {'descr': 'arguments passed via *args and **kwargs are ignored',
             'setup': {'function': self.foo_stars,
                       'args': (2 * u.cm, 'hello'),
                       'kwargs': {'z': None},
                       'checks': {'x': {'units': [u.cm]},
                                  'y': {'units': [u.cm]},
                                  'z': {'units': [u.cm]},
                                  },
                       },
             'warns': PlasmaPyWarning,
             'output': {'x': {'units': [u.cm]},
                        'y': {'units': [u.cm]},
                        },
             },
            {'descr': 'arguments can be None values',
             'setup': {'function': self.foo_with_none,
                       'args': (2 * u.cm, 3 * u.cm),
                       'kwargs': {},
                       'checks': {'x': {'units': [u.cm, None]}},
                       },
             'output': {'x': {'units': [u.cm],
                              'none_shall_pass': True},
                        'y': {'units': [u.cm],
                              'none_shall_pass': True},
                        },
             },
            {'descr': 'checks and annotations do not specify units',
             'setup': {'function': self.foo_no_anno,
                       'args': (2 * u.cm, 3 * u.cm),
                       'kwargs': {},
                       'checks': {'x': {'pass_equivalent_units': True}},
                       },
             'raises': ValueError,
             },
            {'descr': 'units are directly assigned to the check kwarg',
             'setup': {'function': self.foo_partial_anno,
                       'args': (2 * u.cm, 3 * u.cm),
                       'kwargs': {},
                       'checks': {'x': u.cm},
                       },
             'output': {'x': {'units': [u.cm]},
                        'y': {'units': [u.cm]},
                        },
             },
            {'descr': 'return units are assigned via checks',
             'setup': {'function': self.foo_no_anno,
                       'args': (2 * u.km, 3 * u.km),
                       'kwargs': {},
                       'checks': {'checks_on_return': u.km},
                       },
             'output': {'checks_on_return': {'units': [u.km]},
                        },
             },
            {'descr': 'return units are assigned via annotations',
             'setup': {'function': self.foo_return_anno,
                       'args': (2 * u.cm, 3 * u.cm),
                       'kwargs': {},
                       'checks': {},
                       },
             'output': {'checks_on_return': {'units': [u.um]},
                        },
             },
            {'descr': 'return units are assigned via annotations and checks arg, but'
                      'are not consistent',
             'setup': {'function': self.foo_return_anno,
                       'args': (2 * u.cm, 3 * u.cm),
                       'kwargs': {},
                       'checks': {'checks_on_return': {'units': u.km}},
                       },
             'raises': ValueError,
             },
            {'descr': 'return units are not specified but other checks are',
             'setup': {'function': self.foo_no_anno,
                       'args': (2 * u.cm, 3 * u.cm),
                       'kwargs': {},
                       'checks': {'checks_on_return': {'pass_equivalent_units': True}},
                       },
             'raises': ValueError,
             },
            {'descr': 'no parameter checks for x are defined, but a non-unit annotation'
                      'is used',
             'setup': {'function': self.foo_partial_anno,
                       'args': (2 * u.cm, 3 * u.cm),
                       'kwargs': {},
                       'checks': {},
                       },
             'output': {'y': {'units': [u.cm]}},
             },
            {'descr': 'parameter checks defined for x but unit checks calculated from'
                      'function annotations. Function annotations do NOT define '
                      'a proper unit type.',
             'setup': {'function': self.foo_partial_anno,
                       'args': (2 * u.cm, 3 * u.cm),
                       'kwargs': {},
                       'checks': {'x': {'pass_equivalent_units': True}},
                       },
             'raises': ValueError,
             },
            {'descr': 'parameter checks defined for return argument but unit checks '
                      'calculated from function annotations. Function annotations do '
                      'NOT define a proper unit type.',
             'setup': {'function': self.foo_partial_anno,
                       'args': (2 * u.cm, 3 * u.cm),
                       'kwargs': {},
                       'checks': {'checks_on_return': {'pass_equivalent_units': True}},
                       },
             'raises': ValueError,
             },
        ]

        # perform tests
        for ii, case in enumerate(_cases):
            sig = inspect.signature(case['setup']['function'])
            bound_args = sig.bind(*case['setup']['args'], **case['setup']['kwargs'])

            cu = CheckUnits(**case['setup']['checks'])
            cu.f = case['setup']['function']
            if 'warns' in case:
                with pytest.warns(case['warns']):
                    checks = cu._get_unit_checks(bound_args)
            elif 'raises' in case:
                with pytest.raises(case['raises']):
                    cu._get_unit_checks(bound_args)
                continue
            else:
                checks = cu._get_unit_checks(bound_args)

            # only expected argument checks exist
            assert sorted(checks.keys()) == sorted(case['output'].keys())

            # if check key-value not specified then default is assumed
            for arg_name in case['output'].keys():
                arg_checks = checks[arg_name]

                for key in default_checks.keys():
                    if key in case['output'][arg_name]:
                        val = case['output'][arg_name][key]
                    else:
                        val = default_checks[key]

                    assert arg_checks[key] == val

    def test_cu_method__check_unit(self):
        """
        Test functionality/behavior of the methods `_check_unit` and `_check_unit_core`
        on `CheckUnits`.  These methods do the actual checking of the argument units
        and should be called by `CheckUnits.__call__()`.
        """
        # methods must exist
        assert hasattr(CheckUnits, '_check_unit')
        assert hasattr(CheckUnits, '_check_unit_core')

        # setup default checks
        check = {**self.check_defaults,
                 'units': [u.cm]}
        # check = self.check_defaults.copy()
        # check['units'] = [u.cm]
        # check['equivalencies'] = [None]

        # make a class w/ improper units
        class MyQuantity:
            unit = None

        # setup test cases
        # 'input' = arguments for `_check_unit_core` and `_check_unit`
        # 'output' = expected return from `_check_unit_core`
        #
        # add cases for 'units' checks
        _cases = [
            # argument does not have units
            {'input': (5., 'arg', check),
             'output': (None, None, None, TypeError)},

            # argument does match desired units
            # * set arg_name = 'checks_on_return' to cover if-else statement
            #   in initializing error string
            {'input': (5. * u.kg, 'checks_on_return', check),
             'output': (None, None, None, u.UnitTypeError)},

            # argument has equivalent but not matching unit
            {'input': (5. * u.km, 'arg', check),
             'output': (5. * u.km, u.cm, None, u.UnitTypeError)},

            # argument is equivalent to many specified units but exactly matches one
            {'input': (5. * u.km,
                       'arg', {**check,
                               'units': [u.cm, u.km]}),
             'output': (5. * u.km, u.km, None, None)},

            # argument is equivalent to many specified units and
            # does NOT exactly match one
            {'input': (5. * u.m,
                       'arg', {**check,
                               'units': [u.cm, u.km]}),
             'output': (None, None, None, u.UnitTypeError)},

            # argument has attr unit but unit does not have is_equivalent
            {'input': (MyQuantity, 'arg', check),
             'output': (None, None, None, TypeError)},
        ]

        # add cases for 'none_shall_pass' checks
        _cases.extend([
            # argument is None and none_shall_pass = False
            {'input': (None, 'arg', {**check, 'none_shall_pass': False}),
             'output': (None, None, None, ValueError)},

            # argument is None and none_shall_pass = True
            {'input': (None, 'arg', {**check, 'none_shall_pass': True}),
             'output': (None, None, None, None)},

        ])

        # add cases for 'pass_equivalent_units' checks
        _cases.extend([
            # argument is equivalent to 1 to unit,
            # does NOT exactly match the unit,
            # and 'pass_equivalent_units' = True and argument
            {'input': (5. * u.km, 'arg', {**check, 'pass_equivalent_units': True}),
             'output': (5. * u.km, u.cm, None, None)},

            # argument is equivalent to more than 1 unit,
            # does NOT exactly match any unit,
            # and 'pass_equivalent_units' = True and argument
            {'input': (5. * u.km, 'arg', {**check,
                                          'units': [u.cm, u.m],
                                          'pass_equivalent_units': True}),
             'output': (5. * u.km, None, None, None)},
        ])

        # setup wrapped function
        cu = CheckUnits()
        cu.f = self.foo_no_anno

        # perform tests
        for ii, case in enumerate(_cases):
            arg, arg_name, arg_checks = case['input']
            _results = cu._check_unit_core(arg, arg_name, arg_checks)
            assert _results[0:3] == case['output'][0:3]

            if _results[3] is None:
                assert _results[3] is case['output'][3]
                assert cu._check_unit(arg, arg_name, arg_checks) is None
            else:
                assert isinstance(_results[3], case['output'][3])
                with pytest.raises(case['output'][3]):
                    cu._check_unit(arg, arg_name, arg_checks)

    def test_cu_called_as_decorator(self):
        """
        Test behavior of `CheckUnits.__call__` (i.e. used as a decorator).
        """
        # setup test cases
        # 'setup' = arguments for `CheckUnits` and wrapped function
        # 'output' = expected return from wrapped function
        # 'raises' = if an Exception is expected to be raised
        # 'warns' = if a warning is expected to be issued
        #
        _cases = [
            # clean execution
            {'setup': {'function': self.foo_no_anno,
                       'args': (2 * u.cm, 3 * u.cm),
                       'kwargs': {},
                       'checks': {'x': u.cm,
                                  'y': u.cm,
                                  'checks_on_return': u.cm}},
             'output': 5 * u.cm,
             },

            # argument fails checks
            {'setup': {'function': self.foo_no_anno,
                       'args': (2 * u.cm, 3 * u.cm),
                       'kwargs': {},
                       'checks': {'x': u.g,
                                  'y': u.cm,
                                  'checks_on_return': u.cm}},
             'raises': u.UnitTypeError,
             },

            # return fails checks
            {'setup': {'function': self.foo_no_anno,
                       'args': (2 * u.cm, 3 * u.cm),
                       'kwargs': {},
                       'checks': {'x': u.cm,
                                  'y': u.cm,
                                  'checks_on_return': u.km}},
             'raises': u.UnitTypeError,
             },
        ]

        # test
        for case in _cases:
            wfoo = CheckUnits(**case['setup']['checks'])(case['setup']['function'])

            args = case['setup']['args']
            kwargs = case['setup']['kwargs']

            if 'raises' in case:
                with pytest.raises(case['raises']):
                    wfoo(*args, **kwargs)
            else:
                assert wfoo(*args, **kwargs) == case['output']

        # test on class method
        class Foo:
            @CheckUnits()
            def __init__(self, y: u.cm):
                self.y = y

            @CheckUnits(x=u.cm)
            def bar(self, x) -> u.cm:
                return x + self.y

        foo = Foo(10. * u.cm)
        assert foo.bar(-3 * u.cm) == 7 * u.cm

    def test_cu_preserves_signature(self):
        """Test `CheckValues` preserves signature of wrapped function."""
        # I'd like to directly test the @preserve_signature is used (??)

        wfoo = CheckUnits()(self.foo_no_anno)
        assert hasattr(wfoo, '__signature__')
        assert wfoo.__signature__ == inspect.signature(self.foo_no_anno)

    @mock.patch(CheckUnits.__module__ + '.' + CheckUnits.__qualname__,
                side_effect=CheckUnits, autospec=True)
    def test_decorator_func_def(self, mock_cu_class):
        """
        Test that :func:`~plasmapy.utils.decorators.checks.check_units` is
        properly defined.
        """
        # create mock function (mock_foo) from function to mock (self.foo_no_anno)
        mock_foo = mock.Mock(side_effect=self.foo_no_anno, name='mock_foo',
                             autospec=True)
        mock_foo.__name__ = 'mock_foo'
        mock_foo.__signature__ = inspect.signature(self.foo_no_anno)

        # setup test cases
        # 'setup' = arguments for `check_units` and wrapped function
        # 'output' = expected return from wrapped function
        # 'raises' = a raised Exception is expected
        # 'warns' = an issued warning is expected
        #
        _cases = [
            # only argument checks
            {'setup': {'args': (2 * u.cm, 3 * u.cm),
                       'kwargs': {},
                       'checks': {'x': u.cm,
                                  'y': u.cm}
                       },
             'output': 5 * u.cm,
             },

            # argument and return checks
            {'setup': {'args': (2 * u.cm, 3 * u.cm),
                       'kwargs': {},
                       'checks': {'x': u.cm,
                                  'checks_on_return': u.cm}
                       },
             'output': 5 * u.cm,
             },
        ]
        for case in _cases:
            for ii in range(2):
                # decorate
                if ii == 0:
                    # functional decorator call
                    wfoo = check_units(mock_foo, **case['setup']['checks'])
                elif ii == 1:
                    # sugar decorator call
                    #
                    #  @check_units(x=check)
                    #      def foo(x):
                    #          return x
                    #
                    wfoo = check_units(**case['setup']['checks'])(mock_foo)
                else:
                    continue

                # test
                args = case['setup']['args']
                kwargs = case['setup']['kwargs']
                assert wfoo(*args, **kwargs) == case['output']

                assert mock_cu_class.called
                assert mock_foo.called

                assert mock_cu_class.call_args[0] == ()
                assert (sorted(mock_cu_class.call_args[1].keys())
                        == sorted(case['setup']['checks'].keys()))

                for arg_name, checks in case['setup']['checks'].items():
                    assert mock_cu_class.call_args[1][arg_name] == checks

                # reset
                mock_cu_class.reset_mock()
                mock_foo.reset_mock()


# ----------------------------------------------------------------------------------------
# Test Decorator class `CheckValues` and decorator `check_values`
# ----------------------------------------------------------------------------------------
class TestCheckValues:
    """
    Tests for decorator :func:`~plasmapy.utils.decorators.checks.check_values` and
    decorator class :class:`~plasmapy.utils.decorators.checks.CheckValues`.
    """

    check_defaults = CheckValues._CheckValues__check_defaults  # type: Dict[str, bool]

    @staticmethod
    def foo(x, y):
        return x + y

    @staticmethod
    def foo_stars(x, *args, y=3, **kwargs):
        return x + y

    def test_inheritance(self):
        assert issubclass(CheckValues, CheckBase)

    def test_cv_default_check_values(self):
        """Test the default check dictionary for CheckValues"""
        cv = CheckValues()
        assert hasattr(cv, '_CheckValues__check_defaults')
        assert isinstance(cv._CheckValues__check_defaults, dict)
        _defaults = [('can_be_negative', True),
                     ('can_be_complex', False),
                     ('can_be_inf', True),
                     ('can_be_nan', True),
                     ('none_shall_pass', False)]
        for key, val in _defaults:
            assert cv._CheckValues__check_defaults[key] == val

    def test_cv_method__get_value_checks(self):
        """
        Test functionality/behavior of the method `_get_value_checks` on `CheckValues`.
        This method reviews the decorator `checks` arguments to build a complete
        checks dictionary.
        """
        # methods must exist
        assert hasattr(CheckValues, '_get_value_checks')

        # setup default checks
        default_checks = self.check_defaults.copy()

        # setup test cases
        # 'setup' = arguments for `_get_value_checks`
        # 'output' = expected return from `_get_value_checks`
        # 'raises' = if `_get_value_checks` raises an Exception
        # 'warns' = if `_get_value_checks` issues a warning
        #
        _cases = [
            # define some checks
            {'setup': {'function': self.foo,
                       'args': (2, 3),
                       'kwargs': {},
                       'checks': {'x': {'can_be_negative': False,
                                        'can_be_complex': True,
                                        'can_be_inf': False},
                                  'checks_on_return': {'can_be_nan': False,
                                                       'none_shall_pass': True},
                                  },
                       },
             'output': {'x': {'can_be_negative': False,
                              'can_be_complex': True,
                              'can_be_inf': False},
                        'checks_on_return': {'can_be_nan': False,
                                             'none_shall_pass': True},
                        },
             },

            # arguments passed via *args and **kwargs are ignored
            {'setup': {'function': self.foo_stars,
                       'args': (2, 'hello'),
                       'kwargs': {'z': None},
                       'checks': {'x': {'can_be_negative': False},
                                  'y': {'can_be_inf': False},
                                  'z': {'none_shall_pass': True},
                                  },
                       },
             'output': {'x': {'can_be_negative': False},
                        'y': {'can_be_inf': False},
                        },
             'warns': PlasmaPyWarning,
             },

            # check argument is not a dictionary (default is assumed)
            {'setup': {'function': self.foo,
                       'args': (2, 3),
                       'kwargs': {},
                       'checks': {'x': u.cm},
                       },
             'output': {'x': {}},
             },
        ]

        # perform tests
        for case in _cases:
            sig = inspect.signature(case['setup']['function'])
            args = case['setup']['args']
            kwargs = case['setup']['kwargs']
            bound_args = sig.bind(*args, **kwargs)

            cv = CheckValues(**case['setup']['checks'])
            cv.f = case['setup']['function']
            if 'warns' in case:
                with pytest.warns(case['warns']):
                    checks = cv._get_value_checks(bound_args)
            elif 'raises' in case:
                with pytest.raises(case['raises']):
                    cv._get_value_checks(bound_args)
                continue
            else:
                checks = cv._get_value_checks(bound_args)

            # only expected keys exist
            assert sorted(checks.keys()) == sorted(case['output'].keys())

            # if check key-value not specified then default is assumed
            for arg_name in case['output'].keys():
                arg_checks = checks[arg_name]

                for key in default_checks.keys():
                    if key in case['output'][arg_name]:
                        val = case['output'][arg_name][key]
                    else:
                        val = default_checks[key]

                    assert arg_checks[key] == val

    def test_cv_method__check_value(self):
        """
        Test functionality/behavior of the `_check_value` method on `CheckValues`.
        This method does the actual checking of the argument values and should be
        called by `CheckValues.__call__()`.
        """
        # setup wrapped function
        cv = CheckValues()
        wfoo = cv(self.foo)

        # methods must exist
        assert hasattr(cv, '_check_value')

        # setup default checks
        default_checks = self.check_defaults.copy()

        # setup test cases
        # 'setup' = arguments for `CheckUnits` and wrapped function
        # 'raises' = if an Exception is expected to be raised
        # 'warns' = if a warning is expected to be issued
        #
        _cases = [
            # tests for check 'can_be_negative'
            {'input': {'args': [-5,
                                -5.0,
                                np.array([-1, 2]),
                                np.array([-3., 2.]),
                                -3 * u.cm,
                                np.array([-4., 3.]) * u.kg],
                       'arg_name': 'arg',
                       'checks': {**default_checks, 'can_be_negative': False}},
             'raises': ValueError,
             },
            {'input': {'args': [-5,
                                -5.0,
                                np.array([-1, 2]),
                                np.array([-3., 2.]),
                                -3 * u.cm,
                                np.array([-4., 3.]) * u.kg],
                       'arg_name': 'arg',
                       'checks': {**default_checks, 'can_be_negative': True}},
             },

            # tests for check 'can_be_complex'
            {'input': {'args': [complex(5),
                                complex(2, 3),
                                np.complex(3.),
                                complex(4., 2.) * u.cm,
                                np.array([complex(4, 5), complex(1)]) * u.kg],
                       'arg_name': 'checks_on_return',
                       'checks': {**default_checks, 'can_be_complex': False}},
             'raises': ValueError,
             },
            {'input': {'args': [complex(5),
                                complex(2, 3),
                                np.complex(3.),
                                complex(4., 2.) * u.cm,
                                np.array([complex(4, 5), complex(1)]) * u.kg],
                       'arg_name': 'checks_on_return',
                       'checks': {**default_checks, 'can_be_complex': True}},
             },

            # tests for check 'can_be_inf'
            {'input': {'args': [np.inf,
                                np.inf * u.cm,
                                np.array([1., 2., np.inf, 10.]),
                                np.array([1., 2., np.inf, np.inf]) * u.kg],
                       'arg_name': 'arg',
                       'checks': {**default_checks, 'can_be_inf': False}},
             'raises': ValueError,
             },
            {'input': {'args': [np.inf,
                                np.inf * u.cm,
                                np.array([1., 2., np.inf, 10.]),
                                np.array([1., 2., np.inf, np.inf]) * u.kg],
                       'arg_name': 'arg',
                       'checks': {**default_checks, 'can_be_inf': True}},
             },

            # tests for check 'can_be_nan'
            {'input': {'args': [np.nan,
                                np.nan * u.cm,
                                np.array([1., 2., np.nan, 10.]),
                                np.array([1., 2., np.nan, np.nan]) * u.kg],
                       'arg_name': 'arg',
                       'checks': {**default_checks, 'can_be_nan': False}},
             'raises': ValueError,
             },
            {'input': {'args': [np.nan,
                                np.nan * u.cm,
                                np.array([1., 2., np.nan, 10.]),
                                np.array([1., 2., np.nan, np.nan]) * u.kg],
                       'arg_name': 'arg',
                       'checks': {**default_checks, 'can_be_nan': True}},
             },

            # tests for check 'none_shall_pass'
            {'input': {'args': [None],
                       'arg_name': 'arg',
                       'checks': {**default_checks, 'none_shall_pass': False}},
             'raises': ValueError,
             },
            {'input': {'args': [None],
                       'arg_name': 'arg',
                       'checks': {**default_checks, 'none_shall_pass': True}},
             },
        ]

        # test
        for case in _cases:
            arg_name = case['input']['arg_name']
            checks = case['input']['checks']

            for arg in case['input']['args']:
                if 'raises' in case:
                    with pytest.raises(case['raises']):
                        cv._check_value(arg, arg_name, checks)
                elif 'warns' in case:
                    with pytest.warns(case['warns']):
                        cv._check_value(arg, arg_name, checks)
                else:
                    assert cv._check_value(arg, arg_name, checks) is None

    def test_cv_called_as_decorator(self):
        """
        Test behavior of `CheckValues.__call__` (i.e. used as a decorator).
        """
        # setup test cases
        # 'setup' = arguments for `CheckUnits` and wrapped function
        # 'output' = expected return from wrapped function
        # 'raises' = if an Exception is expected to be raised
        # 'warns' = if a warning is expected to be issued
        #
        _cases = [
            # clean execution
            {'setup': {'function': self.foo,
                       'args': (2, -3),
                       'kwargs': {},
                       'checks': {'x': {'can_be_negative': True},
                                  'y': {'can_be_negative': True},
                                  'checks_on_return': {'can_be_negative': True}}},
             'output': -1,
             },

            # argument fails checks
            {'setup': {'function': self.foo,
                       'args': (2, -3),
                       'kwargs': {},
                       'checks': {'x': {'can_be_negative': True},
                                  'y': {'can_be_negative': False},
                                  'checks_on_return': {'can_be_negative': True}}},
             'raises': ValueError,
             },

            # return fails checks
            {'setup': {'function': self.foo,
                       'args': (2, -3),
                       'kwargs': {},
                       'checks': {'x': {'can_be_negative': True},
                                  'y': {'can_be_negative': True},
                                  'checks_on_return': {'can_be_negative': False}}},
             'raises': ValueError,
             },
        ]

        # test on function
        for case in _cases:
            wfoo = CheckValues(**case['setup']['checks'])(case['setup']['function'])

            args = case['setup']['args']
            kwargs = case['setup']['kwargs']

            if 'raises' in case:
                with pytest.raises(case['raises']):
                    wfoo(*args, **kwargs)
            else:
                assert wfoo(*args, **kwargs) == case['output']

        # test on class method
        class Foo:
            @CheckValues(y={'can_be_negative': True})
            def __init__(self, y):
                self.y = y

            @CheckValues(x={'can_be_negative': True},
                         checks_on_return={'can_be_negative': False})
            def bar(self, x):
                return x + self.y

        foo = Foo(-5)
        assert foo.bar(6) == 1
        with pytest.raises(ValueError):
            foo.bar(1)

    def test_cv_preserves_signature(self):
        """Test CheckValues preserves signature of wrapped function."""
        # I'd like to directly test the @preserve_signature is used (??)

        wfoo = CheckValues()(self.foo)
        assert hasattr(wfoo, '__signature__')
        assert wfoo.__signature__ == inspect.signature(self.foo)

    @mock.patch(CheckValues.__module__ + '.' + CheckValues.__qualname__,
                side_effect=CheckValues, autospec=True)
    def test_decorator_func_def(self, mock_cv_class):
        """
        Test that :func:`~plasmapy.utils.decorators.checks.check_values` is
        properly defined.
        """
        # create mock function (mock_foo) from function to mock (self.foo)
        mock_foo = mock.Mock(side_effect=self.foo, name='mock_foo', autospec=True)
        mock_foo.__name__ = 'mock_foo'
        mock_foo.__signature__ = inspect.signature(self.foo)

        # setup test cases
        # 'setup' = arguments for `check_units` and wrapped function
        # 'output' = expected return from wrapped function
        # 'raises' = a raised Exception is expected
        # 'warns' = an issued warning is expected
        #
        _cases = [
            # only argument checks
            {'setup': {'args': (-4, 3),
                       'kwargs': {},
                       'checks': {'x': {'can_be_negative': True},
                                  'y': {'can_be_nan': False}}
                       },
             'output': -1,
             },

            # argument and return checks
            {'setup': {'args': (-4, 3),
                       'kwargs': {},
                       'checks': {'x': {'can_be_negative': True},
                                  'checks_on_return': {'can_be_negative': True}}
                       },
             'output': -1,
             },
        ]
        for case in _cases:
            for ii in range(2):
                # decorate
                if ii == 0:
                    # functional decorator call
                    wfoo = check_values(mock_foo, **case['setup']['checks'])
                elif ii == 1:
                    # sugar decorator call
                    #
                    #  @check_values(x=check)
                    #      def foo(x):
                    #          return x
                    #
                    wfoo = check_values(**case['setup']['checks'])(mock_foo)
                else:
                    continue

                # test
                args = case['setup']['args']
                kwargs = case['setup']['kwargs']
                assert wfoo(*args, **kwargs) == case['output']

                assert mock_cv_class.called
                assert mock_foo.called

                assert mock_cv_class.call_args[0] == ()
                assert (sorted(mock_cv_class.call_args[1].keys())
                        == sorted(case['setup']['checks'].keys()))

                for arg_name, checks in case['setup']['checks'].items():
                    assert mock_cv_class.call_args[1][arg_name] == checks

                # reset
                mock_cv_class.reset_mock()
                mock_foo.reset_mock()

>>>>>>> da5953be

# ----------------------------------------------------------------------------------------
# Test Decorator class `CheckBase`
# ----------------------------------------------------------------------------------------
class TestCheckBase:
    """
    Test for decorator class :class:`~plasmapy.utils.decorators.checks.CheckBase`.
    """
    def test_for_members(self):
        assert hasattr(CheckUnits, 'checks')

    def test_checks(self):
        _cases = [
            {'input': (None, {'x': 1, 'y': 2}),
             'output': {'x': 1, 'y': 2}},
            {'input': (6, {'x': 1, 'y': 2}),
             'output': {'x': 1, 'y': 2, 'checks_on_return': 6}},
        ]
        for case in _cases:
            cb = CheckBase(checks_on_return=case['input'][0], **case['input'][1])
            assert cb.checks == case['output']


# ----------------------------------------------------------------------------------------
# Test Decorator class `CheckValues` and decorator `check_values`
# ----------------------------------------------------------------------------------------
class TestCheckUnits:
    """
    Tests for decorator :func:`~plasmapy.utils.decorators.checks.check_units` and
    decorator class :class:`~plasmapy.utils.decorators.checks.CheckUnits`.
    """

    check_defaults = CheckUnits._CheckUnits__check_defaults  # type: Dict[str, Any]

    @staticmethod
    def foo_no_anno(x, y):
        return x + y

    @staticmethod
    def foo_partial_anno(x: u.Quantity, y: u.cm) -> u.Quantity:
        return x.value + y.value

    @staticmethod
    def foo_return_anno(x, y) -> u.um:
        return x.value + y.value

    @staticmethod
    def foo_stars(x: u.Quantity, *args, y=3 * u.cm, **kwargs):
        return x.value + y.value

    @staticmethod
    def foo_with_none(x: u.Quantity, y: u.cm = None):
        return x.value + y.value

    def test_inheritance(self):
        assert issubclass(CheckUnits, CheckBase)

    def test_cu_default_check_values(self):
        """Test the default check dictionary for CheckUnits."""
        cu = CheckUnits()
        assert hasattr(cu, '_CheckUnits__check_defaults')
        assert isinstance(cu._CheckUnits__check_defaults, dict)
        _defaults = [('units', None),
                     ('equivalencies', None),
                     ('pass_equivalent_units', False),
                     ('none_shall_pass', False)]
        for key, val in _defaults:
            assert cu._CheckUnits__check_defaults[key] == val

    def test_cu_method__flatten_equivalencies_list(self):
        assert hasattr(CheckUnits, '_flatten_equivalencies_list')

        cu = CheckUnits()
        pairs = [
            ([1, 2, 4], [1, 2, 4]),
            ([1, 2, (3, 4), [5, 6]], [1, 2, (3, 4), 5, 6])
        ]
        for pair in pairs:
            assert cu._flatten_equivalencies_list(pair[0]) == pair[1]

    def test_cu_method__condition_target_units(self):
        """Test method `CheckUnits._condition_target_units`."""
        assert hasattr(CheckUnits, '_condition_target_units')

        cu = CheckUnits()

        targets = ['cm', u.km, u.Quantity, float]
        conditioned_targets = [u.cm, u.km]
        with pytest.raises(TypeError):
            cu._condition_target_units(targets)

        assert (cu._condition_target_units(targets, from_annotations=True)
                == conditioned_targets)

        with pytest.raises(ValueError):
            cu._condition_target_units(['five'])

    def test_cu_method__normalize_equivalencies(self):
        """Test method `CheckUnits._normalize_equivalencies`."""
        assert hasattr(CheckUnits, '_normalize_equivalencies')

        cu = CheckUnits()

        assert cu._normalize_equivalencies(None) == []

        # 2 element equivalency
        norme = cu._normalize_equivalencies([(u.cm, u.cm)])
        assert len(norme) == 1
        assert isinstance(norme[0], tuple)
        assert len(norme[0]) == 4
        assert norme[0][0] == norme[0][1]
        assert norme[0][2] == norme[0][3]
        assert isinstance(norme[0][2], LambdaType)
        assert norme[0][1] == norme[0][2](norme[0][0])
        assert norme[0][0] == norme[0][3](norme[0][1])

        # 3 element equivalency
        norme = cu._normalize_equivalencies([(u.cm, u.cm, lambda x: x)])
        assert len(norme) == 1
        assert isinstance(norme[0], tuple)
        assert len(norme[0]) == 4
        assert norme[0][0] == norme[0][1]
        assert norme[0][2] == norme[0][3]
        assert isinstance(norme[0][2], LambdaType)
        assert norme[0][1] == norme[0][2](norme[0][0])
        assert norme[0][0] == norme[0][3](norme[0][1])

        # 3 element equivalency
        norme = cu._normalize_equivalencies([(u.K, u.deg_C,
                                              lambda x: x - 273.15,
                                              lambda x: x + 273.15)])
        assert len(norme) == 1
        assert isinstance(norme[0], tuple)
        assert len(norme[0]) == 4
        assert norme[0][0] == u.K
        assert norme[0][1] == u.deg_C
        assert isinstance(norme[0][2], LambdaType)
        assert isinstance(norme[0][3], LambdaType)
        for val in [-20., 50., 195.]:
            assert norme[0][2](val) == (lambda x: x - 273.15)(val)
            assert norme[0][3](val) == (lambda x: x + 273.15)(val)

        # not a 2, 3, or 4-tuple
        with pytest.raises(ValueError):
            cu._normalize_equivalencies([(u.cm,)])

        # input is not a astropy.unit.Unit
        with pytest.raises(ValueError):
            cu._normalize_equivalencies([('cm', u.cm)])

    def test_cu_method__get_unit_checks(self):
        """
        Test functionality/behavior of the method `_get_unit_checks` on `CheckUnits`.
        This method reviews the decorator `checks` arguments and wrapped function
        annotations to build a complete checks dictionary.
        """
        # methods must exist
        assert hasattr(CheckUnits, '_get_unit_checks')

        # setup default checks
        default_checks = {**self.check_defaults.copy(),
                          'units': [self.check_defaults['units']]}

        # setup test cases
        # 'setup' = arguments for `_get_unit_checks`
        # 'output' = expected return from `_get_unit_checks`
        # 'raises' = if `_get_unit_checks` raises an Exception
        # 'warns' = if `_get_unit_checks` issues a warning
        #
        equivs = [
            # list of astropy Equivalency objects
            [u.temperature_energy(), u.temperature()],

            # list of equivalencies (pre astropy v3.2.1 style)
            list(u.temperature()),
        ]
        _cases = [
            {'descr': 'x units are defined via decorator kwarg of CheckUnits\n'
                      'y units are defined via decorator annotations, additional\n'
                      '  checks thru CheckUnits kwarg',
             'setup': {'function': self.foo_partial_anno,
                       'args': (2 * u.cm, 3 * u.cm),
                       'kwargs': {},
                       'checks': {'x': {'units': [u.cm],
                                        'equivalencies': equivs[0][0]},
                                  },
                       },
             'output': {'x': {'units': [u.cm],
                              'equivalencies': equivs[0][0]},
                        'y': {'units': [u.cm]},
                        },
             },
            {'descr': 'x units are defined via decorator kwarg of CheckUnits\n'
                      'y units are defined via function annotations, additional\n'
                      '  checks thru CheckUnits kwarg',
             'setup': {'function': self.foo_partial_anno,
                       'args': (2 * u.cm, 3 * u.cm),
                       'kwargs': {},
                       'checks': {'x': {'units': [u.cm],
                                        'equivalencies': equivs[0]},
                                  'y': {'pass_equivalent_units': False}
                                  },
                       },
             'output': {'x': {'units': [u.cm],
                              'equivalencies': equivs[0][0] + equivs[0][1]},
                        'y': {'units': [u.cm],
                              'pass_equivalent_units': False},
                        },
             },
            {'descr': 'equivalencies are a list instead of astropy Equivalency objects',
             'setup': {'function': self.foo_no_anno,
                       'args': (2 * u.K, 3 * u.K),
                       'kwargs': {},
                       'checks': {'x': {'units': [u.K],
                                        'equivalencies': equivs[1][0]},
                                  'y': {'units': [u.K],
                                        'equivalencies': equivs[1]},
                                  },
                       },
             'output': {'x': {'units': [u.K],
                              'equivalencies': [equivs[1][0]]},
                        'y': {'units': [u.K],
                              'equivalencies': equivs[1]},
                        },
             },
            {'descr': 'number of checked arguments exceed number of function arguments',
             'setup': {'function': self.foo_partial_anno,
                       'args': (2 * u.cm, 3 * u.cm),
                       'kwargs': {},
                       'checks': {'x': {'units': [u.cm]},
                                  'y': {'units': [u.cm]},
                                  'z': {'units': [u.cm]},
                                  },
                       },
             'warns': PlasmaPyWarning,
             'output': {'x': {'units': [u.cm]},
                        'y': {'units': [u.cm]},
                        },
             },
            {'descr': 'arguments passed via *args and **kwargs are ignored',
             'setup': {'function': self.foo_stars,
                       'args': (2 * u.cm, 'hello'),
                       'kwargs': {'z': None},
                       'checks': {'x': {'units': [u.cm]},
                                  'y': {'units': [u.cm]},
                                  'z': {'units': [u.cm]},
                                  },
                       },
             'warns': PlasmaPyWarning,
             'output': {'x': {'units': [u.cm]},
                        'y': {'units': [u.cm]},
                        },
             },
            {'descr': 'arguments can be None values',
             'setup': {'function': self.foo_with_none,
                       'args': (2 * u.cm, 3 * u.cm),
                       'kwargs': {},
                       'checks': {'x': {'units': [u.cm, None]}},
                       },
             'output': {'x': {'units': [u.cm],
                              'none_shall_pass': True},
                        'y': {'units': [u.cm],
                              'none_shall_pass': True},
                        },
             },
            {'descr': 'checks and annotations do not specify units',
             'setup': {'function': self.foo_no_anno,
                       'args': (2 * u.cm, 3 * u.cm),
                       'kwargs': {},
                       'checks': {'x': {'pass_equivalent_units': True}},
                       },
             'raises': ValueError,
             },
            {'descr': 'units are directly assigned to the check kwarg',
             'setup': {'function': self.foo_partial_anno,
                       'args': (2 * u.cm, 3 * u.cm),
                       'kwargs': {},
                       'checks': {'x': u.cm},
                       },
             'output': {'x': {'units': [u.cm]},
                        'y': {'units': [u.cm]},
                        },
             },
            {'descr': 'return units are assigned via checks',
             'setup': {'function': self.foo_no_anno,
                       'args': (2 * u.km, 3 * u.km),
                       'kwargs': {},
                       'checks': {'checks_on_return': u.km},
                       },
             'output': {'checks_on_return': {'units': [u.km]},
                        },
             },
            {'descr': 'return units are assigned via annotations',
             'setup': {'function': self.foo_return_anno,
                       'args': (2 * u.cm, 3 * u.cm),
                       'kwargs': {},
                       'checks': {},
                       },
             'output': {'checks_on_return': {'units': [u.um]},
                        },
             },
            {'descr': 'return units are assigned via annotations and checks arg, but'
                      'are not consistent',
             'setup': {'function': self.foo_return_anno,
                       'args': (2 * u.cm, 3 * u.cm),
                       'kwargs': {},
                       'checks': {'checks_on_return': {'units': u.km}},
                       },
             'raises': ValueError,
             },
            {'descr': 'return units are not specified but other checks are',
             'setup': {'function': self.foo_no_anno,
                       'args': (2 * u.cm, 3 * u.cm),
                       'kwargs': {},
                       'checks': {'checks_on_return': {'pass_equivalent_units': True}},
                       },
             'raises': ValueError,
             },
            {'descr': 'no parameter checks for x are defined, but a non-unit annotation'
                      'is used',
             'setup': {'function': self.foo_partial_anno,
                       'args': (2 * u.cm, 3 * u.cm),
                       'kwargs': {},
                       'checks': {},
                       },
             'output': {'y': {'units': [u.cm]}},
             },
            {'descr': 'parameter checks defined for x but unit checks calculated from'
                      'function annotations. Function annotations do NOT define '
                      'a proper unit type.',
             'setup': {'function': self.foo_partial_anno,
                       'args': (2 * u.cm, 3 * u.cm),
                       'kwargs': {},
                       'checks': {'x': {'pass_equivalent_units': True}},
                       },
             'raises': ValueError,
             },
            {'descr': 'parameter checks defined for return argument but unit checks '
                      'calculated from function annotations. Function annotations do '
                      'NOT define a proper unit type.',
             'setup': {'function': self.foo_partial_anno,
                       'args': (2 * u.cm, 3 * u.cm),
                       'kwargs': {},
                       'checks': {'checks_on_return': {'pass_equivalent_units': True}},
                       },
             'raises': ValueError,
             },
        ]

        # perform tests
        for ii, case in enumerate(_cases):
            sig = inspect.signature(case['setup']['function'])
            bound_args = sig.bind(*case['setup']['args'], **case['setup']['kwargs'])

            cu = CheckUnits(**case['setup']['checks'])
            cu.f = case['setup']['function']
            if 'warns' in case:
                with pytest.warns(case['warns']):
                    checks = cu._get_unit_checks(bound_args)
            elif 'raises' in case:
                with pytest.raises(case['raises']):
                    cu._get_unit_checks(bound_args)
                continue
            else:
                checks = cu._get_unit_checks(bound_args)

            # only expected argument checks exist
            assert sorted(checks.keys()) == sorted(case['output'].keys())

            # if check key-value not specified then default is assumed
            for arg_name in case['output'].keys():
                arg_checks = checks[arg_name]

                for key in default_checks.keys():
                    if key in case['output'][arg_name]:
                        val = case['output'][arg_name][key]
                    else:
                        val = default_checks[key]

                    assert arg_checks[key] == val

    def test_cu_method__check_unit(self):
        """
        Test functionality/behavior of the methods `_check_unit` and `_check_unit_core`
        on `CheckUnits`.  These methods do the actual checking of the argument units
        and should be called by `CheckUnits.__call__()`.
        """
        # methods must exist
        assert hasattr(CheckUnits, '_check_unit')
        assert hasattr(CheckUnits, '_check_unit_core')

        # setup default checks
        check = {**self.check_defaults,
                 'units': [u.cm]}
        # check = self.check_defaults.copy()
        # check['units'] = [u.cm]
        # check['equivalencies'] = [None]

        # make a class w/ improper units
        class MyQuantity:
            unit = None

        # setup test cases
        # 'input' = arguments for `_check_unit_core` and `_check_unit`
        # 'output' = expected return from `_check_unit_core`
        #
        # add cases for 'units' checks
        _cases = [
            # argument does not have units
            {'input': (5., 'arg', check),
             'output': (None, None, None, TypeError)},

            # argument does match desired units
            # * set arg_name = 'checks_on_return' to cover if-else statement
            #   in initializing error string
            {'input': (5. * u.kg, 'checks_on_return', check),
             'output': (None, None, None, u.UnitTypeError)},

            # argument has equivalent but not matching unit
            {'input': (5. * u.km, 'arg', check),
             'output': (5. * u.km, u.cm, None, u.UnitTypeError)},

            # argument is equivalent to many specified units but exactly matches one
            {'input': (5. * u.km,
                       'arg', {**check,
                               'units': [u.cm, u.km]}),
             'output': (5. * u.km, u.km, None, None)},

            # argument is equivalent to many specified units and
            # does NOT exactly match one
            {'input': (5. * u.m,
                       'arg', {**check,
                               'units': [u.cm, u.km]}),
             'output': (None, None, None, u.UnitTypeError)},

            # argument has attr unit but unit does not have is_equivalent
            {'input': (MyQuantity, 'arg', check),
             'output': (None, None, None, TypeError)},
        ]

        # add cases for 'none_shall_pass' checks
        _cases.extend([
            # argument is None and none_shall_pass = False
            {'input': (None, 'arg', {**check, 'none_shall_pass': False}),
             'output': (None, None, None, ValueError)},

            # argument is None and none_shall_pass = True
            {'input': (None, 'arg', {**check, 'none_shall_pass': True}),
             'output': (None, None, None, None)},

        ])

        # add cases for 'pass_equivalent_units' checks
        _cases.extend([
            # argument is equivalent to 1 to unit,
            # does NOT exactly match the unit,
            # and 'pass_equivalent_units' = True and argument
            {'input': (5. * u.km, 'arg', {**check, 'pass_equivalent_units': True}),
             'output': (5. * u.km, u.cm, None, None)},

            # argument is equivalent to more than 1 unit,
            # does NOT exactly match any unit,
            # and 'pass_equivalent_units' = True and argument
            {'input': (5. * u.km, 'arg', {**check,
                                          'units': [u.cm, u.m],
                                          'pass_equivalent_units': True}),
             'output': (5. * u.km, None, None, None)},
        ])

        # setup wrapped function
        cu = CheckUnits()
        cu.f = self.foo_no_anno

        # perform tests
        for ii, case in enumerate(_cases):
            arg, arg_name, arg_checks = case['input']
            _results = cu._check_unit_core(arg, arg_name, arg_checks)
            assert _results[0:3] == case['output'][0:3]

            if _results[3] is None:
                assert _results[3] is case['output'][3]
                assert cu._check_unit(arg, arg_name, arg_checks) is None
            else:
                assert isinstance(_results[3], case['output'][3])
                with pytest.raises(case['output'][3]):
                    cu._check_unit(arg, arg_name, arg_checks)

    def test_cu_called_as_decorator(self):
        """
        Test behavior of `CheckUnits.__call__` (i.e. used as a decorator).
        """
        # setup test cases
        # 'setup' = arguments for `CheckUnits` and wrapped function
        # 'output' = expected return from wrapped function
        # 'raises' = if an Exception is expected to be raised
        # 'warns' = if a warning is expected to be issued
        #
        _cases = [
            # clean execution
            {'setup': {'function': self.foo_no_anno,
                       'args': (2 * u.cm, 3 * u.cm),
                       'kwargs': {},
                       'checks': {'x': u.cm,
                                  'y': u.cm,
                                  'checks_on_return': u.cm}},
             'output': 5 * u.cm,
             },

            # argument fails checks
            {'setup': {'function': self.foo_no_anno,
                       'args': (2 * u.cm, 3 * u.cm),
                       'kwargs': {},
                       'checks': {'x': u.g,
                                  'y': u.cm,
                                  'checks_on_return': u.cm}},
             'raises': u.UnitTypeError,
             },

            # return fails checks
            {'setup': {'function': self.foo_no_anno,
                       'args': (2 * u.cm, 3 * u.cm),
                       'kwargs': {},
                       'checks': {'x': u.cm,
                                  'y': u.cm,
                                  'checks_on_return': u.km}},
             'raises': u.UnitTypeError,
             },
        ]

        # test
        for case in _cases:
            wfoo = CheckUnits(**case['setup']['checks'])(case['setup']['function'])

            args = case['setup']['args']
            kwargs = case['setup']['kwargs']

            if 'raises' in case:
                with pytest.raises(case['raises']):
                    wfoo(*args, **kwargs)
            else:
                assert wfoo(*args, **kwargs) == case['output']

        # test on class method
        class Foo:
            @CheckUnits()
            def __init__(self, y: u.cm):
                self.y = y

            @CheckUnits(x=u.cm)
            def bar(self, x) -> u.cm:
                return x + self.y

        foo = Foo(10. * u.cm)
        assert foo.bar(-3 * u.cm) == 7 * u.cm

    def test_cu_preserves_signature(self):
        """Test `CheckValues` preserves signature of wrapped function."""
        # I'd like to directly dest the @preserve_signature is used (??)

        wfoo = CheckUnits()(self.foo_no_anno)
        assert hasattr(wfoo, '__signature__')
        assert wfoo.__signature__ == inspect.signature(self.foo_no_anno)

    @mock.patch(CheckUnits.__module__ + '.' + CheckUnits.__qualname__,
                side_effect=CheckUnits, autospec=True)
    def test_decorator_func_def(self, mock_cu_class):
        """
        Test that :func:`~plasmapy.utils.decorators.checks.check_units` is
        properly defined.
        """
        # create mock function (mock_foo) from function to mock (self.foo_no_anno)
        mock_foo = mock.Mock(side_effect=self.foo_no_anno, name='mock_foo',
                             autospec=True)
        mock_foo.__name__ = 'mock_foo'
        mock_foo.__signature__ = inspect.signature(self.foo_no_anno)

        # setup test cases
        # 'setup' = arguments for `check_units` and wrapped function
        # 'output' = expected return from wrapped function
        # 'raises' = a raised Exception is expected
        # 'warns' = an issued warning is expected
        #
        _cases = [
            # only argument checks
            {'setup': {'args': (2 * u.cm, 3 * u.cm),
                       'kwargs': {},
                       'checks': {'x': u.cm,
                                  'y': u.cm}
                       },
             'output': 5 * u.cm,
             },

            # argument and return checks
            {'setup': {'args': (2 * u.cm, 3 * u.cm),
                       'kwargs': {},
                       'checks': {'x': u.cm,
                                  'checks_on_return': u.cm}
                       },
             'output': 5 * u.cm,
             },
        ]
        for case in _cases:
            for ii in range(2):
                # decorate
                if ii == 0:
                    # functional decorator call
                    wfoo = check_units(mock_foo, **case['setup']['checks'])
                elif ii == 1:
                    # sugar decorator call
                    #
                    #  @check_units(x=check)
                    #      def foo(x):
                    #          return x
                    #
                    wfoo = check_units(**case['setup']['checks'])(mock_foo)
                else:
                    continue

                # test
                args = case['setup']['args']
                kwargs = case['setup']['kwargs']
                assert wfoo(*args, **kwargs) == case['output']

                assert mock_cu_class.called
                assert mock_foo.called

                assert mock_cu_class.call_args[0] == ()
                assert (sorted(mock_cu_class.call_args[1].keys())
                        == sorted(case['setup']['checks'].keys()))

                for arg_name, checks in case['setup']['checks'].items():
                    assert mock_cu_class.call_args[1][arg_name] == checks

                # reset
                mock_cu_class.reset_mock()
                mock_foo.reset_mock()


# ----------------------------------------------------------------------------------------
# Test Decorator class `CheckValues` and decorator `check_values`
# ----------------------------------------------------------------------------------------
class TestCheckValues:
    """
    Tests for decorator :func:`~plasmapy.utils.decorators.checks.check_values` and
    decorator class :class:`~plasmapy.utils.decorators.checks.CheckValues`.
    """

    check_defaults = CheckValues._CheckValues__check_defaults  # type: Dict[str, bool]

    @staticmethod
    def foo(x, y):
        return x + y

    @staticmethod
    def foo_stars(x, *args, y=3, **kwargs):
        return x + y

    def test_inheritance(self):
        assert issubclass(CheckValues, CheckBase)

    def test_cv_default_check_values(self):
        """Test the default check dictionary for CheckValues"""
        cv = CheckValues()
        assert hasattr(cv, '_CheckValues__check_defaults')
        assert isinstance(cv._CheckValues__check_defaults, dict)
        _defaults = [('can_be_negative', True),
                     ('can_be_complex', False),
                     ('can_be_inf', True),
                     ('can_be_nan', True),
                     ('none_shall_pass', False)]
        for key, val in _defaults:
            assert cv._CheckValues__check_defaults[key] == val

    def test_cv_method__get_value_checks(self):
        """
        Test functionality/behavior of the method `_get_value_checks` on `CheckValues`.
        This method reviews the decorator `checks` arguments to build a complete
        checks dictionary.
        """
        # methods must exist
        assert hasattr(CheckValues, '_get_value_checks')

        # setup default checks
        default_checks = self.check_defaults.copy()

        # setup test cases
        # 'setup' = arguments for `_get_value_checks`
        # 'output' = expected return from `_get_value_checks`
        # 'raises' = if `_get_value_checks` raises an Exception
        # 'warns' = if `_get_value_checks` issues a warning
        #
        _cases = [
            # define some checks
            {'setup': {'function': self.foo,
                       'args': (2, 3),
                       'kwargs': {},
                       'checks': {'x': {'can_be_negative': False,
                                        'can_be_complex': True,
                                        'can_be_inf': False},
                                  'checks_on_return': {'can_be_nan': False,
                                                       'none_shall_pass': True},
                                  },
                       },
             'output': {'x': {'can_be_negative': False,
                              'can_be_complex': True,
                              'can_be_inf': False},
                        'checks_on_return': {'can_be_nan': False,
                                             'none_shall_pass': True},
                        },
             },

            # arguments passed via *args and **kwargs are ignored
            {'setup': {'function': self.foo_stars,
                       'args': (2, 'hello'),
                       'kwargs': {'z': None},
                       'checks': {'x': {'can_be_negative': False},
                                  'y': {'can_be_inf': False},
                                  'z': {'none_shall_pass': True},
                                  },
                       },
             'output': {'x': {'can_be_negative': False},
                        'y': {'can_be_inf': False},
                        },
             'warns': PlasmaPyWarning,
             },

            # check argument is not a dictionary (default is assumed)
            {'setup': {'function': self.foo,
                       'args': (2, 3),
                       'kwargs': {},
                       'checks': {'x': u.cm},
                       },
             'output': {'x': {}},
             },
        ]

        # perform tests
        for case in _cases:
            sig = inspect.signature(case['setup']['function'])
            args = case['setup']['args']
            kwargs = case['setup']['kwargs']
            bound_args = sig.bind(*args, **kwargs)

            cv = CheckValues(**case['setup']['checks'])
            cv.f = case['setup']['function']
            if 'warns' in case:
                with pytest.warns(case['warns']):
                    checks = cv._get_value_checks(bound_args)
            elif 'raises' in case:
                with pytest.raises(case['raises']):
                    cv._get_value_checks(bound_args)
                continue
            else:
                checks = cv._get_value_checks(bound_args)

            # only expected keys exist
            assert sorted(checks.keys()) == sorted(case['output'].keys())

            # if check key-value not specified then default is assumed
            for arg_name in case['output'].keys():
                arg_checks = checks[arg_name]

                for key in default_checks.keys():
                    if key in case['output'][arg_name]:
                        val = case['output'][arg_name][key]
                    else:
                        val = default_checks[key]

                    assert arg_checks[key] == val

    def test_cv_method__check_value(self):
        """
        Test functionality/behavior of the `_check_value` method on `CheckValues`.
        This method does the actual checking of the argument values and should be
        called by `CheckValues.__call__()`.
        """
        # setup wrapped function
        cv = CheckValues()
        wfoo = cv(self.foo)

        # methods must exist
        assert hasattr(cv, '_check_value')

        # setup default checks
        default_checks = self.check_defaults.copy()

        # setup test cases
        # 'setup' = arguments for `CheckUnits` and wrapped function
        # 'raises' = if an Exception is expected to be raised
        # 'warns' = if a warning is expected to be issued
        #
        _cases = [
            # tests for check 'can_be_negative'
            {'input': {'args': [-5,
                                -5.0,
                                np.array([-1, 2]),
                                np.array([-3., 2.]),
                                -3 * u.cm,
                                np.array([-4., 3.]) * u.kg],
                       'arg_name': 'arg',
                       'checks': {**default_checks, 'can_be_negative': False}},
             'raises': ValueError,
             },
            {'input': {'args': [-5,
                                -5.0,
                                np.array([-1, 2]),
                                np.array([-3., 2.]),
                                -3 * u.cm,
                                np.array([-4., 3.]) * u.kg],
                       'arg_name': 'arg',
                       'checks': {**default_checks, 'can_be_negative': True}},
             },

            # tests for check 'can_be_complex'
            {'input': {'args': [complex(5),
                                complex(2, 3),
                                np.complex(3.),
                                complex(4., 2.) * u.cm,
                                np.array([complex(4, 5), complex(1)]) * u.kg],
                       'arg_name': 'checks_on_return',
                       'checks': {**default_checks, 'can_be_complex': False}},
             'raises': ValueError,
             },
            {'input': {'args': [complex(5),
                                complex(2, 3),
                                np.complex(3.),
                                complex(4., 2.) * u.cm,
                                np.array([complex(4, 5), complex(1)]) * u.kg],
                       'arg_name': 'checks_on_return',
                       'checks': {**default_checks, 'can_be_complex': True}},
             },

            # tests for check 'can_be_inf'
            {'input': {'args': [np.inf,
                                np.inf * u.cm,
                                np.array([1., 2., np.inf, 10.]),
                                np.array([1., 2., np.inf, np.inf]) * u.kg],
                       'arg_name': 'arg',
                       'checks': {**default_checks, 'can_be_inf': False}},
             'raises': ValueError,
             },
            {'input': {'args': [np.inf,
                                np.inf * u.cm,
                                np.array([1., 2., np.inf, 10.]),
                                np.array([1., 2., np.inf, np.inf]) * u.kg],
                       'arg_name': 'arg',
                       'checks': {**default_checks, 'can_be_inf': True}},
             },

            # tests for check 'can_be_nan'
            {'input': {'args': [np.nan,
                                np.nan * u.cm,
                                np.array([1., 2., np.nan, 10.]),
                                np.array([1., 2., np.nan, np.nan]) * u.kg],
                       'arg_name': 'arg',
                       'checks': {**default_checks, 'can_be_nan': False}},
             'raises': ValueError,
             },
            {'input': {'args': [np.nan,
                                np.nan * u.cm,
                                np.array([1., 2., np.nan, 10.]),
                                np.array([1., 2., np.nan, np.nan]) * u.kg],
                       'arg_name': 'arg',
                       'checks': {**default_checks, 'can_be_nan': True}},
             },

            # tests for check 'none_shall_pass'
            {'input': {'args': [None],
                       'arg_name': 'arg',
                       'checks': {**default_checks, 'none_shall_pass': False}},
             'raises': ValueError,
             },
            {'input': {'args': [None],
                       'arg_name': 'arg',
                       'checks': {**default_checks, 'none_shall_pass': True}},
             },
        ]

        # test
        for case in _cases:
            arg_name = case['input']['arg_name']
            checks = case['input']['checks']

            for arg in case['input']['args']:
                if 'raises' in case:
                    with pytest.raises(case['raises']):
                        cv._check_value(arg, arg_name, checks)
                elif 'warns' in case:
                    with pytest.warns(case['warns']):
                        cv._check_value(arg, arg_name, checks)
                else:
                    assert cv._check_value(arg, arg_name, checks) is None

    def test_cv_called_as_decorator(self):
        """
        Test behavior of `CheckValues.__call__` (i.e. used as a decorator).
        """
        # setup test cases
        # 'setup' = arguments for `CheckUnits` and wrapped function
        # 'output' = expected return from wrapped function
        # 'raises' = if an Exception is expected to be raised
        # 'warns' = if a warning is expected to be issued
        #
        _cases = [
            # clean execution
            {'setup': {'function': self.foo,
                       'args': (2, -3),
                       'kwargs': {},
                       'checks': {'x': {'can_be_negative': True},
                                  'y': {'can_be_negative': True},
                                  'checks_on_return': {'can_be_negative': True}}},
             'output': -1,
             },

            # argument fails checks
            {'setup': {'function': self.foo,
                       'args': (2, -3),
                       'kwargs': {},
                       'checks': {'x': {'can_be_negative': True},
                                  'y': {'can_be_negative': False},
                                  'checks_on_return': {'can_be_negative': True}}},
             'raises': ValueError,
             },

            # return fails checks
            {'setup': {'function': self.foo,
                       'args': (2, -3),
                       'kwargs': {},
                       'checks': {'x': {'can_be_negative': True},
                                  'y': {'can_be_negative': True},
                                  'checks_on_return': {'can_be_negative': False}}},
             'raises': ValueError,
             },
        ]

        # test on function
        for case in _cases:
            wfoo = CheckValues(**case['setup']['checks'])(case['setup']['function'])

            args = case['setup']['args']
            kwargs = case['setup']['kwargs']

            if 'raises' in case:
                with pytest.raises(case['raises']):
                    wfoo(*args, **kwargs)
            else:
                assert wfoo(*args, **kwargs) == case['output']

        # test on class method
        class Foo:
            @CheckValues(y={'can_be_negative': True})
            def __init__(self, y):
                self.y = y

            @CheckValues(x={'can_be_negative': True},
                         checks_on_return={'can_be_negative': False})
            def bar(self, x):
                return x + self.y

        foo = Foo(-5)
        assert foo.bar(6) == 1
        with pytest.raises(ValueError):
            foo.bar(1)

    def test_cv_preserves_signature(self):
        """Test CheckValues preserves signature of wrapped function."""
        # I'd like to directly dest the @preserve_signature is used (??)

        wfoo = CheckValues()(self.foo)
        assert hasattr(wfoo, '__signature__')
        assert wfoo.__signature__ == inspect.signature(self.foo)

    @mock.patch(CheckValues.__module__ + '.' + CheckValues.__qualname__,
                side_effect=CheckValues, autospec=True)
    def test_decorator_func_def(self, mock_cv_class):
        """
        Test that :func:`~plasmapy.utils.decorators.checks.check_values` is
        properly defined.
        """
        # create mock function (mock_foo) from function to mock (self.foo)
        mock_foo = mock.Mock(side_effect=self.foo, name='mock_foo', autospec=True)
        mock_foo.__name__ = 'mock_foo'
        mock_foo.__signature__ = inspect.signature(self.foo)

        # setup test cases
        # 'setup' = arguments for `check_units` and wrapped function
        # 'output' = expected return from wrapped function
        # 'raises' = a raised Exception is expected
        # 'warns' = an issued warning is expected
        #
        _cases = [
            # only argument checks
            {'setup': {'args': (-4, 3),
                       'kwargs': {},
                       'checks': {'x': {'can_be_negative': True},
                                  'y': {'can_be_nan': False}}
                       },
             'output': -1,
             },

            # argument and return checks
            {'setup': {'args': (-4, 3),
                       'kwargs': {},
                       'checks': {'x': {'can_be_negative': True},
                                  'checks_on_return': {'can_be_negative': True}}
                       },
             'output': -1,
             },
        ]
        for case in _cases:
            for ii in range(2):
                # decorate
                if ii == 0:
                    # functional decorator call
                    wfoo = check_values(mock_foo, **case['setup']['checks'])
                elif ii == 1:
                    # sugar decorator call
                    #
                    #  @check_values(x=check)
                    #      def foo(x):
                    #          return x
                    #
                    wfoo = check_values(**case['setup']['checks'])(mock_foo)
                else:
                    continue

                # test
                args = case['setup']['args']
                kwargs = case['setup']['kwargs']
                assert wfoo(*args, **kwargs) == case['output']

                assert mock_cv_class.called
                assert mock_foo.called

                assert mock_cv_class.call_args[0] == ()
                assert (sorted(mock_cv_class.call_args[1].keys())
                        == sorted(case['setup']['checks'].keys()))

                for arg_name, checks in case['setup']['checks'].items():
                    assert mock_cv_class.call_args[1][arg_name] == checks

                # reset
                mock_cv_class.reset_mock()
                mock_foo.reset_mock()


# ----------------------------------------------------------------------------------------
# Test Decorator `check_relativistic` (& function `_check_relativistic`
# ----------------------------------------------------------------------------------------
# (speed, betafrac)
non_relativistic_speed_examples = [
    (0 * u.m / u.s, 0.1),
    (0.0099999 * c, 0.1),
    (-0.009 * c, 0.1),
    (5 * u.AA / u.Gyr, 0.1)
]

# (speed, betafrac, error)
relativistic_error_examples = [
    (u.m / u.s, 0.1, TypeError),
    (51513.35, 0.1, TypeError),
    (5 * u.m, 0.1, u.UnitConversionError),
    (1.0 * c, 0.1, RelativityError),
    (1.1 * c, 0.1, RelativityError),
    (np.inf * u.cm / u.s, 0.1, RelativityError),
    (-1.0 * c, 0.1, RelativityError),
    (-1.1 * c, 0.1, RelativityError),
    (-np.inf * u.cm / u.s, 0.1, RelativityError),
]

# (speed, betafrac, warning)
relativistic_warning_examples = [
    (0.11 * c, 0.1),
    (-0.11 * c, 0.1),
    (2997924581 * u.cm / u.s, 0.1),
    (0.02 * c, 0.01),
]


# Tests for _check_relativistic
@pytest.mark.parametrize("speed, betafrac", non_relativistic_speed_examples)
def test__check_relativisitc_valid(speed, betafrac):
    _check_relativistic(speed, 'f', betafrac=betafrac)


@pytest.mark.parametrize("speed, betafrac, error", relativistic_error_examples)
def test__check_relativistic_errors(speed, betafrac, error):
    with pytest.raises(error):
        _check_relativistic(speed, 'f', betafrac=betafrac)


@pytest.mark.parametrize("speed, betafrac",
                         relativistic_warning_examples)
def test__check_relativistic_warnings(speed, betafrac):
    with pytest.warns(RelativityWarning):
        _check_relativistic(speed, 'f', betafrac=betafrac)


# Tests for check_relativistic decorator
@pytest.mark.parametrize("speed, betafrac", non_relativistic_speed_examples)
def test_check_relativistic_decorator(speed, betafrac):

    @check_relativistic(betafrac=betafrac)
    def speed_func():
        return speed

    speed_func()


@pytest.mark.parametrize(
    "speed",
    [item[0] for item in non_relativistic_speed_examples])
def test_check_relativistic_decorator_no_args(speed):

    @check_relativistic
    def speed_func():
        return speed

    speed_func()


@pytest.mark.parametrize(
    "speed",
    [item[0] for item in non_relativistic_speed_examples])
def test_check_relativistic_decorator_no_args_parentheses(speed):

    @check_relativistic()
    def speed_func():
        return speed

    speed_func()


@pytest.mark.parametrize("speed, betafrac, error", relativistic_error_examples)
def test_check_relativistic_decorator_errors(speed, betafrac, error):

    @check_relativistic(betafrac=betafrac)
    def speed_func():
        return speed

    with pytest.raises(error):
        speed_func()<|MERGE_RESOLUTION|>--- conflicted
+++ resolved
@@ -12,10 +12,6 @@
     _check_relativistic,
     check_units,
     check_values,
-<<<<<<< HEAD
-=======
-    check_quantity,
->>>>>>> da5953be
     check_relativistic,
     CheckBase,
     CheckUnits,
@@ -28,8 +24,6 @@
 from typing import (Any, Dict)
 from unittest import mock
 
-<<<<<<< HEAD
-=======
 
 # ----------------------------------------------------------------------------------------
 # Test Decorator class `CheckBase`
@@ -1075,1052 +1069,6 @@
                 mock_cv_class.reset_mock()
                 mock_foo.reset_mock()
 
->>>>>>> da5953be
-
-# ----------------------------------------------------------------------------------------
-# Test Decorator class `CheckBase`
-# ----------------------------------------------------------------------------------------
-class TestCheckBase:
-    """
-    Test for decorator class :class:`~plasmapy.utils.decorators.checks.CheckBase`.
-    """
-    def test_for_members(self):
-        assert hasattr(CheckUnits, 'checks')
-
-    def test_checks(self):
-        _cases = [
-            {'input': (None, {'x': 1, 'y': 2}),
-             'output': {'x': 1, 'y': 2}},
-            {'input': (6, {'x': 1, 'y': 2}),
-             'output': {'x': 1, 'y': 2, 'checks_on_return': 6}},
-        ]
-        for case in _cases:
-            cb = CheckBase(checks_on_return=case['input'][0], **case['input'][1])
-            assert cb.checks == case['output']
-
-
-# ----------------------------------------------------------------------------------------
-# Test Decorator class `CheckValues` and decorator `check_values`
-# ----------------------------------------------------------------------------------------
-class TestCheckUnits:
-    """
-    Tests for decorator :func:`~plasmapy.utils.decorators.checks.check_units` and
-    decorator class :class:`~plasmapy.utils.decorators.checks.CheckUnits`.
-    """
-
-    check_defaults = CheckUnits._CheckUnits__check_defaults  # type: Dict[str, Any]
-
-    @staticmethod
-    def foo_no_anno(x, y):
-        return x + y
-
-    @staticmethod
-    def foo_partial_anno(x: u.Quantity, y: u.cm) -> u.Quantity:
-        return x.value + y.value
-
-    @staticmethod
-    def foo_return_anno(x, y) -> u.um:
-        return x.value + y.value
-
-    @staticmethod
-    def foo_stars(x: u.Quantity, *args, y=3 * u.cm, **kwargs):
-        return x.value + y.value
-
-    @staticmethod
-    def foo_with_none(x: u.Quantity, y: u.cm = None):
-        return x.value + y.value
-
-    def test_inheritance(self):
-        assert issubclass(CheckUnits, CheckBase)
-
-    def test_cu_default_check_values(self):
-        """Test the default check dictionary for CheckUnits."""
-        cu = CheckUnits()
-        assert hasattr(cu, '_CheckUnits__check_defaults')
-        assert isinstance(cu._CheckUnits__check_defaults, dict)
-        _defaults = [('units', None),
-                     ('equivalencies', None),
-                     ('pass_equivalent_units', False),
-                     ('none_shall_pass', False)]
-        for key, val in _defaults:
-            assert cu._CheckUnits__check_defaults[key] == val
-
-    def test_cu_method__flatten_equivalencies_list(self):
-        assert hasattr(CheckUnits, '_flatten_equivalencies_list')
-
-        cu = CheckUnits()
-        pairs = [
-            ([1, 2, 4], [1, 2, 4]),
-            ([1, 2, (3, 4), [5, 6]], [1, 2, (3, 4), 5, 6])
-        ]
-        for pair in pairs:
-            assert cu._flatten_equivalencies_list(pair[0]) == pair[1]
-
-    def test_cu_method__condition_target_units(self):
-        """Test method `CheckUnits._condition_target_units`."""
-        assert hasattr(CheckUnits, '_condition_target_units')
-
-        cu = CheckUnits()
-
-        targets = ['cm', u.km, u.Quantity, float]
-        conditioned_targets = [u.cm, u.km]
-        with pytest.raises(TypeError):
-            cu._condition_target_units(targets)
-
-        assert (cu._condition_target_units(targets, from_annotations=True)
-                == conditioned_targets)
-
-        with pytest.raises(ValueError):
-            cu._condition_target_units(['five'])
-
-    def test_cu_method__normalize_equivalencies(self):
-        """Test method `CheckUnits._normalize_equivalencies`."""
-        assert hasattr(CheckUnits, '_normalize_equivalencies')
-
-        cu = CheckUnits()
-
-        assert cu._normalize_equivalencies(None) == []
-
-        # 2 element equivalency
-        norme = cu._normalize_equivalencies([(u.cm, u.cm)])
-        assert len(norme) == 1
-        assert isinstance(norme[0], tuple)
-        assert len(norme[0]) == 4
-        assert norme[0][0] == norme[0][1]
-        assert norme[0][2] == norme[0][3]
-        assert isinstance(norme[0][2], LambdaType)
-        assert norme[0][1] == norme[0][2](norme[0][0])
-        assert norme[0][0] == norme[0][3](norme[0][1])
-
-        # 3 element equivalency
-        norme = cu._normalize_equivalencies([(u.cm, u.cm, lambda x: x)])
-        assert len(norme) == 1
-        assert isinstance(norme[0], tuple)
-        assert len(norme[0]) == 4
-        assert norme[0][0] == norme[0][1]
-        assert norme[0][2] == norme[0][3]
-        assert isinstance(norme[0][2], LambdaType)
-        assert norme[0][1] == norme[0][2](norme[0][0])
-        assert norme[0][0] == norme[0][3](norme[0][1])
-
-        # 3 element equivalency
-        norme = cu._normalize_equivalencies([(u.K, u.deg_C,
-                                              lambda x: x - 273.15,
-                                              lambda x: x + 273.15)])
-        assert len(norme) == 1
-        assert isinstance(norme[0], tuple)
-        assert len(norme[0]) == 4
-        assert norme[0][0] == u.K
-        assert norme[0][1] == u.deg_C
-        assert isinstance(norme[0][2], LambdaType)
-        assert isinstance(norme[0][3], LambdaType)
-        for val in [-20., 50., 195.]:
-            assert norme[0][2](val) == (lambda x: x - 273.15)(val)
-            assert norme[0][3](val) == (lambda x: x + 273.15)(val)
-
-        # not a 2, 3, or 4-tuple
-        with pytest.raises(ValueError):
-            cu._normalize_equivalencies([(u.cm,)])
-
-        # input is not a astropy.unit.Unit
-        with pytest.raises(ValueError):
-            cu._normalize_equivalencies([('cm', u.cm)])
-
-    def test_cu_method__get_unit_checks(self):
-        """
-        Test functionality/behavior of the method `_get_unit_checks` on `CheckUnits`.
-        This method reviews the decorator `checks` arguments and wrapped function
-        annotations to build a complete checks dictionary.
-        """
-        # methods must exist
-        assert hasattr(CheckUnits, '_get_unit_checks')
-
-        # setup default checks
-        default_checks = {**self.check_defaults.copy(),
-                          'units': [self.check_defaults['units']]}
-
-        # setup test cases
-        # 'setup' = arguments for `_get_unit_checks`
-        # 'output' = expected return from `_get_unit_checks`
-        # 'raises' = if `_get_unit_checks` raises an Exception
-        # 'warns' = if `_get_unit_checks` issues a warning
-        #
-        equivs = [
-            # list of astropy Equivalency objects
-            [u.temperature_energy(), u.temperature()],
-
-            # list of equivalencies (pre astropy v3.2.1 style)
-            list(u.temperature()),
-        ]
-        _cases = [
-            {'descr': 'x units are defined via decorator kwarg of CheckUnits\n'
-                      'y units are defined via decorator annotations, additional\n'
-                      '  checks thru CheckUnits kwarg',
-             'setup': {'function': self.foo_partial_anno,
-                       'args': (2 * u.cm, 3 * u.cm),
-                       'kwargs': {},
-                       'checks': {'x': {'units': [u.cm],
-                                        'equivalencies': equivs[0][0]},
-                                  },
-                       },
-             'output': {'x': {'units': [u.cm],
-                              'equivalencies': equivs[0][0]},
-                        'y': {'units': [u.cm]},
-                        },
-             },
-            {'descr': 'x units are defined via decorator kwarg of CheckUnits\n'
-                      'y units are defined via function annotations, additional\n'
-                      '  checks thru CheckUnits kwarg',
-             'setup': {'function': self.foo_partial_anno,
-                       'args': (2 * u.cm, 3 * u.cm),
-                       'kwargs': {},
-                       'checks': {'x': {'units': [u.cm],
-                                        'equivalencies': equivs[0]},
-                                  'y': {'pass_equivalent_units': False}
-                                  },
-                       },
-             'output': {'x': {'units': [u.cm],
-                              'equivalencies': equivs[0][0] + equivs[0][1]},
-                        'y': {'units': [u.cm],
-                              'pass_equivalent_units': False},
-                        },
-             },
-            {'descr': 'equivalencies are a list instead of astropy Equivalency objects',
-             'setup': {'function': self.foo_no_anno,
-                       'args': (2 * u.K, 3 * u.K),
-                       'kwargs': {},
-                       'checks': {'x': {'units': [u.K],
-                                        'equivalencies': equivs[1][0]},
-                                  'y': {'units': [u.K],
-                                        'equivalencies': equivs[1]},
-                                  },
-                       },
-             'output': {'x': {'units': [u.K],
-                              'equivalencies': [equivs[1][0]]},
-                        'y': {'units': [u.K],
-                              'equivalencies': equivs[1]},
-                        },
-             },
-            {'descr': 'number of checked arguments exceed number of function arguments',
-             'setup': {'function': self.foo_partial_anno,
-                       'args': (2 * u.cm, 3 * u.cm),
-                       'kwargs': {},
-                       'checks': {'x': {'units': [u.cm]},
-                                  'y': {'units': [u.cm]},
-                                  'z': {'units': [u.cm]},
-                                  },
-                       },
-             'warns': PlasmaPyWarning,
-             'output': {'x': {'units': [u.cm]},
-                        'y': {'units': [u.cm]},
-                        },
-             },
-            {'descr': 'arguments passed via *args and **kwargs are ignored',
-             'setup': {'function': self.foo_stars,
-                       'args': (2 * u.cm, 'hello'),
-                       'kwargs': {'z': None},
-                       'checks': {'x': {'units': [u.cm]},
-                                  'y': {'units': [u.cm]},
-                                  'z': {'units': [u.cm]},
-                                  },
-                       },
-             'warns': PlasmaPyWarning,
-             'output': {'x': {'units': [u.cm]},
-                        'y': {'units': [u.cm]},
-                        },
-             },
-            {'descr': 'arguments can be None values',
-             'setup': {'function': self.foo_with_none,
-                       'args': (2 * u.cm, 3 * u.cm),
-                       'kwargs': {},
-                       'checks': {'x': {'units': [u.cm, None]}},
-                       },
-             'output': {'x': {'units': [u.cm],
-                              'none_shall_pass': True},
-                        'y': {'units': [u.cm],
-                              'none_shall_pass': True},
-                        },
-             },
-            {'descr': 'checks and annotations do not specify units',
-             'setup': {'function': self.foo_no_anno,
-                       'args': (2 * u.cm, 3 * u.cm),
-                       'kwargs': {},
-                       'checks': {'x': {'pass_equivalent_units': True}},
-                       },
-             'raises': ValueError,
-             },
-            {'descr': 'units are directly assigned to the check kwarg',
-             'setup': {'function': self.foo_partial_anno,
-                       'args': (2 * u.cm, 3 * u.cm),
-                       'kwargs': {},
-                       'checks': {'x': u.cm},
-                       },
-             'output': {'x': {'units': [u.cm]},
-                        'y': {'units': [u.cm]},
-                        },
-             },
-            {'descr': 'return units are assigned via checks',
-             'setup': {'function': self.foo_no_anno,
-                       'args': (2 * u.km, 3 * u.km),
-                       'kwargs': {},
-                       'checks': {'checks_on_return': u.km},
-                       },
-             'output': {'checks_on_return': {'units': [u.km]},
-                        },
-             },
-            {'descr': 'return units are assigned via annotations',
-             'setup': {'function': self.foo_return_anno,
-                       'args': (2 * u.cm, 3 * u.cm),
-                       'kwargs': {},
-                       'checks': {},
-                       },
-             'output': {'checks_on_return': {'units': [u.um]},
-                        },
-             },
-            {'descr': 'return units are assigned via annotations and checks arg, but'
-                      'are not consistent',
-             'setup': {'function': self.foo_return_anno,
-                       'args': (2 * u.cm, 3 * u.cm),
-                       'kwargs': {},
-                       'checks': {'checks_on_return': {'units': u.km}},
-                       },
-             'raises': ValueError,
-             },
-            {'descr': 'return units are not specified but other checks are',
-             'setup': {'function': self.foo_no_anno,
-                       'args': (2 * u.cm, 3 * u.cm),
-                       'kwargs': {},
-                       'checks': {'checks_on_return': {'pass_equivalent_units': True}},
-                       },
-             'raises': ValueError,
-             },
-            {'descr': 'no parameter checks for x are defined, but a non-unit annotation'
-                      'is used',
-             'setup': {'function': self.foo_partial_anno,
-                       'args': (2 * u.cm, 3 * u.cm),
-                       'kwargs': {},
-                       'checks': {},
-                       },
-             'output': {'y': {'units': [u.cm]}},
-             },
-            {'descr': 'parameter checks defined for x but unit checks calculated from'
-                      'function annotations. Function annotations do NOT define '
-                      'a proper unit type.',
-             'setup': {'function': self.foo_partial_anno,
-                       'args': (2 * u.cm, 3 * u.cm),
-                       'kwargs': {},
-                       'checks': {'x': {'pass_equivalent_units': True}},
-                       },
-             'raises': ValueError,
-             },
-            {'descr': 'parameter checks defined for return argument but unit checks '
-                      'calculated from function annotations. Function annotations do '
-                      'NOT define a proper unit type.',
-             'setup': {'function': self.foo_partial_anno,
-                       'args': (2 * u.cm, 3 * u.cm),
-                       'kwargs': {},
-                       'checks': {'checks_on_return': {'pass_equivalent_units': True}},
-                       },
-             'raises': ValueError,
-             },
-        ]
-
-        # perform tests
-        for ii, case in enumerate(_cases):
-            sig = inspect.signature(case['setup']['function'])
-            bound_args = sig.bind(*case['setup']['args'], **case['setup']['kwargs'])
-
-            cu = CheckUnits(**case['setup']['checks'])
-            cu.f = case['setup']['function']
-            if 'warns' in case:
-                with pytest.warns(case['warns']):
-                    checks = cu._get_unit_checks(bound_args)
-            elif 'raises' in case:
-                with pytest.raises(case['raises']):
-                    cu._get_unit_checks(bound_args)
-                continue
-            else:
-                checks = cu._get_unit_checks(bound_args)
-
-            # only expected argument checks exist
-            assert sorted(checks.keys()) == sorted(case['output'].keys())
-
-            # if check key-value not specified then default is assumed
-            for arg_name in case['output'].keys():
-                arg_checks = checks[arg_name]
-
-                for key in default_checks.keys():
-                    if key in case['output'][arg_name]:
-                        val = case['output'][arg_name][key]
-                    else:
-                        val = default_checks[key]
-
-                    assert arg_checks[key] == val
-
-    def test_cu_method__check_unit(self):
-        """
-        Test functionality/behavior of the methods `_check_unit` and `_check_unit_core`
-        on `CheckUnits`.  These methods do the actual checking of the argument units
-        and should be called by `CheckUnits.__call__()`.
-        """
-        # methods must exist
-        assert hasattr(CheckUnits, '_check_unit')
-        assert hasattr(CheckUnits, '_check_unit_core')
-
-        # setup default checks
-        check = {**self.check_defaults,
-                 'units': [u.cm]}
-        # check = self.check_defaults.copy()
-        # check['units'] = [u.cm]
-        # check['equivalencies'] = [None]
-
-        # make a class w/ improper units
-        class MyQuantity:
-            unit = None
-
-        # setup test cases
-        # 'input' = arguments for `_check_unit_core` and `_check_unit`
-        # 'output' = expected return from `_check_unit_core`
-        #
-        # add cases for 'units' checks
-        _cases = [
-            # argument does not have units
-            {'input': (5., 'arg', check),
-             'output': (None, None, None, TypeError)},
-
-            # argument does match desired units
-            # * set arg_name = 'checks_on_return' to cover if-else statement
-            #   in initializing error string
-            {'input': (5. * u.kg, 'checks_on_return', check),
-             'output': (None, None, None, u.UnitTypeError)},
-
-            # argument has equivalent but not matching unit
-            {'input': (5. * u.km, 'arg', check),
-             'output': (5. * u.km, u.cm, None, u.UnitTypeError)},
-
-            # argument is equivalent to many specified units but exactly matches one
-            {'input': (5. * u.km,
-                       'arg', {**check,
-                               'units': [u.cm, u.km]}),
-             'output': (5. * u.km, u.km, None, None)},
-
-            # argument is equivalent to many specified units and
-            # does NOT exactly match one
-            {'input': (5. * u.m,
-                       'arg', {**check,
-                               'units': [u.cm, u.km]}),
-             'output': (None, None, None, u.UnitTypeError)},
-
-            # argument has attr unit but unit does not have is_equivalent
-            {'input': (MyQuantity, 'arg', check),
-             'output': (None, None, None, TypeError)},
-        ]
-
-        # add cases for 'none_shall_pass' checks
-        _cases.extend([
-            # argument is None and none_shall_pass = False
-            {'input': (None, 'arg', {**check, 'none_shall_pass': False}),
-             'output': (None, None, None, ValueError)},
-
-            # argument is None and none_shall_pass = True
-            {'input': (None, 'arg', {**check, 'none_shall_pass': True}),
-             'output': (None, None, None, None)},
-
-        ])
-
-        # add cases for 'pass_equivalent_units' checks
-        _cases.extend([
-            # argument is equivalent to 1 to unit,
-            # does NOT exactly match the unit,
-            # and 'pass_equivalent_units' = True and argument
-            {'input': (5. * u.km, 'arg', {**check, 'pass_equivalent_units': True}),
-             'output': (5. * u.km, u.cm, None, None)},
-
-            # argument is equivalent to more than 1 unit,
-            # does NOT exactly match any unit,
-            # and 'pass_equivalent_units' = True and argument
-            {'input': (5. * u.km, 'arg', {**check,
-                                          'units': [u.cm, u.m],
-                                          'pass_equivalent_units': True}),
-             'output': (5. * u.km, None, None, None)},
-        ])
-
-        # setup wrapped function
-        cu = CheckUnits()
-        cu.f = self.foo_no_anno
-
-        # perform tests
-        for ii, case in enumerate(_cases):
-            arg, arg_name, arg_checks = case['input']
-            _results = cu._check_unit_core(arg, arg_name, arg_checks)
-            assert _results[0:3] == case['output'][0:3]
-
-            if _results[3] is None:
-                assert _results[3] is case['output'][3]
-                assert cu._check_unit(arg, arg_name, arg_checks) is None
-            else:
-                assert isinstance(_results[3], case['output'][3])
-                with pytest.raises(case['output'][3]):
-                    cu._check_unit(arg, arg_name, arg_checks)
-
-    def test_cu_called_as_decorator(self):
-        """
-        Test behavior of `CheckUnits.__call__` (i.e. used as a decorator).
-        """
-        # setup test cases
-        # 'setup' = arguments for `CheckUnits` and wrapped function
-        # 'output' = expected return from wrapped function
-        # 'raises' = if an Exception is expected to be raised
-        # 'warns' = if a warning is expected to be issued
-        #
-        _cases = [
-            # clean execution
-            {'setup': {'function': self.foo_no_anno,
-                       'args': (2 * u.cm, 3 * u.cm),
-                       'kwargs': {},
-                       'checks': {'x': u.cm,
-                                  'y': u.cm,
-                                  'checks_on_return': u.cm}},
-             'output': 5 * u.cm,
-             },
-
-            # argument fails checks
-            {'setup': {'function': self.foo_no_anno,
-                       'args': (2 * u.cm, 3 * u.cm),
-                       'kwargs': {},
-                       'checks': {'x': u.g,
-                                  'y': u.cm,
-                                  'checks_on_return': u.cm}},
-             'raises': u.UnitTypeError,
-             },
-
-            # return fails checks
-            {'setup': {'function': self.foo_no_anno,
-                       'args': (2 * u.cm, 3 * u.cm),
-                       'kwargs': {},
-                       'checks': {'x': u.cm,
-                                  'y': u.cm,
-                                  'checks_on_return': u.km}},
-             'raises': u.UnitTypeError,
-             },
-        ]
-
-        # test
-        for case in _cases:
-            wfoo = CheckUnits(**case['setup']['checks'])(case['setup']['function'])
-
-            args = case['setup']['args']
-            kwargs = case['setup']['kwargs']
-
-            if 'raises' in case:
-                with pytest.raises(case['raises']):
-                    wfoo(*args, **kwargs)
-            else:
-                assert wfoo(*args, **kwargs) == case['output']
-
-        # test on class method
-        class Foo:
-            @CheckUnits()
-            def __init__(self, y: u.cm):
-                self.y = y
-
-            @CheckUnits(x=u.cm)
-            def bar(self, x) -> u.cm:
-                return x + self.y
-
-        foo = Foo(10. * u.cm)
-        assert foo.bar(-3 * u.cm) == 7 * u.cm
-
-    def test_cu_preserves_signature(self):
-        """Test `CheckValues` preserves signature of wrapped function."""
-        # I'd like to directly dest the @preserve_signature is used (??)
-
-        wfoo = CheckUnits()(self.foo_no_anno)
-        assert hasattr(wfoo, '__signature__')
-        assert wfoo.__signature__ == inspect.signature(self.foo_no_anno)
-
-    @mock.patch(CheckUnits.__module__ + '.' + CheckUnits.__qualname__,
-                side_effect=CheckUnits, autospec=True)
-    def test_decorator_func_def(self, mock_cu_class):
-        """
-        Test that :func:`~plasmapy.utils.decorators.checks.check_units` is
-        properly defined.
-        """
-        # create mock function (mock_foo) from function to mock (self.foo_no_anno)
-        mock_foo = mock.Mock(side_effect=self.foo_no_anno, name='mock_foo',
-                             autospec=True)
-        mock_foo.__name__ = 'mock_foo'
-        mock_foo.__signature__ = inspect.signature(self.foo_no_anno)
-
-        # setup test cases
-        # 'setup' = arguments for `check_units` and wrapped function
-        # 'output' = expected return from wrapped function
-        # 'raises' = a raised Exception is expected
-        # 'warns' = an issued warning is expected
-        #
-        _cases = [
-            # only argument checks
-            {'setup': {'args': (2 * u.cm, 3 * u.cm),
-                       'kwargs': {},
-                       'checks': {'x': u.cm,
-                                  'y': u.cm}
-                       },
-             'output': 5 * u.cm,
-             },
-
-            # argument and return checks
-            {'setup': {'args': (2 * u.cm, 3 * u.cm),
-                       'kwargs': {},
-                       'checks': {'x': u.cm,
-                                  'checks_on_return': u.cm}
-                       },
-             'output': 5 * u.cm,
-             },
-        ]
-        for case in _cases:
-            for ii in range(2):
-                # decorate
-                if ii == 0:
-                    # functional decorator call
-                    wfoo = check_units(mock_foo, **case['setup']['checks'])
-                elif ii == 1:
-                    # sugar decorator call
-                    #
-                    #  @check_units(x=check)
-                    #      def foo(x):
-                    #          return x
-                    #
-                    wfoo = check_units(**case['setup']['checks'])(mock_foo)
-                else:
-                    continue
-
-                # test
-                args = case['setup']['args']
-                kwargs = case['setup']['kwargs']
-                assert wfoo(*args, **kwargs) == case['output']
-
-                assert mock_cu_class.called
-                assert mock_foo.called
-
-                assert mock_cu_class.call_args[0] == ()
-                assert (sorted(mock_cu_class.call_args[1].keys())
-                        == sorted(case['setup']['checks'].keys()))
-
-                for arg_name, checks in case['setup']['checks'].items():
-                    assert mock_cu_class.call_args[1][arg_name] == checks
-
-                # reset
-                mock_cu_class.reset_mock()
-                mock_foo.reset_mock()
-
-
-# ----------------------------------------------------------------------------------------
-# Test Decorator class `CheckValues` and decorator `check_values`
-# ----------------------------------------------------------------------------------------
-class TestCheckValues:
-    """
-    Tests for decorator :func:`~plasmapy.utils.decorators.checks.check_values` and
-    decorator class :class:`~plasmapy.utils.decorators.checks.CheckValues`.
-    """
-
-    check_defaults = CheckValues._CheckValues__check_defaults  # type: Dict[str, bool]
-
-    @staticmethod
-    def foo(x, y):
-        return x + y
-
-    @staticmethod
-    def foo_stars(x, *args, y=3, **kwargs):
-        return x + y
-
-    def test_inheritance(self):
-        assert issubclass(CheckValues, CheckBase)
-
-    def test_cv_default_check_values(self):
-        """Test the default check dictionary for CheckValues"""
-        cv = CheckValues()
-        assert hasattr(cv, '_CheckValues__check_defaults')
-        assert isinstance(cv._CheckValues__check_defaults, dict)
-        _defaults = [('can_be_negative', True),
-                     ('can_be_complex', False),
-                     ('can_be_inf', True),
-                     ('can_be_nan', True),
-                     ('none_shall_pass', False)]
-        for key, val in _defaults:
-            assert cv._CheckValues__check_defaults[key] == val
-
-    def test_cv_method__get_value_checks(self):
-        """
-        Test functionality/behavior of the method `_get_value_checks` on `CheckValues`.
-        This method reviews the decorator `checks` arguments to build a complete
-        checks dictionary.
-        """
-        # methods must exist
-        assert hasattr(CheckValues, '_get_value_checks')
-
-        # setup default checks
-        default_checks = self.check_defaults.copy()
-
-        # setup test cases
-        # 'setup' = arguments for `_get_value_checks`
-        # 'output' = expected return from `_get_value_checks`
-        # 'raises' = if `_get_value_checks` raises an Exception
-        # 'warns' = if `_get_value_checks` issues a warning
-        #
-        _cases = [
-            # define some checks
-            {'setup': {'function': self.foo,
-                       'args': (2, 3),
-                       'kwargs': {},
-                       'checks': {'x': {'can_be_negative': False,
-                                        'can_be_complex': True,
-                                        'can_be_inf': False},
-                                  'checks_on_return': {'can_be_nan': False,
-                                                       'none_shall_pass': True},
-                                  },
-                       },
-             'output': {'x': {'can_be_negative': False,
-                              'can_be_complex': True,
-                              'can_be_inf': False},
-                        'checks_on_return': {'can_be_nan': False,
-                                             'none_shall_pass': True},
-                        },
-             },
-
-            # arguments passed via *args and **kwargs are ignored
-            {'setup': {'function': self.foo_stars,
-                       'args': (2, 'hello'),
-                       'kwargs': {'z': None},
-                       'checks': {'x': {'can_be_negative': False},
-                                  'y': {'can_be_inf': False},
-                                  'z': {'none_shall_pass': True},
-                                  },
-                       },
-             'output': {'x': {'can_be_negative': False},
-                        'y': {'can_be_inf': False},
-                        },
-             'warns': PlasmaPyWarning,
-             },
-
-            # check argument is not a dictionary (default is assumed)
-            {'setup': {'function': self.foo,
-                       'args': (2, 3),
-                       'kwargs': {},
-                       'checks': {'x': u.cm},
-                       },
-             'output': {'x': {}},
-             },
-        ]
-
-        # perform tests
-        for case in _cases:
-            sig = inspect.signature(case['setup']['function'])
-            args = case['setup']['args']
-            kwargs = case['setup']['kwargs']
-            bound_args = sig.bind(*args, **kwargs)
-
-            cv = CheckValues(**case['setup']['checks'])
-            cv.f = case['setup']['function']
-            if 'warns' in case:
-                with pytest.warns(case['warns']):
-                    checks = cv._get_value_checks(bound_args)
-            elif 'raises' in case:
-                with pytest.raises(case['raises']):
-                    cv._get_value_checks(bound_args)
-                continue
-            else:
-                checks = cv._get_value_checks(bound_args)
-
-            # only expected keys exist
-            assert sorted(checks.keys()) == sorted(case['output'].keys())
-
-            # if check key-value not specified then default is assumed
-            for arg_name in case['output'].keys():
-                arg_checks = checks[arg_name]
-
-                for key in default_checks.keys():
-                    if key in case['output'][arg_name]:
-                        val = case['output'][arg_name][key]
-                    else:
-                        val = default_checks[key]
-
-                    assert arg_checks[key] == val
-
-    def test_cv_method__check_value(self):
-        """
-        Test functionality/behavior of the `_check_value` method on `CheckValues`.
-        This method does the actual checking of the argument values and should be
-        called by `CheckValues.__call__()`.
-        """
-        # setup wrapped function
-        cv = CheckValues()
-        wfoo = cv(self.foo)
-
-        # methods must exist
-        assert hasattr(cv, '_check_value')
-
-        # setup default checks
-        default_checks = self.check_defaults.copy()
-
-        # setup test cases
-        # 'setup' = arguments for `CheckUnits` and wrapped function
-        # 'raises' = if an Exception is expected to be raised
-        # 'warns' = if a warning is expected to be issued
-        #
-        _cases = [
-            # tests for check 'can_be_negative'
-            {'input': {'args': [-5,
-                                -5.0,
-                                np.array([-1, 2]),
-                                np.array([-3., 2.]),
-                                -3 * u.cm,
-                                np.array([-4., 3.]) * u.kg],
-                       'arg_name': 'arg',
-                       'checks': {**default_checks, 'can_be_negative': False}},
-             'raises': ValueError,
-             },
-            {'input': {'args': [-5,
-                                -5.0,
-                                np.array([-1, 2]),
-                                np.array([-3., 2.]),
-                                -3 * u.cm,
-                                np.array([-4., 3.]) * u.kg],
-                       'arg_name': 'arg',
-                       'checks': {**default_checks, 'can_be_negative': True}},
-             },
-
-            # tests for check 'can_be_complex'
-            {'input': {'args': [complex(5),
-                                complex(2, 3),
-                                np.complex(3.),
-                                complex(4., 2.) * u.cm,
-                                np.array([complex(4, 5), complex(1)]) * u.kg],
-                       'arg_name': 'checks_on_return',
-                       'checks': {**default_checks, 'can_be_complex': False}},
-             'raises': ValueError,
-             },
-            {'input': {'args': [complex(5),
-                                complex(2, 3),
-                                np.complex(3.),
-                                complex(4., 2.) * u.cm,
-                                np.array([complex(4, 5), complex(1)]) * u.kg],
-                       'arg_name': 'checks_on_return',
-                       'checks': {**default_checks, 'can_be_complex': True}},
-             },
-
-            # tests for check 'can_be_inf'
-            {'input': {'args': [np.inf,
-                                np.inf * u.cm,
-                                np.array([1., 2., np.inf, 10.]),
-                                np.array([1., 2., np.inf, np.inf]) * u.kg],
-                       'arg_name': 'arg',
-                       'checks': {**default_checks, 'can_be_inf': False}},
-             'raises': ValueError,
-             },
-            {'input': {'args': [np.inf,
-                                np.inf * u.cm,
-                                np.array([1., 2., np.inf, 10.]),
-                                np.array([1., 2., np.inf, np.inf]) * u.kg],
-                       'arg_name': 'arg',
-                       'checks': {**default_checks, 'can_be_inf': True}},
-             },
-
-            # tests for check 'can_be_nan'
-            {'input': {'args': [np.nan,
-                                np.nan * u.cm,
-                                np.array([1., 2., np.nan, 10.]),
-                                np.array([1., 2., np.nan, np.nan]) * u.kg],
-                       'arg_name': 'arg',
-                       'checks': {**default_checks, 'can_be_nan': False}},
-             'raises': ValueError,
-             },
-            {'input': {'args': [np.nan,
-                                np.nan * u.cm,
-                                np.array([1., 2., np.nan, 10.]),
-                                np.array([1., 2., np.nan, np.nan]) * u.kg],
-                       'arg_name': 'arg',
-                       'checks': {**default_checks, 'can_be_nan': True}},
-             },
-
-            # tests for check 'none_shall_pass'
-            {'input': {'args': [None],
-                       'arg_name': 'arg',
-                       'checks': {**default_checks, 'none_shall_pass': False}},
-             'raises': ValueError,
-             },
-            {'input': {'args': [None],
-                       'arg_name': 'arg',
-                       'checks': {**default_checks, 'none_shall_pass': True}},
-             },
-        ]
-
-        # test
-        for case in _cases:
-            arg_name = case['input']['arg_name']
-            checks = case['input']['checks']
-
-            for arg in case['input']['args']:
-                if 'raises' in case:
-                    with pytest.raises(case['raises']):
-                        cv._check_value(arg, arg_name, checks)
-                elif 'warns' in case:
-                    with pytest.warns(case['warns']):
-                        cv._check_value(arg, arg_name, checks)
-                else:
-                    assert cv._check_value(arg, arg_name, checks) is None
-
-    def test_cv_called_as_decorator(self):
-        """
-        Test behavior of `CheckValues.__call__` (i.e. used as a decorator).
-        """
-        # setup test cases
-        # 'setup' = arguments for `CheckUnits` and wrapped function
-        # 'output' = expected return from wrapped function
-        # 'raises' = if an Exception is expected to be raised
-        # 'warns' = if a warning is expected to be issued
-        #
-        _cases = [
-            # clean execution
-            {'setup': {'function': self.foo,
-                       'args': (2, -3),
-                       'kwargs': {},
-                       'checks': {'x': {'can_be_negative': True},
-                                  'y': {'can_be_negative': True},
-                                  'checks_on_return': {'can_be_negative': True}}},
-             'output': -1,
-             },
-
-            # argument fails checks
-            {'setup': {'function': self.foo,
-                       'args': (2, -3),
-                       'kwargs': {},
-                       'checks': {'x': {'can_be_negative': True},
-                                  'y': {'can_be_negative': False},
-                                  'checks_on_return': {'can_be_negative': True}}},
-             'raises': ValueError,
-             },
-
-            # return fails checks
-            {'setup': {'function': self.foo,
-                       'args': (2, -3),
-                       'kwargs': {},
-                       'checks': {'x': {'can_be_negative': True},
-                                  'y': {'can_be_negative': True},
-                                  'checks_on_return': {'can_be_negative': False}}},
-             'raises': ValueError,
-             },
-        ]
-
-        # test on function
-        for case in _cases:
-            wfoo = CheckValues(**case['setup']['checks'])(case['setup']['function'])
-
-            args = case['setup']['args']
-            kwargs = case['setup']['kwargs']
-
-            if 'raises' in case:
-                with pytest.raises(case['raises']):
-                    wfoo(*args, **kwargs)
-            else:
-                assert wfoo(*args, **kwargs) == case['output']
-
-        # test on class method
-        class Foo:
-            @CheckValues(y={'can_be_negative': True})
-            def __init__(self, y):
-                self.y = y
-
-            @CheckValues(x={'can_be_negative': True},
-                         checks_on_return={'can_be_negative': False})
-            def bar(self, x):
-                return x + self.y
-
-        foo = Foo(-5)
-        assert foo.bar(6) == 1
-        with pytest.raises(ValueError):
-            foo.bar(1)
-
-    def test_cv_preserves_signature(self):
-        """Test CheckValues preserves signature of wrapped function."""
-        # I'd like to directly dest the @preserve_signature is used (??)
-
-        wfoo = CheckValues()(self.foo)
-        assert hasattr(wfoo, '__signature__')
-        assert wfoo.__signature__ == inspect.signature(self.foo)
-
-    @mock.patch(CheckValues.__module__ + '.' + CheckValues.__qualname__,
-                side_effect=CheckValues, autospec=True)
-    def test_decorator_func_def(self, mock_cv_class):
-        """
-        Test that :func:`~plasmapy.utils.decorators.checks.check_values` is
-        properly defined.
-        """
-        # create mock function (mock_foo) from function to mock (self.foo)
-        mock_foo = mock.Mock(side_effect=self.foo, name='mock_foo', autospec=True)
-        mock_foo.__name__ = 'mock_foo'
-        mock_foo.__signature__ = inspect.signature(self.foo)
-
-        # setup test cases
-        # 'setup' = arguments for `check_units` and wrapped function
-        # 'output' = expected return from wrapped function
-        # 'raises' = a raised Exception is expected
-        # 'warns' = an issued warning is expected
-        #
-        _cases = [
-            # only argument checks
-            {'setup': {'args': (-4, 3),
-                       'kwargs': {},
-                       'checks': {'x': {'can_be_negative': True},
-                                  'y': {'can_be_nan': False}}
-                       },
-             'output': -1,
-             },
-
-            # argument and return checks
-            {'setup': {'args': (-4, 3),
-                       'kwargs': {},
-                       'checks': {'x': {'can_be_negative': True},
-                                  'checks_on_return': {'can_be_negative': True}}
-                       },
-             'output': -1,
-             },
-        ]
-        for case in _cases:
-            for ii in range(2):
-                # decorate
-                if ii == 0:
-                    # functional decorator call
-                    wfoo = check_values(mock_foo, **case['setup']['checks'])
-                elif ii == 1:
-                    # sugar decorator call
-                    #
-                    #  @check_values(x=check)
-                    #      def foo(x):
-                    #          return x
-                    #
-                    wfoo = check_values(**case['setup']['checks'])(mock_foo)
-                else:
-                    continue
-
-                # test
-                args = case['setup']['args']
-                kwargs = case['setup']['kwargs']
-                assert wfoo(*args, **kwargs) == case['output']
-
-                assert mock_cv_class.called
-                assert mock_foo.called
-
-                assert mock_cv_class.call_args[0] == ()
-                assert (sorted(mock_cv_class.call_args[1].keys())
-                        == sorted(case['setup']['checks'].keys()))
-
-                for arg_name, checks in case['setup']['checks'].items():
-                    assert mock_cv_class.call_args[1][arg_name] == checks
-
-                # reset
-                mock_cv_class.reset_mock()
-                mock_foo.reset_mock()
-
 
 # ----------------------------------------------------------------------------------------
 # Test Decorator `check_relativistic` (& function `_check_relativistic`
