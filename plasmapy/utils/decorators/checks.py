--- conflicted
+++ resolved
@@ -12,13 +12,9 @@
 
 from astropy import units as u
 from astropy.units import UnitsWarning
-<<<<<<< HEAD
 from astropy.units.core import _normalize_equivalencies
 from astropy.units.decorators import _get_allowed_units
-from plasmapy.constants import c
-=======
 from astropy.constants import c
->>>>>>> c0735461
 from plasmapy.utils.decorators import preserve_signature
 from plasmapy.utils.exceptions import (PlasmaPyWarning,
                                        RelativityWarning,
