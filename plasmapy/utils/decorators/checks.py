--- conflicted
+++ resolved
@@ -264,11 +264,7 @@
                     out_checks[param.name][v_name] = v_default
 
         # Does `self.checks` indicate arguments not used by f?
-<<<<<<< HEAD
-        if missing_params := list(set(self.checks.keys()) - set(out_checks.keys())):
-=======
         if missing_params := list(set(self.checks) - set(out_checks)):
->>>>>>> ea988e82
             params_str = ", ".join(missing_params)
             warnings.warn(
                 PlasmaPyWarning(
@@ -1388,7 +1384,7 @@
     except Exception:
         raise u.UnitConversionError(errmsg)
 
-    beta = np.max(np.abs(V_over_c))
+    beta = np.max(np.abs((V_over_c)))
 
     if beta == np.inf:
         raise RelativityError(f"{funcname} is yielding an infinite velocity.")
