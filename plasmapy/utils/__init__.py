--- conflicted
+++ resolved
@@ -16,9 +16,5 @@
     RelativityError,
     RelativityWarning,
 )
-<<<<<<< HEAD
 
-import plasmapy.utils.formatting
-=======
-from .error_messages import call_string
->>>>>>> 8303ca0b
+from . import formatting