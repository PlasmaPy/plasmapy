--- conflicted
+++ resolved
@@ -18,18 +18,7 @@
 
 from typing import Any, Callable, Dict
 
-<<<<<<< HEAD
-from plasmapy.utils.exceptions import PlasmaPyWarning
-from plasmapy.utils.formatting.formatting import (
-    _name_with_article,
-    _object_name,
-    call_string,
-)
-from plasmapy.utils.pytest_helpers.exceptions import (
-    InconsistentTypeError,
-=======
 from plasmapy.tests.helpers.exceptions import (
->>>>>>> 6f277181
     InvalidTestError,
     MissingExceptionFail,
     MissingWarningFail,
@@ -37,8 +26,12 @@
     UnexpectedExceptionFail,
     UnexpectedResultFail,
 )
-from plasmapy.utils.error_messages import _exc_str, _represent_result, call_string
 from plasmapy.utils.exceptions import PlasmaPyWarning
+from plasmapy.utils.formatting.formatting import (
+    _name_with_article,
+    _object_name,
+    call_string,
+)
 
 
 def _process_input(wrapped_function: Callable):
