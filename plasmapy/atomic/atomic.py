"""Functions that retrieve or are related to elemental or isotopic data."""

from typing import (
    Union,
    Optional,
    List,
    Any,
)

import numpy as np
import astropy.constants as const
import astropy.units as u

from .elements import _Elements
from .isotopes import _Isotopes
from .particle_class import Particle
from .particle_input import particle_input
from .symbols import atomic_symbol

from ..utils import (
    InvalidParticleError,
    InvalidElementError,
    InvalidIsotopeError,
    InvalidIonError,
    MissingAtomicDataError,
)

import numbers

__all__ = [
    "atomic_number",
    "mass_number",
    "standard_atomic_weight",
    "particle_mass",
    "isotopic_abundance",
    "integer_charge",
    "electric_charge",
    "is_stable",
    "half_life",
    "known_isotopes",
    "common_isotopes",
    "stable_isotopes",
    "reduced_mass",
    "periodic_table_period",
    "periodic_table_group",
    "periodic_table_block",
    "periodic_table_category"
]

@particle_input
def atomic_number(element: Particle) -> numbers.Integral:
    """
    Return the number of protons in an atom, isotope, or ion.

    Parameters
    ----------
    element: `str` or `~plasmapy.atomic.Particle`
        A string representing an element, isotope, or ion; or an
        instance of the `~plasmapy.atomic.Particle` class.

    Returns
    -------
    atomic_number: `int`
        The atomic number of an element.

    Raises
    ------
    `~plasmapy.utils.InvalidElementError`
        If the argument is a valid particle but not a valid element.

    `~plasmapy.utils.InvalidParticleError`
        If the argument does not correspond to a valid particle.

    `TypeError`
        If the argument is not a `str`.

    See Also
    --------
    `~plasmapy.atomic.mass_number` : returns the mass number (the total
        number of protons and neutrons) of an isotope.

    Examples
    --------
    >>> atomic_number("H")
    1
    >>> atomic_number("tritium")
    1
    >>> atomic_number("alpha")
    2
    >>> atomic_number("oganesson")
    118

    """
    return element.atomic_number


@particle_input
def mass_number(isotope: Particle) -> numbers.Integral:
    """Get the mass number (the number of protons and neutrons) of an
    isotope.

    Parameters
    ----------
    isotope : `str` or `~plasmapy.atomic.Particle`
        A string representing an isotope or a neutron; or an instance of
        the `plasmapy.atomic.Particle` class.

    Returns
    -------
    mass_number : `int`
       The total number of protons plus neutrons in a nuclide.

    Raises
    ------
    `~plasmapy.utils.InvalidParticleError`
        If the argument does not correspond to a valid particle.

    `~plasmapy.utils.InvalidIsotopeError`
        If the argument does not correspond to a valid isotope.

    `TypeError`
        The argument is not a `str`.


    See Also
    --------
    `~plasmapy.atomic.atomic_number` : returns the number of protons in
        an isotope or element

    Examples
    --------
    >>> mass_number("H-1")
    1
    >>> mass_number("Pb-208")
    208
    >>> mass_number("tritium")
    3
    >>> mass_number("alpha")
    4

    """
    return isotope.mass_number


@particle_input(exclude={'isotope', 'ion'})
def standard_atomic_weight(element: Particle) -> u.Quantity:
    """Return the standard (conventional) atomic weight of an element
    based on the relative abundances of isotopes in terrestrial
    environments.

    Parameters
    ----------
    element: `str`, `int`, or `~plasmapy.atomic.Particle`
        A string representing an element or an integer representing an
        atomic number, or an instance of the Particle class.

    Returns
    -------
    atomic_weight: `~astropy.units.Quantity`
        The standard atomic weight of an element based on values from
        NIST.

    Raises
    ------
    `~plasmapy.utils.InvalidElementError`
        If the argument is a valid particle but not a valid element.

    `~plasmapy.utils.InvalidParticleError`
        If the argument does not correspond to a valid particle.

    `TypeError`
        If the argument is not a `str` or `int`.

    See Also
    --------
    particle_mass

    Notes
    -----
    Standard atomic weight data are most readily available for the
    terrestrial environment, so this function may not be wholly
    appropriate for space and astrophysical environments.

    The relative abundances of different isotopes of an element
    sometimes vary naturally in different locations within the
    terrestrial environment.  The CIAAW provides ranges for these
    element, which include H, Li, B, C, N, O, Mg, Si, S, Cl, Br, Tl.
    This function provides a single value from the CIAWW 2015 standard
    values when a single value is given, and the lower accuracy
    conventional value given by Meija et al. (2013,
    doi:10.1515/pac-2015-0305) for the elements where a range is
    given.

    Examples
    --------
    >>> standard_atomic_weight("H")
    <Quantity 1.67382335e-27 kg>
    >>> standard_atomic_weight("lead")
    <Quantity 3.44063689e-25 kg>

    """
    return element.standard_atomic_weight


@particle_input(exclude={'neutrino', 'antineutrino'})
def particle_mass(particle: Particle, *, Z: numbers.Integral = None, mass_numb: numbers.Integral = None) -> u.Quantity:
    """
    Return the mass of a particle.

    Parameters
    ----------
    particle: `str`, `int`, or `~plasmapy.atomic.Particle`
        A string representing an element, isotope, ion, or special
        particle; an integer representing an atomic number; or an
        instance of the Particle class.

    Z: `int`, optional, keyword-only
        The ionization state of the ion.

    mass_numb: `int`, optional, keyword-only
        The mass number of an isotope.

    Returns
    -------
    mass: `~astropy.units.Quantity`
        The mass of the particle.

    Raises
    ------
    `TypeError`
        The argument is not a string, integer, or Quantity.

    `~plasmapy.utils.InvalidParticleError`
        If the argument does not correspond to a valid particle.

    `~plasmapy.utils.MissingAtomicDataError`
        If the standard atomic weight, the isotope mass, or the particle
        mass is not available.

    See Also
    --------
    ~plasmapy.atomic.standard_atomic_weight

    Notes
    -----
    This function will return the ion mass for ions, the isotope mass
    for isotopes (when available), the standard atomic weight for
    elements (when available), or the mass of special particles, as
    appropriate.

    The masses of neutrinos are not available because primarily upper
    limits are presently known.

    """
    return particle.mass


@particle_input
def isotopic_abundance(isotope: Particle, mass_numb: numbers.Integral = None) -> numbers.Real:
    """
    Return the isotopic abundances if known, and otherwise zero.

    Parameters
    ----------
    argument: `str` or `int`
        A string representing an element or isotope, or an integer
        representing the atomic number of an element.

    mass_numb: `int`, optional
        The mass number of an isotope, which is required if and only
        if the first argument can only be used.

    Returns
    -------
    iso_comp: `float`
        The relative isotopic abundance in the terrestrial environment.

    Raises
    ------
    `~plasmapy.utils.InvalidIsotopeError`
        If the argument is a valid particle but not a valid isotope.

    `~plasmapy.utils.InvalidParticleError`
        If the argument does not correspond to a valid particle
        or contradictory information is provided.

    `TypeError`
        If the argument is not a `str` or `int`.

    Notes
    -----
    Isotopic composition data are most readily available for the
    terrestrial environment, so this function may not be wholly
    appropriate for space and astrophysical applications.

    The data retrieved from this routine are those recommended by NIST
    as of 2017.

    Examples
    --------
    >>> isotopic_abundance('Pb-208')
    0.524
    >>> isotopic_abundance('hydrogen', 1)
    0.999885

    """
    return isotope.isotopic_abundance


@particle_input(any_of={'charged', 'uncharged'})
def integer_charge(particle: Particle) -> numbers.Integral:
    """Return the integer charge of a particle.

    Parameters
    ----------
    particle : `str`
        String representing a particle.

    Returns
    -------
    Z : `int`
        The charge as a multiple of the elementary charge.

    Raises
    ------
    `~plasmapy.atomic.InvalidParticleError`
        If the argument does not correspond to a valid particle
        or contradictory information is provided.

    `~plasmapy.atomic.ChargeError`
        If charge information for the particle is not available.

    `~plasmapy.atomic.AtomicWarning`
        If the input represents an ion with an integer charge that is
        less than or equal to -3, which is unlikely to occur in nature.

    Notes
    -----
    This function supports two formats for integer charge information.

    The first format is a string that has information for the element
    or isotope at the beginning, a space in between, and the integer
    charge information in the form of an integer followed by a plus or
    minus sign, or a plus or minus sign followed by an integer.

    The second format is a string containing element information at
    the beginning, following by one or more plus or minus signs.

    Examples
    --------
    >>> integer_charge('Fe-56 2+')
    2
    >>> integer_charge('He -2')
    -2
    >>> integer_charge('H+')
    1
    >>> integer_charge('N-14++')
    2

    """
    return particle.integer_charge


@particle_input(any_of={'charged', 'uncharged'})
def electric_charge(particle: Particle) -> u.Quantity:
    """
    Return the electric charge (in coulombs) of a particle.

    Parameters
    ----------
    particle : `str`
        String representing an element or isotope followed by integer
        charge information.

    Returns
    -------
    charge: `~astropy.units.Quantity`
        The electric charge in coulombs.

    Raises
    ------
    `~plasmapy.utils.InvalidParticleError`
        If the argument does not correspond to a valid particle
        or contradictory information is provided.

    `~plasmapy.utils.ChargeError`
        If charge information for the particle is not available.

    `~plasmapy.utils.AtomicWarning`
        If the input represents an ion with an integer charge that is
        below -3.

    Notes
    -----
    This function supports two formats for integer charge information.

    The first format is a string that has information for the element
    or isotope at the beginning, a space in between, and the integer
    charge information in the form of an integer followed by a plus or
    minus sign, or a plus or minus sign followed by an integer.

    The second format is a string containing element information at
    the beginning, following by one or more plus or minus signs.

    This function returns -1.6021766208e-19 C for electrons and
    1.6021766208e-19 C for positrons.

    Examples
    --------
    >>> electric_charge('p+')
    <<class 'astropy.constants.codata2014.EMCODATA2014'> name='Electron charge' value=1.6021766208e-19 uncertainty=9.8e-28 unit='C' reference='CODATA 2014'>
    >>> electric_charge('H-')
    <Quantity -1.60217662e-19 C>

    """
    return particle.charge


@particle_input
def is_stable(particle: Particle, mass_numb: numbers.Integral = None) -> bool:
    """
    Return `True` for stable isotopes and particles and `False` for
    unstable isotopes.

    Parameters
    ----------
    particle: `int`, `str`, or `~plasmapy.atomic.Particle`
        A string representing an isotope or particle, or an integer
        representing an atomic number.

    mass_numb: `int`, optional
        The mass number of the isotope.

    Returns
    -------
    is_stable: `bool`
        `True` if the isotope is stable, `False` if it is unstable.

    Raises
    ------
    `~plasmapy.utils.InvalidIsotopeError`
        If the arguments correspond to a valid element but not a
        valid isotope.

    `~plasmapy.utils.InvalidParticleError`
        If the arguments do not correspond to a valid particle.

    `TypeError`
        If the argument is not a `str` or `int`.

    `~plasmapy.utils.MissingAtomicDataError`
        If stability information is not available.

    Examples
    --------
    >>> is_stable("H-1")
    True
    >>> is_stable("tritium")
    False
    >>> is_stable("e-")
    True
    >>> is_stable("tau+")
    False

    """
    if particle.element and not particle.isotope:
        raise InvalidIsotopeError(
            "The input to is_stable must be either an isotope or a special particle."
        )
    return particle.is_category('stable')


@particle_input(any_of={'stable', 'unstable', 'isotope'})
def half_life(particle: Particle, mass_numb: numbers.Integral = None) -> u.Quantity:
    """
    Return the half-life in seconds for unstable isotopes and particles,
    and numpy.inf in seconds for stable isotopes and particles.

    Parameters
    ----------
    particle: `int`, `str`, or `~plasmapy.atomic.Particle`
        A string representing an isotope or particle, an integer
        representing an atomic number, or an instance of the Particle
        class.

    mass_numb: `int`, optional
        The mass number of an isotope.

    Returns
    -------
    half_life_sec: `~astropy.units.Quantity`
        The half-life of the isotope or particle in units of seconds.

    Raises
    ------
    `~plasmapy.utils.InvalidParticleError`
        If the argument does not correspond to a valid particle
        or contradictory information is provided.

    `~plasmapy.utils.MissingAtomicDataError`
        If no half-life data is available for the isotope.

    `TypeError`
        The argument is not an `int` or `str` or the mass number is
        not an `int`.

    Notes
    -----
    Accurate half-life data is not known for all isotopes. Some isotopes
    may have upper or lower limits on the half-life, in which case this
    function will return a string with that information and issue a
    `~plasmapy.utils.MissingAtomicDataWarning`.  When no isotope
    information is available, then this function raises a
    `~plasmapy.utils.MissingAtomicDataError`.

    Examples
    --------
    >>> half_life('T')
    <Quantity 3.888e+08 s>
    >>> half_life('n')
    <Quantity 881.5 s>
    >>> half_life('H-1')
    <Quantity inf s>

    """
    return particle.half_life


def known_isotopes(argument: Union[str, numbers.Integral] = None) -> List[str]:
    """Return a list of all known isotopes of an element, or a list
    of all known isotopes of every element if no input is provided.

    Parameters
    ----------
    argument: `int` or `str`, optional
        A string representing an element, isotope, or ion or an
        integer representing an atomic number

    Returns
    -------
    isotopes_list: `list` containing `str` items or an empty `list`
        List of all of the isotopes of an element that have been
        discovered, sorted from lowest mass number to highest mass
        number.  If no argument is provided, then a list of all known
        isotopes of every element will be returned that is sorted by
        atomic number, with entries for each element sorted by mass
        number.

    Raises
    ------
    `~plasmapy.utils.InvalidElementError`
        If the argument is a valid particle but not a valid element.

    `~plasmapy.utils.InvalidParticleError`
        If the argument does not correspond to a valid particle.

    `TypeError`
        If the argument is not a `str` or `int`.

    Notes
    -----
    This list returns both natural and artificially produced isotopes.

    See Also
    --------
    `~plasmapy.atomic.common_isotopes` : returns isotopes with non-zero
        isotopic abundances.

    `~plasmapy.atomic.stable_isotopes` : returns isotopes that are
        stable against radioactive decay.

    Examples
    --------
    >>> known_isotopes('H')
    ['H-1', 'D', 'T', 'H-4', 'H-5', 'H-6', 'H-7']
    >>> known_isotopes('helium 1+')
    ['He-3', 'He-4', 'He-5', 'He-6', 'He-7', 'He-8', 'He-9', 'He-10']
    >>> known_isotopes()[0:10]
    ['H-1', 'D', 'T', 'H-4', 'H-5', 'H-6', 'H-7', 'He-3', 'He-4', 'He-5']
    >>> len(known_isotopes())  # the number of known isotopes
    3352

    """

    # TODO: Allow Particle objects representing elements to be inputs

    def known_isotopes_for_element(argument):
        element = atomic_symbol(argument)
        isotopes = []
        for isotope in _Isotopes.keys():
            if element + '-' in isotope and isotope[0:len(element)] == element:
                isotopes.append(isotope)
        if element == 'H':
            isotopes.insert(1, 'D')
            isotopes.insert(2, 'T')
        mass_numbers = [mass_number(isotope) for isotope in isotopes]
        sorted_isotopes = [mass_number for (isotope, mass_number) in
                           sorted(zip(mass_numbers, isotopes))]
        return sorted_isotopes

    if argument is not None:
        try:
            element = atomic_symbol(argument)
            isotopes_list = known_isotopes_for_element(element)
        except InvalidElementError:
            raise InvalidElementError("known_isotopes is unable to get "
                                      f"isotopes from an input of: {argument}")
        except InvalidParticleError:
            raise InvalidParticleError("Invalid particle in known_isotopes.")
    elif argument is None:
        isotopes_list = []
        for atomic_numb in range(1, len(_Elements.keys()) + 1):
            isotopes_list += known_isotopes_for_element(atomic_numb)

    return isotopes_list


def common_isotopes(argument: Union[str, numbers.Integral] = None, most_common_only: bool = False) -> List[str]:
    """
    Return a list of isotopes of an element with an isotopic abundances
    greater than zero, or if no input is provided, a list of all such
    isotopes for every element.

    Parameters
    ----------
    argument: `int` or `str`, optional
        A string or integer representing an atomic number or element,
        or a string representing an isotope.

    most_common_only: `bool`
        If set to `True`, return only the most common isotope.

    Returns
    -------
    isotopes_list: `list` of `str` or empty `list`
        List of all isotopes of an element with isotopic abundances
        greater than zero, sorted from most abundant to least
        abundant.  If no isotopes have isotopic abundances greater
        than zero, this function will return an empty list.  If no
        arguments are provided, then a list of all common isotopes of
        all elements will be provided that is sorted by atomic number,
        with entries for each element sorted from most abundant to
        least abundant.

    Raises
    ------
    `~plasmapy.utils.InvalidElementError`
        If the argument is a valid particle but not a valid element.

    `~plasmapy.utils.InvalidParticleError`
        If the argument does not correspond to a valid particle.

    `TypeError`
        If the argument is not a string or integer.

    Notes
    -----
    The isotopic abundances are based on the terrestrial environment
    and may not be appropriate for space and astrophysical applications.

    See Also
    --------
    `~plasmapy.utils.known_isotopes` : returns a list of isotopes that
        have been discovered.

    `~plasmapy.utils.stable_isotopes` : returns isotopes that are stable
        against radioactive decay.

    `~plasmapy.utils.isotopic_abundance` : returns the relative isotopic
         abundance.

    Examples
    --------
    >>> common_isotopes('H')
    ['H-1', 'D']
    >>> common_isotopes(44)
    ['Ru-102', 'Ru-104', 'Ru-101', 'Ru-99', 'Ru-100', 'Ru-96', 'Ru-98']
    >>> common_isotopes('beryllium 2+')
    ['Be-9']
    >>> common_isotopes('Fe')
    ['Fe-56', 'Fe-54', 'Fe-57', 'Fe-58']
    >>> common_isotopes('Fe', most_common_only=True)
    ['Fe-56']
    >>> common_isotopes()[0:7]
    ['H-1', 'D', 'He-4', 'He-3', 'Li-7', 'Li-6', 'Be-9']

    """

    # TODO: Allow Particle objects representing elements to be inputs

    def common_isotopes_for_element(
            argument: Union[str, int],
            most_common_only: Optional[bool]) -> List[str]:

        isotopes = known_isotopes(argument)

        CommonIsotopes = [
            isotope for isotope in isotopes if 'abundance' in _Isotopes[isotope].keys()
        ]

        isotopic_abundances = [
            _Isotopes[isotope]['abundance'] for isotope in CommonIsotopes
        ]

        sorted_isotopes = [
            iso_comp for (isotope, iso_comp) in sorted(zip(isotopic_abundances, CommonIsotopes))
        ]

        sorted_isotopes.reverse()

        if most_common_only and len(sorted_isotopes) > 1:
            sorted_isotopes = sorted_isotopes[0:1]

        return sorted_isotopes

    if argument is not None:

        try:
            element = atomic_symbol(argument)
            isotopes_list = common_isotopes_for_element(element, most_common_only)
        except InvalidParticleError:
            raise InvalidParticleError("Invalid particle")
        except InvalidElementError:
            raise InvalidElementError(
                "common_isotopes is unable to get isotopes "
                f"from an input of: {argument}")

    elif argument is None:
        isotopes_list = []
        for atomic_numb in range(1, 119):
            isotopes_list += common_isotopes_for_element(atomic_numb, most_common_only)

    return isotopes_list


def stable_isotopes(argument: Union[str, numbers.Integral] = None,
                    unstable: bool = False) -> List[str]:
    """
    Return a list of all stable isotopes of an element, or if no input is
    provided, a list of all such isotopes for every element.

    Parameters
    ----------
    argument: `int` or `str`
        A string or integer representing an atomic number or element,
        or a string representing an isotope.

    unstable: `bool`
        If set to `True`, this function will return a list of the
        unstable isotopes instead of the stable isotopes.

    Returns
    -------
    StableIsotopes: `list` of strings or empty list
        List of all stable isotopes of an element, sorted from lowest
        mass number.  If an element has no stable isotopes, this
        function returns an empty list.

    Raises
    ------
    `~plasmapy.utils.InvalidElementError`
        If the argument is a valid particle but not a valid element.

    `~plasmapy.utils.InvalidParticleError`
        If the argument does not correspond to a valid particle.

    `TypeError`
        If the argument is not a string or integer.

    Notes
    -----
    There are 254 isotopes for which no radioactive decay has been
    observed.  It is possible that some isotopes will be discovered to
    be unstable but with extremely long half-lives.  For example,
    bismuth-209 was recently discovered to have a half-life of about
    1.9e19 years.  However, such isotopes can be regarded as virtually
    stable for most applications.

    See Also
    --------
    `~plasmapy.atomic.known_isotopes` : returns a list of isotopes that
        have been discovered

    `~plasmapy.atomic.common_isotopes` : returns isotopes with non-zero
        isotopic abundances

    Examples
    --------
    >>> stable_isotopes('H')
    ['H-1', 'D']
    >>> stable_isotopes(44)
    ['Ru-96', 'Ru-98', 'Ru-99', 'Ru-100', 'Ru-101', 'Ru-102', 'Ru-104']
    >>> stable_isotopes('beryllium')
    ['Be-9']
    >>> stable_isotopes('Pb-209')
    ['Pb-204', 'Pb-206', 'Pb-207', 'Pb-208']
    >>> stable_isotopes(118)
    []

    Find unstable isotopes using the `unstable` keyword.

    >>> stable_isotopes('U', unstable=True)[:5]  # only first five
    ['U-217', 'U-218', 'U-219', 'U-220', 'U-221']

    """

    # TODO: Allow Particle objects representing elements to be inputs

    def stable_isotopes_for_element(argument: Union[str, int],
                                    stable_only: Optional[bool]) -> List[str]:
        KnownIsotopes = known_isotopes(argument)
        StableIsotopes = [isotope for isotope in KnownIsotopes if
                          _Isotopes[isotope]['stable'] == stable_only]
        return StableIsotopes

    if argument is not None:
        try:
            element = atomic_symbol(argument)
            isotopes_list = stable_isotopes_for_element(element, not unstable)
        except InvalidParticleError:
            raise InvalidParticleError("Invalid particle in stable_isotopes")
        except InvalidElementError:
            raise InvalidElementError(
                "stable_isotopes is unable to get isotopes "
                f"from an input of: {argument}")
    elif argument is None:
        isotopes_list = []
        for atomic_numb in range(1, 119):
            isotopes_list += stable_isotopes_for_element(atomic_numb, not unstable)

    return isotopes_list


def reduced_mass(test_particle, target_particle) -> u.Quantity:
    """
    Find the reduced mass between two particles.

    Parameters
    ----------
    test_particle, target_particle : `str`, `int`, `~plasmapy.atomic.Particle`,
    `~astropy.units.Quantity`, or `~astropy.constants.Constant`

        The test particle as represented by a string, an integer
        representing atomic number, a `~plasmapy.atomic.Particle`
        object, or a `~astropy.units.Quantity` or
        `~astropy.constants.Constant` with units of mass.

    Return
    -------
    reduced_mass : `~astropy.units.Quantity`
        The reduced mass between the test particle and target particle.

    Raises
    ------
    `~plasmapy.utils.InvalidParticleError`
        If either particle is invalid.

    `~astropy.units.UnitConversionError`
        If an argument is a `~astropy.units.Quantity` or
        `~astropy.units.Constant` but does not have units of mass.

    `~plasmapy.utils.MissingAtomicDataError`
        If the mass of either particle is not known.

    `TypeError`
        If either argument is not a `str`, `int`,
        `~plasmapy.atomic.Particle`, `~astropy.units.Quantity`, or
        `~astropy.constants.Constant`.

    Example
    -------
    >>> from astropy import units as u
    >>> reduced_mass('p+', 'e-')
    <Quantity 9.10442514e-31 kg>
    >>> reduced_mass(5.4e-27 * u.kg, 8.6e-27 * u.kg)
    <Quantity 3.31714286e-27 kg>

    """

    # TODO: Add discussion on reduced mass and its importance to docstring
    # TODO: Add equation for reduced mass to docstring

    def get_particle_mass(particle) -> u.Quantity:
        """Return the mass of a particle.

        Take a representation of a particle and returns the mass in
        kg.  If the input is a `~astropy.units.Quantity` or
        `~astropy.constants.Constant` with units of mass already, then
        this returns that mass converted to kg.
        """
        try:
            if isinstance(particle, (u.Quantity, const.Constant)):
                return particle.to(u.kg)
            if not isinstance(particle, Particle):
                particle = Particle(particle)
            return particle.mass.to(u.kg)
        except u.UnitConversionError as exc1:
            raise u.UnitConversionError(f"Incorrect units in reduced_mass.") from exc1
        except MissingAtomicDataError:
            raise MissingAtomicDataError(
                f"Unable to find the reduced mass because the mass of "
                f"{particle} is not available.") from None

    test_mass = get_particle_mass(test_particle)
    target_mass = get_particle_mass(target_particle)

    return (test_mass * target_mass) / (test_mass + target_mass)


def periodic_table_period(argument: Union[str, numbers.Integral]) -> numbers.Integral:
    """
    Return the periodic table period.

    Parameters
    ----------
    argument: `str` or `int`
        Atomic number (either integer or string), atomic symbol (e.g. "H",
        string), or element name (e.g. "Francium", string).

    Returns
    -------
    period: `int`
        The periodic table period of the element.

    Raises
    ------
    `TypeError`
        If the argument is not a `str` or `int`.

    See Also
    --------
    `~plasmapy.atomic.periodic_table_group` : returns periodic table
        group of element.

    `~plasmapy.atomic.periodic_table_block` : returns periodic table
        block of element.

    Examples
    --------
    >>> periodic_table_period(5)
    2
    >>> periodic_table_period("5")
    2
    >>> periodic_table_period("Au")
    6
    >>> periodic_table_period("nitrogen")
    2

    """
    # TODO: Implement @particle_input
<<<<<<< HEAD
    if not isinstance(argument, (str, int, np.integer)):
=======
    if not isinstance(argument, (str, numbers.Integral)):
>>>>>>> 0c6fa440
        raise TypeError(
            "The argument to periodic_table_period must be either a "
            "string representing the element or its symbol, or an "
            "integer representing its atomic number.")
    symbol = atomic_symbol(argument)
    period = _Elements[symbol]["period"]
    return period


def periodic_table_group(argument: Union[str, numbers.Integral]) -> numbers.Integral:
    """
    Return the periodic table group.

    Parameters
    ----------
    argument: `str` or `int`
        Atomic number (either integer or string), atomic symbol (e.g.,
        "H", string), or element name (e.g., "francium", string).

    Returns
    -------
    group: `int`
        The periodic table group of the element.

    Raises
    ------
    `TypeError`
        If the argument is not a `str` or `int`.

    See Also
    --------
    `~plasmapy.atomic.periodic_table_period` : returns periodic table
        period of element.

    `~plasmapy.atomic.periodic_table_block` : returns periodic table
        block of element.

    `~plasmapy.atomic.periodic_table_category` : returns periodic table
        category of element.

    Examples
    --------
    >>> periodic_table_group(18)
    18
    >>> periodic_table_group(24)
    6
    >>> periodic_table_group("Al")
    13
    >>> periodic_table_group("neon")
    18
    >>> periodic_table_group("barium")
    2

    """
    # TODO: Implement @particle_input
<<<<<<< HEAD
    if not isinstance(argument, (str, int, np.integer)):
=======
    if not isinstance(argument, (str, numbers.Integral)):
>>>>>>> 0c6fa440
        raise TypeError(
            "The argument to periodic_table_group must be "
            "either a string representing the element or its "
            "symbol, or an integer representing its atomic number.")
    symbol = atomic_symbol(argument)
    group = _Elements[symbol]["group"]
    return group


def periodic_table_block(argument: Union[str, numbers.Integral]) -> str:
    """
    Return the periodic table block.

    Parameters
    ----------
    argument: `str` or `int`
        Atomic number (either integer or string), atomic symbol (e.g. "H",
        string), or element name (e.g. "francium", string).

    Returns
    -------
    block: `str`
        The periodic table block of the element.

    Raises
    ------
    `TypeError`
        If the argument is not a `str` or `int`.

    See Also
    --------
    `~plasmapy.atomic.periodic_table_period` : returns periodic table
        period of element.

    `~plasmapy.atomic.periodic_table_group` : returns periodic table
        group of element.

    `~plasmapy.atomic.periodic_table_category` : returns periodic table
        category of element.

    Examples
    --------
    >>> periodic_table_block(66)
    'f'
    >>> periodic_table_block(72)
    'd'
    >>> periodic_table_block("Tl")
    'p'
    >>> periodic_table_block("thallium")
    'p'
    >>> periodic_table_block("francium")
    's'

    """
    # TODO: Implement @particle_input
<<<<<<< HEAD
    if not isinstance(argument, (str, int, np.integer)):
=======
    if not isinstance(argument, (str, numbers.Integral)):
>>>>>>> 0c6fa440
        raise TypeError(
            "The argument to periodic_table_block must be "
            "either a string representing the element or its "
            "symbol, or an integer representing its atomic number.")
    symbol = atomic_symbol(argument)
    block = _Elements[symbol]["block"]
    return block


def periodic_table_category(argument: Union[str, numbers.Integral]) -> str:
    """
    Return the periodic table category.

    Parameters
    ----------
    argument: `str` or `int`
        Atomic number (either integer or string), atomic symbol (e.g. "H",
        string), or element name (e.g. "francium", string).

    Returns
    -------
    category: `str`
        The periodic table category of the element.

    Raises
    ------
    `TypeError`
        If the argument is not a `str` or `int`.

    See Also
    --------
    `~plasmapy.atomic.periodic_table_period` : returns periodic table
        period of element.

    `~plasmapy.atomic.periodic_table_group` : returns periodic table
        group of element.

    `~plasmapy.atomic.periodic_table_block` : returns periodic table
        block of element.

    Examples
    --------
    >>> periodic_table_category(82)
    'post-transition metal'
    >>> periodic_table_category("85")
    'halogen'
    >>> periodic_table_category("Ra")
    'alkaline earth metal'
    >>> periodic_table_category("rhodium")
    'transition metal'

    """
    # TODO: Implement @particle_input
<<<<<<< HEAD
    if not isinstance(argument, (str, int, np.integer)):
=======
    if not isinstance(argument, (str, numbers.Integral)):
>>>>>>> 0c6fa440
        raise TypeError(
            "The argument to periodic_table_category must be "
            "either a string representing the element or its "
            "symbol, or an integer representing its atomic number.")
    symbol = atomic_symbol(argument)
    category = _Elements[symbol]["category"]
    return category


def _is_electron(arg: Any) -> bool:
    """
    Return `True` if the argument corresponds to an electron, and
    `False` otherwise.
    """
    # TODO: Remove _is_electron from all parts of code.

    if not isinstance(arg, str):
        return False

    return arg in ['e', 'e-'] or arg.lower() == 'electron'<|MERGE_RESOLUTION|>--- conflicted
+++ resolved
@@ -948,11 +948,7 @@
 
     """
     # TODO: Implement @particle_input
-<<<<<<< HEAD
-    if not isinstance(argument, (str, int, np.integer)):
-=======
     if not isinstance(argument, (str, numbers.Integral)):
->>>>>>> 0c6fa440
         raise TypeError(
             "The argument to periodic_table_period must be either a "
             "string representing the element or its symbol, or an "
@@ -1008,11 +1004,7 @@
 
     """
     # TODO: Implement @particle_input
-<<<<<<< HEAD
-    if not isinstance(argument, (str, int, np.integer)):
-=======
     if not isinstance(argument, (str, numbers.Integral)):
->>>>>>> 0c6fa440
         raise TypeError(
             "The argument to periodic_table_group must be "
             "either a string representing the element or its "
@@ -1068,11 +1060,7 @@
 
     """
     # TODO: Implement @particle_input
-<<<<<<< HEAD
-    if not isinstance(argument, (str, int, np.integer)):
-=======
     if not isinstance(argument, (str, numbers.Integral)):
->>>>>>> 0c6fa440
         raise TypeError(
             "The argument to periodic_table_block must be "
             "either a string representing the element or its "
@@ -1126,11 +1114,7 @@
 
     """
     # TODO: Implement @particle_input
-<<<<<<< HEAD
-    if not isinstance(argument, (str, int, np.integer)):
-=======
     if not isinstance(argument, (str, numbers.Integral)):
->>>>>>> 0c6fa440
         raise TypeError(
             "The argument to periodic_table_category must be "
             "either a string representing the element or its "
