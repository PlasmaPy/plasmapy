--- conflicted
+++ resolved
@@ -343,11 +343,7 @@
 
         return ion
 
-<<<<<<< HEAD
-    if not isinstance(argument, (str, int, np.integer)):  # coveralls: ignore
-=======
     if not isinstance(argument, (str, numbers.Integral)):  # coveralls: ignore
->>>>>>> 0c6fa440
         raise TypeError(f"The argument {argument} is not an integer or string.")
 
     arg = _dealias_particle_aliases(argument)
@@ -363,11 +359,7 @@
     if isinstance(arg, str) and arg.isdigit():
         arg = int(arg)
 
-<<<<<<< HEAD
-    if isinstance(arg, (int, np.integer)):
-=======
     if isinstance(arg, numbers.Integral):
->>>>>>> 0c6fa440
         element = _atomic_number_to_symbol(arg)
         Z_from_arg = None
         mass_numb_from_arg = None
@@ -403,11 +395,7 @@
     if Z_from_arg is not None:
         Z = Z_from_arg
 
-<<<<<<< HEAD
-    if isinstance(Z, (int, np.integer)):
-=======
     if isinstance(Z, numbers.Integral):
->>>>>>> 0c6fa440
         if Z > _Elements[element]['atomic number']:
             raise InvalidParticleError(
                 f"The integer charge Z = {Z} cannot exceed the atomic number "
