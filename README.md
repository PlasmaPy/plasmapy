<div align="center"><img src="https://raw.githubusercontent.com/PlasmaPy/PlasmaPy-logo/main/exports/with-text-dark.png" width="600"/></div>

# PlasmaPy

[![PyPI version](https://img.shields.io/pypi/v/plasmapy?style=flat&logo=pypi)](https://pypi.org/project/plasmapy/)
[![Conda version](https://img.shields.io/conda/v/conda-forge/plasmapy?style=flat&logo=anaconda)](https://img.shields.io/conda/v/conda-forge/plasmapy)
[![PyPI version](https://img.shields.io/pypi/pyversions/plasmapy?style=flat&logo=python)](https://img.shields.io/pypi/pyversions/plasmapy?style=plastic)
[![License](https://img.shields.io/badge/License-BSD%203--Clause-blue.svg)](./LICENSE.md)
[![Contributor Covenant](https://img.shields.io/badge/Contributor%20Covenant-2.1-4baaaa.svg)](https://docs.plasmapy.org/en/latest/CODE_OF_CONDUCT.html)

[![Matrix](https://img.shields.io/badge/Matrix-join%20chat-blueviolet?style=flat&logo=matrix)](https://app.element.io/#/room/#plasmapy:openastronomy.org)
<a rel="me" href="https://fosstodon.org/@plasmapy">![Mastodon](https://img.shields.io/badge/Mastodon-plasmapy%40fosstodon.org-blue?logo=mastodon&style=fla)</a>
[![YouTube](https://img.shields.io/badge/YouTube%20-subscribe-red?style=flat&logo=youtube)](https://www.youtube.com/channel/UCSH6qzslhqIZKTAJmHPxIxw)

[![CI](https://github.com/PlasmaPy/PlasmaPy/actions/workflows/ci.yml/badge.svg)](https://github.com/PlasmaPy/PlasmaPy/actions/workflows/ci.yml)
[![weekly tests](https://github.com/PlasmaPy/PlasmaPy/actions/workflows/weekly.yml/badge.svg)](https://github.com/PlasmaPy/PlasmaPy/actions/workflows/weekly.yml)
[![pre-commit.ci status](https://results.pre-commit.ci/badge/github/PlasmaPy/PlasmaPy/main.svg)](https://results.pre-commit.ci/latest/github/PlasmaPy/PlasmaPy/main)
[![codecov](https://codecov.io/gh/PlasmaPy/PlasmaPy/branch/main/graph/badge.svg)](https://codecov.io/gh/PlasmaPy/PlasmaPy)
[![Read the Docs Status](https://readthedocs.org/projects/plasmapy/badge/?version=latest)](http://plasmapy.readthedocs.io/en/latest/?badge=latest)

[![DOI](https://zenodo.org/badge/DOI/10.5281/zenodo.1436011.svg)](https://doi.org/10.5281/zenodo.1436011)
[![astropy](http://img.shields.io/badge/powered%20by-AstroPy-orange.svg?style=flat&logo=astropy)](http://www.astropy.org/)
[![pre-commit](https://img.shields.io/badge/pre--commit-enabled-brightgreen?logo=pre-commit&logoColor=white)](https://github.com/pre-commit/pre-commit)
[![Open Source Helpers](https://www.codetriage.com/plasmapy/plasmapy/badges/users.svg)](https://www.codetriage.com/plasmapy/plasmapy)

[Anaconda Navigator]: https://anaconda.org/anaconda/anaconda-navigator
[Astropy]: https://www.astropy.org
[authors and credits]: https://docs.plasmapy.org/en/latest/about/credits.html
[3-clause BSD license]: ./LICENSE.md
[calendar]: https://calendar.google.com/calendar/embed?src=c_sqqq390s24jjfjp3q86pv41pi8%40group.calendar.google.com&ctz=America%2FNew_York
[cite PlasmaPy]: https://docs.plasmapy.org/en/latest/about/citation.html
[code of conduct]: http://docs.plasmapy.org/en/latest/CODE_OF_CONDUCT.html
[command line]: https://tutorial.djangogirls.org/en/intro_to_command_line/
[community meetings]: https://www.plasmapy.org/meetings/weekly
[contributor guide]: https://docs.plasmapy.org/en/latest/development/index.html
[Cyberinfrastructure for Sustained Scientific Innovation]: https://beta.nsf.gov/funding/opportunities/cyberinfrastructure-sustained-scientific-innovation-cssi
[Department of Energy]: https://www.energy.gov
[example gallery]: https://docs.plasmapy.org/en/stable/examples.html
[GitHub discussions]: https://github.com/PlasmaPy/PlasmaPy/discussions
[Gitter]: https://gitter.im/PlasmaPy/Lobby
[good first issues]: https://github.com/PlasmaPy/PlasmaPy/issues?q=is%3Aissue+is%3Aopen+label%3A%22good+first+issue%22
[Google Summer of Code]: https://summerofcode.withgoogle.com
[hack week]: https://doi.org/10.1073/pnas.1717196115
[how to install plasmapy]: https://docs.plasmapy.org/en/stable/install.html
[installed Conda]: https://docs.conda.io/projects/conda/en/latest/user-guide/install/index.html
[download and install Python]: https://wiki.python.org/moin/BeginnersGuide/Download
[GitHub repository]: https://github.com/PlasmaPy/PlasmaPy
[installing PlasmaPy]: https://docs.plasmapy.org/en/latest/install.html
[Mailing list]: https://groups.google.com/forum/#!forum/plasmapy
[Matrix]: https://app.element.io/#/room/#plasmapy:openastronomy.org
[meetings]: https://www.plasmapy.org/meetings/weekly
[NASA]: https://www.nasa.gov/
[National Science Foundation]: https://nsf.gov
[office hours]: http://www.plasmapy.org/meetings/office_hours
[pip]: https://pypi.org/project/pip
[Plasma Hack Week]: https://hack.plasmapy.org
[PlasmaPy Community on Zenodo]: https://zenodo.org/communities/plasmapy
[PlasmaPy]: https://www.plasmapy.org
[PlasmaPy's online documentation]: https://docs.plasmapy.org
[protections against software patents]: ./PATENT.md
[Python]: https://www.python.org
[Smithsonian Institution]: https://www.si.edu
[submit a bug report]: https://github.com/PlasmaPy/PlasmaPy/issues/new?assignees=&labels=Bug&template=bug_report.yml
[submit a feature request]: https://github.com/PlasmaPy/PlasmaPy/issues/new?assignees=&labels=Feature+request&template=feature_request.yml
[team@plasmapy.org]: mailto:team@plasmapy.org
[this video]: https://youtu.be/E8RwQF5wcXM
[Zoom]: https://zoom.us/j/91633383503?pwd=QWNkdHpWeFhrYW1vQy91ODNTVG5Ndz09

[PlasmaPy] is an open source, community-developed [Python] package for
plasma research and education. PlasmaPy intends to be for plasma
science what [Astropy] is for astronomy — a collection of
functionality commonly needed by plasma scientists and researchers
globally, running within and leveraging the open source scientific
Python ecosystem. The goals of PlasmaPy are more thoroughly described
in [this video]. Current functionality is described in [PlasmaPy's
online documentation]. If you would like an idea of what PlasmaPy can
do, check out our [example gallery] of Jupyter notebooks. Many of our
recent presentations are available from the [PlasmaPy Community on
Zenodo].

## Installing PlasmaPy

PlasmaPy requires Python 3.10 or newer. Here are instructions to
[download and install Python].

To install PlasmaPy on macOS or Linux, open a terminal and run:
```Shell
python -m pip install plasmapy
```
On some systems, it might be necessary to specify the Python version
number, for example by using `python3` or `python3.12` instead of
`python`.

To install PlasmaPy on Windows, open a terminal and run
```Shell
py -3.12 -m pip install plasmapy
```
The `3.12` may be replaced by any version of Python that is supported by
PlasmaPy.

If you have [installed Conda], then you can install PlasmaPy into an
activated Conda environment by running:
```Shell
conda install -c conda-forge plasmapy
```
PlasmaPy can be installed using [Anaconda Navigator] if `conda-forge` is
added as a channel.

Further information on [how to install PlasmaPy] and [installing
PlasmaPy from source] is included in [PlasmaPy's online documentation].

## Citing PlasmaPy

If you use PlasmaPy for research resulting in a publication, please
[cite PlasmaPy]. Citing software used in research provides credit to its
authors, promotes open science & scientific reproducibility, and helps
open source projects demonstrate to funding agencies that continued
development should be supported.

Please check out the [PlasmaPy community on Zenodo] for prior releases
of PlasmaPy and other resources.

## Submitting bug reports and feature requests



## Contact Information

Please [submit a feature request] in our [GitHub repository] if you
<<<<<<< HEAD
have an idea for new functionality. PlasmaPy is community-driven, and
feature requests really help guide the direction of software
development. Please also [submit a bug report] if you notice any
problems. We really appreciate it!

## Contributing

New contributors are very welcome and much appreciated!
If you are interested in contributing, please check out our
[contributor guide] and [code of conduct]. The GitHub repository
contains several [good first issues] for new contributors.
[good first issues] in our GitHub repository.

[src layout]: https://packaging.python.org/en/latest/discussions/src-layout-vs-flat-layout/
[`src/plasmapy/`]: https://github.com/PlasmaPy/PlasmaPy/tree/main/src/plasmapy
[`tests/`]: https://github.com/PlasmaPy/PlasmaPy/tree/main/tests

> [!IMPORTANT]
> PlasmaPy recently switched to an [src layout]. Source code that was in
> `plasmapy/` is now in [`src/plasmapy/`]. Tests are now located in a
> top-level [`tests/`] directory.
> Existing pull requests should pull in the changes from the `main`
> branch with `git pull upstream main` (assuming the remote for the
> primary PlasmaPy repo is named `upstream`).
> Because `git` does not automatically remove directories, the
> `plasmapy/` directory in older clones must be manually deleted.
> If you previously did an editable installation of PlasmaPy, it will
> likely need to be redone by running `pip install -e .[tests,docs]` in
> the top-level directory of the repository.

=======
have an idea for new or improved functionality. PlasmaPy is
community-driven, and feature requests really help guide the future of
the project. Please [submit a bug report] if you notice any problems. We
really appreciate it!

If you are interested in contributing, please check out our [contributor
guide] and [code of conduct]. There are a number of [good first issues]
in our GitHub repository. New contributors are very welcome!

## Installation

PlasmaPy requires Python 3.10 or newer. If you do not have Python
installed already, here are the instructions to [download and install
Python].

To install PlasmaPy on macOS or Linux, open a terminal and run:
```Shell
python -m pip install plasmapy
```
On some systems, it might be necessary to specify the Python version
number, for example by using `python3` or `python3.12` instead of
`python`.

To install PlasmaPy on Windows, open a terminal and run
```Shell
py -3.12 -m pip install plasmapy
```
The `3.12` may be replaced by any version of Python that is supported by
PlasmaPy.

If you have [installed Conda], then you can install PlasmaPy into  an
activated Conda environment by running:
```Shell
conda install -c conda-forge plasmapy
```

Check out our instructions on [installing PlasmaPy] for more details.
>>>>>>> 2989cbfd

## Events

PlasmaPy has several [meetings] that are on our [calendar]. Events are
usually held on PlasmaPy's [Zoom] room.

Last-minute changes are usually announced on the [Matrix]/[Gitter]
chat room. The most up-to-date information about these meetings is on
the [meetings] page of PlasmaPy's website.

### Office hours

Our weekly informal [office hours] are an opportunity to chat with
active members of the PlasmaPy community about topics related to
Python and plasma science. If you'd like to learn more about PlasmaPy,
our office hours are one of the best places to start. As of February
2024, our office hours are on most Thursdays at 3 pm Eastern. Please
feel free to come by!

### Community meetings

PlasmaPy's weekly [community meetings] are a place to talk about code
development. If you have an idea for a new feature or would like to
make a code contribution, community meetings are a good place to go
to. As of February 2024, our community meetings are on most Tuesdays
at 2 pm Eastern.

### Project meetings

PlasmaPy's weekly project meetings are a place to discuss education,
outreach, and project coordination. Topics might range from creating
educational notebooks to organizing community events. As of February
2024, project meetings are held on most Wednesdays at 3 pm Eastern.

### Working group meetings

PlasmaPy has started several working groups, including on diagnostics,
dispersion relations, and simulation. These working groups usually
meet fortnightly, and their meeting times can be found in PlasmaPy's
event [calendar]. If you would like to join a PlasmaPy working group
or even start a new one, please email us at [team@plasmapy.org]!

## Community

### Matrix chat

If you have any questions, the quickest way to get a response is to
ask on our [Matrix]/[Gitter] channel. Both of these are the same chat
channel; Gitter uses a bridge to link the two.

### GitHub discussions

We're trying out [GitHub discussions] as a place to suggest ideas,
bring up discussion topics, and ask questions.

### Mailing list

You can subscribe to PlasmaPy's low-volume [mailing list] to receive
PlasmaPy newsletters and other announcements.

<<<<<<< HEAD
=======
## Contact information

Please feel free to reach out to us at [team@plasmapy.org] or stop by
our [office hours] with any ideas, questions, and/or puns about
computational magnetohydrodynamics.

>>>>>>> 2989cbfd
## License

PlasmaPy is permissively licensed under a [3-clause BSD license] with
added [protections against software patents].

## Acknowledgments

Development of PlasmaPy has been supported in part by the [National
Science  Foundation], [Department of Energy], [NASA], and the
[Smithsonian Institution]. For more details, please see PlasmaPy's
documentation page on [authors and credits].<|MERGE_RESOLUTION|>--- conflicted
+++ resolved
@@ -122,48 +122,14 @@
 
 ## Submitting bug reports and feature requests
 
-
-
-## Contact Information
-
 Please [submit a feature request] in our [GitHub repository] if you
-<<<<<<< HEAD
-have an idea for new functionality. PlasmaPy is community-driven, and
-feature requests really help guide the direction of software
-development. Please also [submit a bug report] if you notice any
-problems. We really appreciate it!
-
-## Contributing
-
-New contributors are very welcome and much appreciated!
-If you are interested in contributing, please check out our
-[contributor guide] and [code of conduct]. The GitHub repository
-contains several [good first issues] for new contributors.
-[good first issues] in our GitHub repository.
-
-[src layout]: https://packaging.python.org/en/latest/discussions/src-layout-vs-flat-layout/
-[`src/plasmapy/`]: https://github.com/PlasmaPy/PlasmaPy/tree/main/src/plasmapy
-[`tests/`]: https://github.com/PlasmaPy/PlasmaPy/tree/main/tests
-
-> [!IMPORTANT]
-> PlasmaPy recently switched to an [src layout]. Source code that was in
-> `plasmapy/` is now in [`src/plasmapy/`]. Tests are now located in a
-> top-level [`tests/`] directory.
-> Existing pull requests should pull in the changes from the `main`
-> branch with `git pull upstream main` (assuming the remote for the
-> primary PlasmaPy repo is named `upstream`).
-> Because `git` does not automatically remove directories, the
-> `plasmapy/` directory in older clones must be manually deleted.
-> If you previously did an editable installation of PlasmaPy, it will
-> likely need to be redone by running `pip install -e .[tests,docs]` in
-> the top-level directory of the repository.
-
-=======
 have an idea for new or improved functionality. PlasmaPy is
 community-driven, and feature requests really help guide the future of
 the project. Please [submit a bug report] if you notice any problems. We
 really appreciate it!
 
+## Contributing
+
 If you are interested in contributing, please check out our [contributor
 guide] and [code of conduct]. There are a number of [good first issues]
 in our GitHub repository. New contributors are very welcome!
@@ -196,7 +162,6 @@
 ```
 
 Check out our instructions on [installing PlasmaPy] for more details.
->>>>>>> 2989cbfd
 
 ## Events
 
@@ -257,15 +222,12 @@
 You can subscribe to PlasmaPy's low-volume [mailing list] to receive
 PlasmaPy newsletters and other announcements.
 
-<<<<<<< HEAD
-=======
 ## Contact information
 
 Please feel free to reach out to us at [team@plasmapy.org] or stop by
 our [office hours] with any ideas, questions, and/or puns about
 computational magnetohydrodynamics.
 
->>>>>>> 2989cbfd
 ## License
 
 PlasmaPy is permissively licensed under a [3-clause BSD license] with
