--- conflicted
+++ resolved
@@ -273,14 +273,11 @@
   "RUF200", # invalid-pyproject-toml
   "S", # flake8-bandit
   "SIM", # flake8-simplify
-<<<<<<< HEAD
   "SLF", # flake8-self
   "SLOT", # flake8-slots
+  "T", # flake8-print
   "T100", # debugger
   "TCH", # flake8-type-checking
-=======
-  "T", # flake8-print
->>>>>>> 268bb57c
   "TD", # flake8-todos
   "TID", # flake8-tidy-imports
   "TRY", # tryceratops
