[build-system]
requires = ["setuptools>=61.2",
            "setuptools-scm",
            "wheel >= 0.29.0"]  # ought to mirror 'requirements/build.txt'
build-backend = "setuptools.build_meta"

[project]
name = "plasmapy"
description = "Python package for plasma physics"
readme = "README.md"
license = {file = "LICENSE.md"}
keywords = ["plasma physics", "plasma", "science", "atomic"]
dynamic = ["version"]
classifiers = [
    "Development Status :: 4 - Beta",
    "Intended Audience :: Science/Research",
    "License :: OSI Approved :: BSD License",
    "Operating System :: OS Independent",
    "Programming Language :: Python :: 3",
    "Programming Language :: Python :: 3.8",
    "Programming Language :: Python :: 3.8",
    "Programming Language :: Python :: 3.9",
    "Programming Language :: Python :: 3.10",
    "Programming Language :: Python :: Implementation :: CPython",
    "Topic :: Scientific/Engineering :: Physics",
    "Topic :: Scientific/Engineering :: Astronomy",
]
requires-python = ">=3.8"
dependencies = [
    "astropy >= 5.0.1",
    "cached-property >= 1.5.2",
    "h5py >= 3.0.0",
    "ipywidgets >= 7.6.5",
    "lmfit >= 1.0.0",
    "matplotlib >= 3.3.0",
    "mpmath >= 1.2.1",
    "numba",
    "numpy >= 1.20.0",
    "packaging",
    "pandas >= 1.0.0",
    "pytest >= 6.0",
    "scipy >= 1.5.0",
    "tqdm >= 4.41.0",
    "voila >= 0.2.15",
    "wrapt",
    "xarray >= 0.15.0",
    "requests >= 2.27.1",
]

[project.optional-dependencies]
tests = [
    "codespell @ git+https://github.com/codespell-project/codespell/",
    "pre-commit",
    "tox<4",
    "dlint",
    "flake8",
    "flake8-absolute-import",
    "flake8-implicit-str-concat",
    "flake8-mutable",
    "flake8-rst-docstrings",
    "flake8-simplify",
    "flake8-use-fstring",
    "hypothesis",
    "pydocstyle",
    "pytest-regressions",
    "pytest-xdist",
    "tomli",
    "tryceratops",
]
docs = [
<<<<<<< HEAD
    "tox",
=======
    "codespell",
    "pre-commit",
    "tox<4",
>>>>>>> 5eda6f1a
    "docutils",
    "ipykernel",
    "jinja2 != 3.1",
    "nbsphinx",
    "numpydoc",
    "pillow",
    "pygments >= 2.11.0",
    "sphinx >= 4.4, != 5.1",
    "sphinx-changelog >= 1.2.0",
    "sphinx-copybutton",
    "sphinx-gallery < 0.11.0",
    "sphinx-hoverxref >= 1.1.1",
    "sphinx-issues >= 3.0.1",
    "sphinx-notfound-page >= 0.8",
    "sphinx-reredirects",
    "sphinx_rtd_theme >= 1.0.0",
    "sphinxcontrib-bibtex",
    "towncrier >= 22.8.0",
]
<<<<<<< HEAD
=======
dev = [
    "codespell",
    "pre-commit",
    "tox<4",
    "docutils",
    "ipykernel",
    "jinja2 != 3.1",
    "nbsphinx",
    "numpydoc",
    "pillow",
    "pygments >= 2.11.0",
    "sphinx >= 4.4, != 5.1",
    "sphinx-changelog >= 1.2.0",
    "sphinx-copybutton",
    "sphinx-gallery < 0.11.0",
    "sphinx-hoverxref >= 1.1.1",
    "sphinx-issues >= 3.0.1",
    "sphinx-notfound-page >= 0.8",
    "sphinx-reredirects",
    "sphinx_rtd_theme >= 1.0.0",
    "sphinxcontrib-bibtex",
    "towncrier >= 22.8.0",
    "codespell",
    "pre-commit",
    "codespell",
    "pre-commit",
    "dlint",
    "flake8",
    "flake8-absolute-import",
    "flake8-implicit-str-concat",
    "flake8-mutable",
    "flake8-rst-docstrings",
    "flake8-simplify",
    "flake8-use-fstring",
    "hypothesis",
    "pydocstyle",
    "pytest-regressions",
    "pytest-xdist",
    "tomli",
]
>>>>>>> 5eda6f1a

[project.scripts]
plasma-calculator = "plasmapy.utils.calculator:main"

[project.urls]
website = "https://www.plasmapy.org"
Documentation = "https://docs.plasmapy.org/"
Changelog = "https://docs.plasmapy.org/en/stable/whatsnew/index.html"
Source = "https://github.com/plasmapy/plasmapy"
Issues = "https://github.com/plasmapy/plasmapy/issues/"
Twitter = "https://twitter.com/PlasmaPy"
Chat = "https://plasmapy.org/chat"

[tool.build_docs]
source-dir = "docs"
build-dir = "docs/_build"
all_files = "1"

[tool.codespell]
skip = "*.png,*cache*,*egg*,.git,.hypothesis,.idea,.tox,_build,*charged_particle*.ipynb,venv"
ignore-words-list = """
aci,
afe,
ans,
ba,
bu,
circularly,
ded,
dne,
ect,
explin,
fo,
fof,
gud,
hax,
hist,
hve,
nd,
noo,
nwo,
ot,
recuse,
ro,
te,
ue,
ue,
windo"""

[tool.coverage.report]
exclude_lines = [
    "coverage: ignore",
    "ImportError",
    "ModuleNotFoundError",
    "@vectorize",
    "@numba.vectorize",
    "@numba.jit",
    "@jit",
    "@numba.njit",
    "@njit",
    "@abstractmethod",
]

[tool.coverage.run]
omit = [
    "ci-helpers/*",
    "*/tests/*",
    "plasmapy/utils/calculator/*",
    "plasmapy/version.py",
    "plasmapy/_dev/*",
]

[tool.gilesbot]

[tool.gilesbot.pull_requests]
enabled = true

[tool.gilesbot.towncrier_changelog]
enabled = true
changelog_skip_label = "No changelog entry needed"
help_url = "https://github.com/PlasmaPy/PlasmaPy/blob/main/changelog/README.rst"
changelog_missing = "Missing changelog entry"
changelog_missing_long = "This pull request needs a changelog entry file in `changelog/NUMBER.TYPE.rst`. For more information, consult https://github.com/PlasmaPy/PlasmaPy/blob/main/changelog/README.rst "
verify_pr_number = true
number_incorrect = "Incorrect changelog entry number (match PR!)"
number_incorrect_long = "The changelog entry's number does not match this pull request's number."
type_incorrect = "Incorrect changelog entry type (see list in changelog README)"
type_incorrect_long = "The changelog entry for this PR must have one of the types (as in NUMBER.TYPE.rst) as described in the changelog README)."

[tool.isort]
line_length = 88
wrap_length = 80
sections = ["FUTURE", "STDLIB", "FIRSTPARTY", "LOCALFOLDER"]
known_first_party = ["plasmapy", ]
default_section = "STDLIB"
multi_line_output = 3
use_parentheses = true
include_trailing_comma = true
force_alphabetical_sort_within_sections = true
honor_noqa = true
lines_between_types = 1

[tool.pytest.ini_options]
minversion = "6.0"
testpaths = ['plasmapy']
norecursedirs = ['build', 'docs', 'plasmapy[\/]_dev']
doctest_optionflags = """
NORMALIZE_WHITESPACE
ELLIPSIS
NUMBER"""
addopts = "--doctest-modules --doctest-continue-on-failure"
filterwarnings = ["ignore:.*Creating", "a"]
looponfailroots = "plasmapy"

[tool.setuptools]
include-package-data = true

[tool.setuptools.package-data]
"plasmapy.particles.data" = ["*"]
"plasmapy.tests" = ["coveragerc"]
"plasmapy.utils.calculator" = ["*"]

[tool.setuptools.packages.find]
exclude = ["docs/automodapi", "plasmapy/_dev"]
namespaces = false

[tool.setuptools_scm]
write_to = "plasmapy/_version.py"

[tool.towncrier]
package = "plasmapy"
name = "PlasmaPy"
filename = "CHANGELOG.rst"
directory = "changelog/"
title_format = "{name} v{version} ({project_date})"
issue_format = ":pr:`{issue}`"  # Despite the name mismatch, we use this for linking to PRs
wrap = true

[[tool.towncrier.type]]
directory = "breaking"
name = "Backwards Incompatible Changes"
showcontent = true

[[tool.towncrier.type]]
directory = "removal"
name = "Deprecations and Removals"
showcontent = true

[[tool.towncrier.type]]
directory = "feature"
name = "Features"
showcontent = true

[[tool.towncrier.type]]
directory = "bugfix"
name = "Bug Fixes"
showcontent = true

[[tool.towncrier.type]]
directory = "doc"
name = "Improved Documentation"
showcontent = true

[[tool.towncrier.type]]
directory = "trivial"
name = "Trivial/Internal Changes"
showcontent = true<|MERGE_RESOLUTION|>--- conflicted
+++ resolved
@@ -17,7 +17,6 @@
     "License :: OSI Approved :: BSD License",
     "Operating System :: OS Independent",
     "Programming Language :: Python :: 3",
-    "Programming Language :: Python :: 3.8",
     "Programming Language :: Python :: 3.8",
     "Programming Language :: Python :: 3.9",
     "Programming Language :: Python :: 3.10",
@@ -68,37 +67,6 @@
     "tryceratops",
 ]
 docs = [
-<<<<<<< HEAD
-    "tox",
-=======
-    "codespell",
-    "pre-commit",
-    "tox<4",
->>>>>>> 5eda6f1a
-    "docutils",
-    "ipykernel",
-    "jinja2 != 3.1",
-    "nbsphinx",
-    "numpydoc",
-    "pillow",
-    "pygments >= 2.11.0",
-    "sphinx >= 4.4, != 5.1",
-    "sphinx-changelog >= 1.2.0",
-    "sphinx-copybutton",
-    "sphinx-gallery < 0.11.0",
-    "sphinx-hoverxref >= 1.1.1",
-    "sphinx-issues >= 3.0.1",
-    "sphinx-notfound-page >= 0.8",
-    "sphinx-reredirects",
-    "sphinx_rtd_theme >= 1.0.0",
-    "sphinxcontrib-bibtex",
-    "towncrier >= 22.8.0",
-]
-<<<<<<< HEAD
-=======
-dev = [
-    "codespell",
-    "pre-commit",
     "tox<4",
     "docutils",
     "ipykernel",
@@ -118,25 +86,7 @@
     "sphinx_rtd_theme >= 1.0.0",
     "sphinxcontrib-bibtex",
     "towncrier >= 22.8.0",
-    "codespell",
-    "pre-commit",
-    "codespell",
-    "pre-commit",
-    "dlint",
-    "flake8",
-    "flake8-absolute-import",
-    "flake8-implicit-str-concat",
-    "flake8-mutable",
-    "flake8-rst-docstrings",
-    "flake8-simplify",
-    "flake8-use-fstring",
-    "hypothesis",
-    "pydocstyle",
-    "pytest-regressions",
-    "pytest-xdist",
-    "tomli",
-]
->>>>>>> 5eda6f1a
+]
 
 [project.scripts]
 plasma-calculator = "plasmapy.utils.calculator:main"
