"""Collections of particle objects."""

__all__ = ["ParticleList", "ParticleListLike"]

import collections
import contextlib
from collections.abc import Callable, Iterable, Sequence
from typing import Literal, TypeAlias, Union, overload

import astropy.units as u
import numpy as np

from plasmapy.particles.exceptions import InvalidParticleError
from plasmapy.particles.particle_class import (
    CustomParticle,
    DimensionlessParticle,
    Particle,
    ParticleLike,
)


def _turn_quantity_into_custom_particle(
    quantity: u.Quantity[u.physical.electrical_charge, u.physical.mass],
) -> CustomParticle:
    """
    Convert a |Quantity| of physical type mass or electrical charge
    into the corresponding |CustomParticle|.

    Parameters
    ----------
    quantity : |Quantity|
        A |Quantity| of physical type mass or electrical charge.

    Returns
    -------
    |CustomParticle|

    Raises
    ------
    |InvalidParticleError|
        If ``quantity`` does not have a physical type of mass or
        electrical charge.
    """
    physical_type = u.get_physical_type(quantity)
    if physical_type == u.physical.mass:
        return CustomParticle(mass=quantity)
    if physical_type == u.physical.electrical_charge:
        return CustomParticle(charge=quantity)
    raise InvalidParticleError(
        f"Cannot convert {quantity} into a CustomParticle for "
        f"inclusion in a ParticleList because it does not have"
        f"a physical type of mass or electrical charge."
    )


class ParticleList(collections.UserList):
    """
    A `list` like collection of |Particle| and |CustomParticle| objects.

    Parameters
    ----------
    particles : iterable of |particle-like|, optional
        An iterable that provides a sequence of |particle-like| objects.
        Objects that are not a |Particle| or |CustomParticle| will be
        cast into a |Particle| or |CustomParticle|. If not provided, an
        empty |ParticleList| will be created.

    Raises
    ------
    `~plasmapy.particles.exceptions.InvalidParticleError`
        If an object supplied to |ParticleList| is not |particle-like|.

    TypeError
        If a `~plasmapy.particles.particle_class.DimensionlessParticle`
        is provided.

    See Also
    --------
    ~plasmapy.particles.particle_class.CustomParticle
    ~plasmapy.particles.particle_class.Particle

    Examples
    --------
    A |ParticleList| can be created by calling it with an iterable like
    a `list` or `tuple` that provides |particle-like| objects.

    >>> from plasmapy.particles import ParticleList
    >>> particle_list = ParticleList(["e-", "e+"])
    >>> particle_list[0]
    Particle("e-")

    Attributes such as
    `~plasmapy.particles.particle_collections.ParticleList.mass`
    and `~plasmapy.particles.particle_collections.ParticleList.charge`
    will return a `~astropy.units.Quantity` array containing the values
    of the corresponding attribute for each particle in the
    |ParticleList|.

    >>> particle_list.mass
    <Quantity [9.1093...e-31, 9.1093...e-31] kg>
    >>> particle_list.charge
    <Quantity [-1.60217663e-19,  1.60217663e-19] C>
    >>> particle_list.symbols
    ['e-', 'e+']

    |ParticleList| instances can also be created through addition and
    multiplication with |Particle|, |CustomParticle|, and |ParticleList|
    instances.

    >>> from plasmapy.particles import Particle, CustomParticle
    >>> import astropy.units as u
    >>> proton = Particle("p+")
    >>> custom_particle = CustomParticle(mass=1e-26 * u.kg, charge=6e-19 * u.C)
    >>> 2 * proton + custom_particle
    ParticleList(['p+', 'p+', 'CustomParticle(mass=1e-26 kg, charge=6e-19 C)'])

    These operations may also be performed using |particle-like| objects.

    >>> particle_list + "deuteron"
    ParticleList(['e-', 'e+', 'D 1+'])

    A |ParticleList| can also be created using `~astropy.units.Quantity`
    objects.

    >>> import astropy.units as u
    >>> quantities = [2.3e-26 * u.kg, 4.8e-19 * u.C]
    >>> particle_list = ParticleList(quantities)
    >>> particle_list.mass
    <Quantity [2.3e-26,     nan] kg>
    >>> particle_list.charge
    <Quantity [    nan, 4.8e-19] C>

    Normal `list` methods may also be used on |ParticleList| objects.
    When a |particle-like| object is appended to a |ParticleList|, that
    object will be cast into a |Particle| or |CustomParticle|.

    >>> noble_gases = ParticleList(["He", "Ar", "Kr", "Xe", "Rn"])
    >>> noble_gases.append("Og")
    >>> noble_gases[-1]
    Particle("Og")

    The ``>`` operator may be used with |Particle| and |ParticleList|
    instances to access the nuclear reaction energy.

    >>> reactants = ParticleList(["deuterium", "tritium"])
    >>> products = ParticleList(["alpha", "neutron"])
    >>> energy = reactants > products
    >>> energy.to("MeV")
    <Quantity 17.58925... MeV>
    """

    @staticmethod
    def _list_of_particles_and_custom_particles(
        particles: Iterable[ParticleLike] | None,
    ) -> list[Particle | CustomParticle]:
        """
        Convert an iterable that provides |particle-like| objects into a
        `list` containing |Particle| and |CustomParticle| instances.
        """
        if isinstance(particles, str):
            raise TypeError(
                "ParticleList does not accept strings, but does accept "
                "lists and tuples containing strings. Did you mean to "
                f"do `ParticleList([{particles!r}])` instead?"
            )

        new_particles = []
        if particles is None:
            return new_particles
        for obj in particles:
            if isinstance(obj, Particle | CustomParticle):
                new_particles.append(obj)
            elif isinstance(obj, DimensionlessParticle):
                raise TypeError(
                    "ParticleList instances cannot include dimensionless particles."
                )
            elif isinstance(obj, u.Quantity):
                new_particle = _turn_quantity_into_custom_particle(obj)
                new_particles.append(new_particle)
            else:
                try:
                    new_particles.append(Particle(obj))
                except (TypeError, InvalidParticleError) as exc:
                    raise InvalidParticleError(
                        f"The object {obj} supplied to ParticleList is not a "
                        f"particle-like object."
                    ) from exc

        return new_particles

    def __init__(self, particles: Iterable | None = None) -> None:
        self._data = self._list_of_particles_and_custom_particles(particles)

    @staticmethod
    def _cast_other_as_particle_list(other):
        if isinstance(other, ParticleList):
            return other

        with contextlib.suppress(TypeError, InvalidParticleError):
            return ParticleList(other)

        try:
            return ParticleList([other])
        except (InvalidParticleError, TypeError) as ex:
            raise InvalidParticleError(
                f"Cannot cast {other} into a ParticleList"
            ) from ex

    def __add__(self, other):
        try:
            other_as_particle_list = self._cast_other_as_particle_list(other)
        except (TypeError, InvalidParticleError) as exc:
            raise InvalidParticleError(
                f"Cannot add {other!r} to a ParticleList."
            ) from exc
        return ParticleList(self.data + other_as_particle_list.data)

    def __radd__(self, other):
        other_as_particle_list = self._cast_other_as_particle_list(other)
        return other_as_particle_list.__add__(self)

    def __repr__(self) -> str:
        return f"ParticleList({self.symbols!r})"

    def __gt__(self, other):
        from plasmapy.particles.nuclear import nuclear_reaction_energy

        other_as_particle_list = self._cast_other_as_particle_list(other)
        return nuclear_reaction_energy(
            reactants=self.symbols, products=other_as_particle_list.symbols
        )

    def __str__(self) -> str:
        return self.__repr__()

    def _get_particle_attribute(self, attr, unit=None, default=None):
        """
        Get the values of a particular attribute from all of the particles.

        If a ``unit`` is provided, then this function will return a
        `~astropy.units.Quantity` array with that unit.
        """
        values = [getattr(particle, attr, default) for particle in self.data]
        if unit:
            values = u.Quantity(values)
        return values

    def append(self, particle: ParticleLike) -> None:
        """Append a particle to the end of the |ParticleList|."""
        if isinstance(particle, u.Quantity):
            particle = _turn_quantity_into_custom_particle(particle)
        elif not isinstance(particle, Particle | CustomParticle):
            particle = Particle(particle)
        self.data.append(particle)

    @property
    def charge(self) -> u.Quantity[u.C]:
        """
        The electric charges of the particles.

        Returns
        -------
        `~astropy.units.Quantity`
        """
        return self._get_particle_attribute("charge", unit=u.C, default=np.nan * u.C)

    @property
    def data(self) -> list[Particle | CustomParticle]:
        """
        A `list` containing the particles contained in the
        |ParticleList| instance.

        .. important::

           This attribute should not be modified directly.

        Returns
        -------
        `list` of |Particle| or |CustomParticle|
        """
        return self._data

    def extend(self, iterable: Iterable[ParticleLike]) -> None:
        """
        Extend the sequence by appending |particle-like| elements from
        ``iterable``.

        See Also
        --------
        list.extend
        """
        if isinstance(iterable, ParticleList):
            self.data.extend(iterable)
        else:
            for obj in iterable:
                self.append(obj)

    @property
    def half_life(self) -> u.Quantity[u.s]:
        """
        The half-lives of the particles.

        Returns
        -------
        `~astropy.units.Quantity`
        """
        return self._get_particle_attribute("half_life", unit=u.s, default=np.nan * u.s)

    def insert(self, index, particle: ParticleLike) -> None:
        """Insert a particle before an index."""
        if isinstance(particle, u.Quantity):
            particle = _turn_quantity_into_custom_particle(particle)
        elif not isinstance(particle, Particle | CustomParticle):
            particle = Particle(particle)
        self.data.insert(index, particle)

    @overload
    def is_category(
        self,
        *category_tuple,
        require: str | Iterable[str] | None = None,
        any_of: str | Iterable[str] | None = None,
        exclude: str | Iterable[str] | None = None,
<<<<<<< HEAD
        return_list: bool = False,
    ) -> bool | list[bool]:
        """
        Determine if particles in the |ParticleList| meet categorization
        criteria.

        If ``return_list`` is `False` (default), this method will return
        `True` if _all_ particles in the |ParticleList| meet the
        categorization criteria. If ``return_list`` is `True`, then this
        method will return a `list` containing booleans that represent
        whether each individual particle matches the categorization
        criteria.

        .. note::

            For parameters to this method and the full list of
            categories, refer to the documentation for the
            `~plasmapy.particles.particle_class.Particle.is_category`
            method of |Particle|.
=======
        particlewise: Literal[True] = ...,
    ) -> bool: ...

    @overload
    def is_category(
        self,
        *category_tuple,
        require: str | Iterable[str] | None = None,
        any_of: str | Iterable[str] | None = None,
        exclude: str | Iterable[str] | None = None,
        particlewise: Literal[False],
    ) -> list[bool]: ...

    def is_category(
        self,
        *category_tuple,
        require: str | Iterable[str] | None = None,
        any_of: str | Iterable[str] | None = None,
        exclude: str | Iterable[str] | None = None,
        particlewise: bool = False,
    ) -> bool | list[bool]:
        """
        Determine if the particles in the |ParticleList|
        meet categorization criteria.

        Please refer to the documentation of
        `~plasmapy.particles.particle_class.Particle.is_category`
        for information on the parameters and categories, as well as
        more extensive examples.
>>>>>>> 67d9eb0e

        Parameters
        ----------
        particlewise : `bool`, default: `False`
            If `True`, return a `list` of `bool` in which an element will be `True`
            if the corresponding particle is consistent with the categorization
            criteria, and `False` otherwise. If `False`, return a `bool` which
            will be `True` if all particles are consistent with the categorization
            criteria and `False` otherwise.

        Returns
        -------
        `bool` or `list` of `bool`
<<<<<<< HEAD

        Examples
        --------
        >>> more_particles = ParticleList(["proton", "electron", "tau neutrino"])
        >>> more_particles.is_category("lepton")  # a proton is not a lepton
        False
        >>> more_particles.is_category("lepton", return_list=True)
        [False, True, True]
        >>> more_particles.is_category(exclude="neutrino", return_list=True)
        [True, True, False]
        >>> more_particles.is_category(any_of=["lepton", "charged"], return_list=True)
        [True, True, True]
        """
        meets_criteria = [
=======

        See Also
        --------
        `~plasmapy.particles.particle_class.Particle.is_category`

        Examples
        --------
        >>> particles = ParticleList(["proton", "electron", "tau neutrino"])
        >>> particles.is_category("lepton")
        False
        >>> particles.is_category("lepton", particlewise=True)
        [False, True, True]
        >>> particles.is_category(require="lepton", exclude="neutrino")
        False
        >>> particles.is_category(
        ...     require="lepton", exclude="neutrino", particlewise=True
        ... )
        [False, True, False]
        >>> particles.is_category(any_of=["lepton", "charged"])
        True
        >>> particles.is_category(any_of=["lepton", "charged"], particlewise=True)
        [True, True, True]
        """
        category_list = [
>>>>>>> 67d9eb0e
            particle.is_category(
                *category_tuple,
                require=require,
                any_of=any_of,
                exclude=exclude,
            )
            for particle in self
        ]
<<<<<<< HEAD
        return meets_criteria if return_list else all(meets_criteria)
=======
        return category_list if particlewise else all(category_list)
>>>>>>> 67d9eb0e

    @property
    def charge_number(self) -> np.array:
        """
        The charges of the particles in units of the elementary
        charge.

        Returns
        -------
        |ndarray|
        """
        return np.array(self._get_particle_attribute("charge_number", default=np.nan))

    @property
    def mass(self) -> u.Quantity[u.kg]:
        """
        The masses of the particles.

        Returns
        -------
        `~astropy.units.Quantity`
        """
        return self._get_particle_attribute("mass", unit=u.kg, default=np.nan * u.J)

    @property
    def mass_energy(self) -> u.Quantity[u.J]:
        """
        The mass energies of the particles.

        If the particle is an isotope or nuclide, return the mass energy
        of the nucleus only.

        Returns
        -------
        `~astropy.units.Quantity`
        """
        return self._get_particle_attribute(
            "mass_energy",
            unit=u.J,
            default=np.nan * u.J,
        )

    def sort(self, key: Callable | None = None, reverse: bool = False):
        """
        Sort the |ParticleList| in-place.

        Parameters
        ----------
        key : callable
            A function that accepts one argument that is used to extract
            a comparison key for each item in the |ParticleList|.

        reverse : `bool`, default: `False`
            If `True`, the items in the |ParticleList| are sorted as if
            each comparison were reversed.

        Raises
        ------
        TypeError
            If ``key`` is not provided.

        See Also
        --------
        list.sort
        sorted

        Examples
        --------
        To sort a |ParticleList| by atomic number, set ``key`` to
        |atomic_number|.

        >>> from plasmapy.particles import ParticleList, atomic_number
        >>> elements = ParticleList(["Li", "H", "He"])
        >>> elements.sort(key=atomic_number)
        >>> print(elements)
        ParticleList(['H', 'He', 'Li'])

        We can also create a function to pass to ``key``. In this
        example, we sort first by atomic number and second by mass
        number using different attributes of |Particle|.

        >>> def sort_key(isotope):
        ...     return isotope.atomic_number, isotope.mass_number
        >>> isotopes = ParticleList(["He-3", "T", "H-1", "He-4", "D"])
        >>> isotopes.sort(key=sort_key)
        >>> print(isotopes)
        ParticleList(['H-1', 'D', 'T', 'He-3', 'He-4'])
        """
        if key is None:
            raise TypeError("Unable to sort a ParticleList without a key.")
        super().sort(key=key, reverse=reverse)

    @property
    def symbols(self) -> list[str]:
        """
        A `list` of the symbols of the particles.

        Returns
        -------
        `list` of `str`
        """
        return self._get_particle_attribute("symbol")

    def average_particle(
        self,
        abundances=None,
        *,
        use_rms_charge: bool = False,
        use_rms_mass: bool = False,
    ) -> CustomParticle | Particle:
        """
        Return a particle with the average mass and charge.

        By default, the mean will be used as the average. If the
        ``abundances`` are provided, then this method will return the
        weighted mean. If ``use_rms_charge`` or ``use_rms_mass`` is
        `True`, then this method will return the root-mean-square of the
        charge or mass, respectively. If all items in the |ParticleList|
        are equal to each other, then this method will return the first
        item in the |ParticleList|.

        Parameters
        ----------
        abundances : |array_like|, optional
            Real numbers representing relative abundances of the
            particles in the |ParticleList|. Must have the same number
            of elements as the |ParticleList|. This parameter gets
            passed to `numpy.average` via that function's ``weights``
            parameter. If not provided, the particles contained in the
            |ParticleList| are assumed to be equally abundant.

        use_rms_charge : `bool`, |keyword-only|, default: `False`
            If `True`, use the root-mean-square charge instead of the
            mean charge.

        use_rms_mass : `bool`, |keyword-only|, default: `False`
            If `True`, use the root-mean-square mass instead of the mean
            mass.

        Returns
        -------
        |Particle| or |CustomParticle|

        Examples
        --------
        >>> reactants = ParticleList(["electron", "positron"])
        >>> reactants.average_particle()
        CustomParticle(mass=9.109383...e-31 kg, charge=0.0 C)
        >>> reactants.average_particle(abundances=[1, 0.5])
        CustomParticle(mass=9.109383...e-31 kg, charge=-5.34058...e-20 C)
        >>> reactants.average_particle(use_rms_charge=True)
        CustomParticle(mass=9.109383...e-31 kg, charge=1.6021766...-19 C)
        >>> protons = ParticleList(["p+", "p+", "p+"])
        >>> protons.average_particle()
        Particle("p+")
        """
        # If all items in the ParticleList are the same, return that item.
        if len(set(self)) == 1:
            return self[0]

        def _average(array, weights, use_rms):
            if use_rms:
                return np.sqrt(np.average(array**2, weights=weights))

            return np.average(array, weights=weights)

        new_mass = _average(self.mass, weights=abundances, use_rms=use_rms_mass)
        new_charge = _average(self.charge, weights=abundances, use_rms=use_rms_charge)

        return CustomParticle(mass=new_mass, charge=new_charge)


# Override the docstrings for the parent class

ParticleList.clear.__doc__ = """Remove all items from the |ParticleList|."""

ParticleList.copy.__doc__ = """Return a shallow copy of the |ParticleList|."""

ParticleList.count.__doc__ = """
Return the number of occurrences of ``item``. Here, ``item`` must be
|particle-like|.
"""

ParticleList.extend.__doc__ = """
Extend |ParticleList| by casting |particle-like| items from
``iterable`` into particle objects.
"""

ParticleList.index.__doc__ = """
Return first index of a |particle-like| value.

Raises
------
`ValueError`
    If the value is not present.
"""

ParticleList.pop.__doc__ = """
Remove and return item at index (default last).

Raises
------
`IndexError`
    If the |ParticleList| is empty or the index is out of range.
"""

ParticleList.remove.__doc__ = """
Remove the first occurrence of a |particle-like| item.

Raises
------
`ValueError`
    If the value is not present.
"""

ParticleList.reverse.__doc__ = """Reverse the |ParticleList| in place."""

ParticleListLike: TypeAlias = Union[ParticleList, Sequence[ParticleLike]]  # noqa: UP007

ParticleListLike.__doc__ = r"""
An `object` is |particle-list-like| if it can be identified as a
|ParticleList| or cast into one.

When used as a type hint annotation, |ParticleListLike| indicates that
the corresponding argument should represent a sequence of physical
particles. Each item in a |ParticleListLike| object must be
|particle-like|.

Notes
-----
`~plasmapy.particles.particle_class.DimensionlessParticle` instances do
not uniquely represent a physical particle, and are thus not
|ParticleLike| and cannot be contained in a |ParticleListLike| object.

See Also
--------
~plasmapy.particles.particle_collections.ParticleList
~plasmapy.particles.particle_class.ParticleLike
~plasmapy.particles.decorators.particle_input

Examples
--------
Using |ParticleListLike| as a type hint annotation indicates that an
argument or variable should represent a sequence of |ParticleLike|
objects.

>>> from plasmapy.particles import ParticleList, ParticleListLike
>>> def contains_only_leptons(particles: ParticleListLike):
...     particle_list = ParticleList(particles)
...     return all(particle_list.is_category("lepton"))
>>> contains_only_leptons(["electron", "muon"])
True
"""<|MERGE_RESOLUTION|>--- conflicted
+++ resolved
@@ -321,27 +321,6 @@
         require: str | Iterable[str] | None = None,
         any_of: str | Iterable[str] | None = None,
         exclude: str | Iterable[str] | None = None,
-<<<<<<< HEAD
-        return_list: bool = False,
-    ) -> bool | list[bool]:
-        """
-        Determine if particles in the |ParticleList| meet categorization
-        criteria.
-
-        If ``return_list`` is `False` (default), this method will return
-        `True` if _all_ particles in the |ParticleList| meet the
-        categorization criteria. If ``return_list`` is `True`, then this
-        method will return a `list` containing booleans that represent
-        whether each individual particle matches the categorization
-        criteria.
-
-        .. note::
-
-            For parameters to this method and the full list of
-            categories, refer to the documentation for the
-            `~plasmapy.particles.particle_class.Particle.is_category`
-            method of |Particle|.
-=======
         particlewise: Literal[True] = ...,
     ) -> bool: ...
 
@@ -367,11 +346,12 @@
         Determine if the particles in the |ParticleList|
         meet categorization criteria.
 
-        Please refer to the documentation of
-        `~plasmapy.particles.particle_class.Particle.is_category`
-        for information on the parameters and categories, as well as
-        more extensive examples.
->>>>>>> 67d9eb0e
+        .. note::
+
+            For parameters to this method and the full list of
+            categories, refer to the documentation for the
+            `~plasmapy.particles.particle_class.Particle.is_category`
+            method of |Particle|.
 
         Parameters
         ----------
@@ -385,22 +365,6 @@
         Returns
         -------
         `bool` or `list` of `bool`
-<<<<<<< HEAD
-
-        Examples
-        --------
-        >>> more_particles = ParticleList(["proton", "electron", "tau neutrino"])
-        >>> more_particles.is_category("lepton")  # a proton is not a lepton
-        False
-        >>> more_particles.is_category("lepton", return_list=True)
-        [False, True, True]
-        >>> more_particles.is_category(exclude="neutrino", return_list=True)
-        [True, True, False]
-        >>> more_particles.is_category(any_of=["lepton", "charged"], return_list=True)
-        [True, True, True]
-        """
-        meets_criteria = [
-=======
 
         See Also
         --------
@@ -425,7 +389,6 @@
         [True, True, True]
         """
         category_list = [
->>>>>>> 67d9eb0e
             particle.is_category(
                 *category_tuple,
                 require=require,
@@ -434,11 +397,7 @@
             )
             for particle in self
         ]
-<<<<<<< HEAD
-        return meets_criteria if return_list else all(meets_criteria)
-=======
         return category_list if particlewise else all(category_list)
->>>>>>> 67d9eb0e
 
     @property
     def charge_number(self) -> np.array:
