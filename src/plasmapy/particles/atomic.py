"""Functions that retrieve or are related to elemental or isotopic data."""

__all__ = [
    "atomic_number",
    "charge_number",
    "common_isotopes",
    "electric_charge",
    "half_life",
    "ionic_levels",
    "isotopic_abundance",
    "is_stable",
    "known_isotopes",
    "mass_number",
    "particle_mass",
    "periodic_table_block",
    "periodic_table_category",
    "periodic_table_group",
    "periodic_table_period",
    "reduced_mass",
    "stable_isotopes",
    "standard_atomic_weight",
    "stopping_power",
]

<<<<<<< HEAD
import collections.abc
=======
from collections.abc import Callable
>>>>>>> 4296c09e
from numbers import Integral
from typing import Any, Literal

import astropy.units as u
import h5py
import numpy as np
from scipy.interpolate import CubicSpline

from plasmapy.particles import _elements, _isotopes
from plasmapy.particles.decorators import particle_input
from plasmapy.particles.exceptions import (
    ChargeError,
    InvalidElementError,
    InvalidIsotopeError,
    InvalidParticleError,
)
from plasmapy.particles.particle_class import Particle, ParticleLike
from plasmapy.particles.particle_collections import ParticleList
from plasmapy.particles.symbols import atomic_symbol
from plasmapy.utils.data.downloader import Downloader
from plasmapy.utils.decorators import validate_quantities

__all__.sort()


@particle_input
def atomic_number(element: ParticleLike) -> int:
    """
    Return the number of protons in an atom, isotope, or ion.

    Parameters
    ----------
    element : |atom-like|
        A string representing an element, isotope, or ion; or an
        instance of the `~plasmapy.particles.particle_class.Particle` class.

    Returns
    -------
    `int`
        The atomic number of an element.

    Raises
    ------
    `~plasmapy.particles.exceptions.InvalidElementError`
        If the argument is a valid particle but not a valid element.

    `~plasmapy.particles.exceptions.InvalidParticleError`
        If the argument does not correspond to a valid particle.

    See Also
    --------
    ~plasmapy.particles.atomic.mass_number

    Examples
    --------
    >>> atomic_number("H")
    1
    >>> atomic_number("tritium")
    1
    >>> atomic_number("alpha")
    2
    >>> atomic_number("oganesson")
    118
    """
    return element.atomic_number  # type: ignore[union-attr]


@particle_input
def mass_number(isotope: ParticleLike) -> int:
    """Get the mass number (the number of protons and neutrons) of an
    isotope.

    Parameters
    ----------
    isotope : |atom-like|
        A string representing an isotope or a neutron; or an instance of
        the `plasmapy.particles.particle_class.Particle` class.

    Returns
    -------
    `int`
       The total number of protons plus neutrons in a nuclide.

    Raises
    ------
    `~plasmapy.particles.exceptions.InvalidParticleError`
        If the argument does not correspond to a valid particle.

    `~plasmapy.particles.exceptions.InvalidIsotopeError`
        If the argument does not correspond to a valid isotope.

    See Also
    --------
    ~plasmapy.particles.atomic.atomic_number

    Examples
    --------
    >>> mass_number("H-1")
    1
    >>> mass_number("Pb-208")
    208
    >>> mass_number("tritium")
    3
    >>> mass_number("alpha")
    4
    """
    return isotope.mass_number  # type: ignore[union-attr]


@particle_input(exclude={"isotope", "ion"})
def standard_atomic_weight(element: ParticleLike) -> u.Quantity[u.kg]:
    """Return the standard (conventional) atomic weight of an element
    based on the relative abundances of isotopes in terrestrial
    environments.

    Parameters
    ----------
    element : |atom-like|
        A string representing an element or an integer representing an
        atomic number, or an instance of the Particle class.

    Returns
    -------
    `~astropy.units.Quantity`
        The standard atomic weight of an element based on values from
        NIST.

    Raises
    ------
    `~plasmapy.particles.exceptions.InvalidElementError`
        If the argument is a valid particle but not a valid element.

    `~plasmapy.particles.exceptions.InvalidParticleError`
        If the argument does not correspond to a valid particle.

    See Also
    --------
    ~plasmapy.particles.atomic.particle_mass

    Notes
    -----
    Standard atomic weight data are most readily available for the
    terrestrial environment, so this function may not be wholly
    appropriate for space and astrophysical environments.

    The relative abundances of different isotopes of an element
    sometimes vary naturally in different locations within the
    terrestrial environment.  The CIAAW provides ranges for these
    element, which include H, Li, B, C, N, O, Mg, Si, S, Cl, Br, Tl.
    This function provides a single value from the CIAWW 2015 standard
    values when a single value is given, and the lower accuracy
    conventional value given by Meija et al. (2013,
    doi:10.1515/pac-2015-0305) for the elements where a range is
    given.

    Examples
    --------
    >>> standard_atomic_weight("H")
    <Quantity 1.6738233e-27 kg>
    >>> standard_atomic_weight("lead")
    <Quantity 3.440636e-25 kg>
    """
    # TODO: Put in ReST links into above docstring
    return element.standard_atomic_weight  # type: ignore[union-attr]


@particle_input(exclude={"neutrino", "antineutrino"})
def particle_mass(
    particle: ParticleLike,
    *,
    mass_numb: int | None = None,
    Z: float | None = None,
) -> u.Quantity[u.kg]:
    """
    Return the mass of a particle.

    Parameters
    ----------
    particle : |particle-like|
        A string representing an element, isotope, ion, or special
        particle; an integer representing an atomic number; or a
        |Particle|.

    Returns
    -------
    `~astropy.units.Quantity`
        The mass of the particle.

    Other Parameters
    ----------------
    mass_numb : integer, |keyword-only|, optional
        The mass number of an isotope.

    Z : integer, |keyword-only|, optional
        The |charge number| of an ion or neutral atom.

    Raises
    ------
    `~plasmapy.particles.exceptions.InvalidParticleError`
        If the argument does not correspond to a valid particle.

    `~plasmapy.particles.exceptions.MissingParticleDataError`
        If the standard atomic weight, the isotope mass, or the particle
        mass is not available.

    See Also
    --------
    ~plasmapy.particles.atomic.standard_atomic_weight

    Notes
    -----
    This function will return the ion mass for ions, the isotope mass
    for isotopes (when available), the standard atomic weight for
    elements (when available), or the mass of special particles, as
    appropriate.

    The masses of neutrinos are not available because primarily upper
    limits are presently known.
    """
    return particle.mass  # type: ignore[union-attr]


@particle_input
def isotopic_abundance(isotope: ParticleLike, mass_numb: int | None = None) -> float:
    """
    Return the isotopic abundances if known, and otherwise zero.

    Parameters
    ----------
    isotope : |atom-like|
        A string representing an element or isotope, or an integer
        representing the atomic number of an element.

    Returns
    -------
    `float`
        The relative isotopic abundance in the terrestrial environment.

    Other Parameters
    ----------------
    mass_numb : integer, |keyword-only|, optional
        The mass number of an isotope.

    Raises
    ------
    `~plasmapy.particles.exceptions.InvalidIsotopeError`
        If the argument is a valid particle but not a valid isotope.

    `~plasmapy.particles.exceptions.InvalidParticleError`
        If the argument does not correspond to a valid particle
        or contradictory information is provided.

    Notes
    -----
    Isotopic composition data are most readily available for the
    terrestrial environment, so this function may not be wholly
    appropriate for space and astrophysical applications.

    The data retrieved from this routine are those recommended by NIST
    as of 2017.

    Examples
    --------
    >>> isotopic_abundance("Pb-208")
    0.524
    >>> isotopic_abundance("hydrogen", 1)
    0.999885
    """
    return isotope.isotopic_abundance  # type: ignore[union-attr]


@particle_input(any_of={"charged", "uncharged"})
def charge_number(particle: ParticleLike) -> int:
    """Return the charge number of a particle.

    Parameters
    ----------
    particle : |particle-like|
        String representing a particle.

    Returns
    -------
    `int`
        The charge as a multiple of the elementary charge.

    Raises
    ------
    `~plasmapy.particles.exceptions.InvalidParticleError`
        If the argument does not correspond to a valid particle
        or contradictory information is provided.

    `~plasmapy.particles.exceptions.ChargeError`
        If charge information for the particle is not available.

    `~plasmapy.particles.exceptions.ParticleWarning`
        If the input represents an ion with a charge number that is
        less than or equal to ``-3``, which is unlikely to occur in
        nature.

    Notes
    -----
    This function supports two formats for charge number information.

    The first format is a string that has information for the element
    or isotope at the beginning, a space in between, and the charge
    number information in the form of an integer followed by a plus or
    minus sign, or a plus or minus sign followed by an integer.

    The second format is a string containing element information at
    the beginning, following by one or more plus or minus signs.

    Examples
    --------
    >>> charge_number("Fe-56 2+")
    2
    >>> charge_number("He -2")
    -2
    >>> charge_number("H+")
    1
    >>> charge_number("N-14++")
    2
    """
    return particle.charge_number  # type: ignore[union-attr, return-value]


@particle_input(any_of={"charged", "uncharged"})
def electric_charge(particle: ParticleLike) -> u.Quantity[u.C]:
    """
    Return the electric charge (in coulombs) of a particle.

    Parameters
    ----------
    particle : |particle-like|
        String representing an element or isotope followed by integer
        charge information.

    Returns
    -------
    `~astropy.units.Quantity`
        The electric charge in coulombs.

    Raises
    ------
    `~plasmapy.particles.exceptions.InvalidParticleError`
        If the argument does not correspond to a valid particle
        or contradictory information is provided.

    `~plasmapy.particles.exceptions.ChargeError`
        If charge information for the particle is not available.

    `~plasmapy.particles.exceptions.ParticleWarning`
        If the input represents an ion with a charge number that is
        below ``-3``.

    Notes
    -----
    This function supports two formats for charge number information.

    The first format is a string that has information for the element
    or isotope at the beginning, a space in between, and the charge
    number information in the form of an integer followed by a plus or
    minus sign, or a plus or minus sign followed by an integer.

    The second format is a string containing element information at
    the beginning, following by one or more plus or minus signs.

    This function returns -1.6021766208e-19 C for electrons and
    1.6021766208e-19 C for positrons.

    Examples
    --------
    >>> electric_charge("p+")
    <<class 'astropy.constants.codata...'> name='Electron charge' ...>
    >>> electric_charge("H-")
    <Quantity -1.60217662e-19 C>
    """
    return particle.charge  # type: ignore[union-attr]


@particle_input
def is_stable(particle: ParticleLike, mass_numb: int | None = None) -> bool:
    """
    Return `True` for stable isotopes and particles and `False` for
    unstable isotopes.

    Parameters
    ----------
    particle : |particle-like|
        A string representing an isotope or particle, or an integer
        representing an atomic number.

    Returns
    -------
    `bool`
        `True` if the isotope is stable, `False` if it is unstable.

    Other Parameters
    ----------------
    mass_numb : integer, |keyword-only|, optional
        The mass number of an isotope.

    Raises
    ------
    `~plasmapy.particles.exceptions.InvalidIsotopeError`
        If the arguments correspond to a valid element but not a
        valid isotope.

    `~plasmapy.particles.exceptions.InvalidParticleError`
        If the arguments do not correspond to a valid particle.

    `~plasmapy.particles.exceptions.MissingParticleDataError`
        If stability information is not available.

    Examples
    --------
    >>> is_stable("H-1")
    True
    >>> is_stable("tritium")
    False
    >>> is_stable("e-")
    True
    >>> is_stable("tau+")
    False
    """
    if particle.element and not particle.isotope:  # type: ignore[union-attr]
        raise InvalidIsotopeError(
            "The input to is_stable must be either an isotope or a special particle."
        )
    return particle.is_category("stable")  # type: ignore[union-attr]


@particle_input(any_of={"stable", "unstable", "isotope"})
def half_life(particle: ParticleLike, mass_numb: int | None = None) -> u.Quantity[u.s]:
    """
    Return the half-life in seconds for unstable isotopes and particles,
    and |inf| seconds for stable isotopes and particles.

    Parameters
    ----------
    particle : |particle-like|
        A string representing an isotope or particle, an integer
        representing an atomic number, or an instance of the |Particle|
        class.

    Returns
    -------
    `~astropy.units.Quantity`
        The half-life of the isotope or particle in units of seconds.

    Other Parameters
    ----------------
    mass_numb : integer, |keyword-only|, optional
        The mass number of an isotope.

    Raises
    ------
    `~plasmapy.particles.exceptions.InvalidParticleError`
        If the argument does not correspond to a valid particle
        or contradictory information is provided.

    `~plasmapy.particles.exceptions.MissingParticleDataError`
        If no half-life data is available for the isotope.

    Notes
    -----
    Accurate half-life data is not known for all isotopes. Some isotopes
    may have upper or lower limits on the half-life, in which case this
    function will return a string with that information and issue a
    `~plasmapy.particles.exceptions.MissingParticleDataError`.  When no
    isotope information is available, then this function raises a
    `~plasmapy.particles.exceptions.MissingParticleDataError`.

    Examples
    --------
    >>> half_life("T")
    <Quantity 3.888e+08 s>
    >>> half_life("n")
    <Quantity 881.5 s>
    >>> half_life("H-1")
    <Quantity inf s>
    """
    return particle.half_life  # type: ignore[union-attr]


def known_isotopes(argument: ParticleLike | None = None) -> ParticleList:
    """
    Return a list of all known isotopes of an element, or a list of all
    known isotopes of every element if no input is provided.

    Parameters
    ----------
    argument : |atom-like|
        A string representing an element, isotope, or ion or an
        integer representing an atomic number

    Returns
    -------
    |ParticleList|
        List of all the isotopes of an element that have been
        discovered, sorted from low to high mass number. If no argument
        is provided, then a list of all known isotopes of every element
        will be returned that is sorted first by atomic number and
        second by mass number.

    Raises
    ------
    `~plasmapy.particles.exceptions.InvalidElementError`
        If the argument is a valid particle but not a valid element.

    `~plasmapy.particles.exceptions.InvalidParticleError`
        If the argument does not correspond to a valid particle.

    Notes
    -----
    This list returns both natural and artificially produced isotopes.

    See Also
    --------
    ~plasmapy.particles.atomic.common_isotopes :
        Returns isotopes with non-zero isotopic abundances.

    ~plasmapy.particles.atomic.stable_isotopes :
        Returns isotopes that are stable against radioactive decay.

    Examples
    --------
    >>> known_isotopes("H")
    ParticleList(['H-1', 'D', 'T', 'H-4', 'H-5', 'H-6', 'H-7'])
    >>> known_isotopes("helium 1+")
    ParticleList(['He-3', 'He-4', 'He-5', 'He-6', 'He-7', 'He-8', 'He-9', 'He-10'])
    >>> known_isotopes()[0:10]
    ParticleList(['H-1', 'D', 'T', 'H-4', 'H-5', 'H-6', 'H-7', 'He-3', 'He-4', 'He-5'])
    >>> len(known_isotopes())  # the number of known isotopes
    3352
    """

    # TODO: Allow Particle objects representing elements to be inputs

    def known_isotopes_for_element(argument_: ParticleLike) -> list[Particle]:
        element = atomic_symbol(argument_)
        isotopes = [
            isotope
            for isotope in _isotopes.data_about_isotopes
            if f"{element}-" in isotope and isotope[: len(element)] == element
        ]

        if element == "H":
            isotopes.insert(1, "D")
            isotopes.insert(2, "T")
        mass_numbers = [mass_number(isotope) for isotope in isotopes]
        return [
            mass_number
            for (isotope, mass_number) in sorted(
                zip(mass_numbers, isotopes, strict=False)
            )
        ]

    if argument is not None:
        try:
            element = atomic_symbol(argument)
            isotopes_list = known_isotopes_for_element(element)
        except InvalidElementError as ex:
            raise InvalidElementError(
                "known_isotopes is unable to get "
                f"isotopes from an input of: {argument}"
            ) from ex
        except InvalidParticleError as ex:
            raise InvalidParticleError("Invalid particle in known_isotopes.") from ex
    elif argument is None:
        isotopes_list = []
        for atomic_numb in range(1, len(_elements.data_about_elements) + 1):
            isotopes_list += known_isotopes_for_element(atomic_numb)

    return ParticleList(isotopes_list)


def common_isotopes(
    argument: ParticleLike | None = None, most_common_only: bool = False
) -> ParticleList:
    """
    Return a list of isotopes of an element with an isotopic abundances
    greater than zero, or if no input is provided, a list of all such
    isotopes for every element.

    Parameters
    ----------
    argument : |atom-like|, optional
        A string or integer representing an atomic number or element,
        or a string representing an isotope.

    most_common_only : `bool`
        If set to `True`, return only the most common isotope.

    Returns
    -------
    |ParticleList|
        List of all isotopes of an element with isotopic abundances
        greater than zero, sorted from most abundant to least
        abundant.  If no isotopes have isotopic abundances greater
        than zero, this function will return an empty list.  If no
        arguments are provided, then a list of all common isotopes of
        all elements will be provided that is sorted first by low to
        high atomic number and second by most abundant to least abundant
        isotope.

    Raises
    ------
    `~plasmapy.particles.exceptions.InvalidElementError`
        If the argument is a valid particle but not a valid element.

    `~plasmapy.particles.exceptions.InvalidParticleError`
        If the argument does not correspond to a valid particle.

    Notes
    -----
    The isotopic abundances are based on the terrestrial environment
    and may not be appropriate for space and astrophysical applications.

    See Also
    --------
    ~plasmapy.particles.atomic.known_isotopes :
        Returns a list of isotopes that have been discovered.

    ~plasmapy.particles.atomic.stable_isotopes :
        Returns isotopes that are stable against radioactive decay.

    ~plasmapy.particles.atomic.isotopic_abundance :
        Returns the relative isotopic abundance.

    Examples
    --------
    >>> common_isotopes("H")
    ParticleList(['H-1', 'D'])
    >>> common_isotopes(44)
    ParticleList(['Ru-102', 'Ru-104', 'Ru-101', 'Ru-99', 'Ru-100', 'Ru-96', 'Ru-98'])
    >>> common_isotopes("beryllium 2+")
    ParticleList(['Be-9'])
    >>> common_isotopes("Fe")
    ParticleList(['Fe-56', 'Fe-54', 'Fe-57', 'Fe-58'])
    >>> common_isotopes("Fe", most_common_only=True)
    ParticleList(['Fe-56'])
    >>> common_isotopes()[0:7]
    ParticleList(['H-1', 'D', 'He-4', 'He-3', 'Li-7', 'Li-6', 'Be-9'])
    """

    # TODO: Allow Particle objects representing elements to be inputs

    def common_isotopes_for_element(
        argument: ParticleLike, most_common_only: bool | None
    ) -> list[Particle]:
        isotopes = known_isotopes(argument)

        common_isotopes_ = [
            isotope
            for isotope in isotopes
            if "abundance" in _isotopes.data_about_isotopes[isotope.isotope]
        ]

        isotopic_abundances = [
            _isotopes.data_about_isotopes[isotope.isotope]["abundance"]
            for isotope in common_isotopes_
        ]

        sorted_isotopes = [
            iso_comp
            for (isotope, iso_comp) in sorted(
                zip(isotopic_abundances, common_isotopes_, strict=False)
            )
        ]

        sorted_isotopes.reverse()

        if most_common_only and len(sorted_isotopes) > 1:
            sorted_isotopes = sorted_isotopes[:1]

        return sorted_isotopes

    if argument is not None:
        try:
            element = atomic_symbol(argument)
            isotopes_list = common_isotopes_for_element(element, most_common_only)
        except InvalidParticleError as ex:
            raise InvalidParticleError("Invalid particle") from ex
        except InvalidElementError as ex:
            raise InvalidElementError(
                "common_isotopes is unable to get isotopes "
                f"from an input of: {argument}"
            ) from ex

    elif argument is None:
        isotopes_list = []
        for atomic_numb in range(1, 119):
            isotopes_list += common_isotopes_for_element(atomic_numb, most_common_only)

    return ParticleList(isotopes_list)


def stable_isotopes(
    argument: ParticleLike | None = None, unstable: bool = False
) -> ParticleList:
    """
    Return a list of all stable isotopes of an element, or if no input is
    provided, a list of all such isotopes for every element.

    Parameters
    ----------
    argument : |atom-like|
        A string or integer representing an atomic number or element,
        or a string representing an isotope.

    unstable : `bool`
        If set to `True`, this function will return a list of the
        unstable isotopes instead of the stable isotopes.

    Returns
    -------
    |ParticleList|
        List of all stable isotopes of an element, sorted from low to
        high mass number.  If an element has no stable isotopes, this
        function returns an empty list.

    Raises
    ------
    `~plasmapy.particles.exceptions.InvalidElementError`
        If the argument is a valid particle but not a valid element.

    `~plasmapy.particles.exceptions.InvalidParticleError`
        If the argument does not correspond to a valid particle.

    Notes
    -----
    There are 254 isotopes for which no radioactive decay has been
    observed.  It is possible that some isotopes will be discovered to
    be unstable but with extremely long half-lives.  For example,
    bismuth-209 was recently discovered to have a half-life of about
    :math:`1.9 × 10^{19}` years.  However, such isotopes can be regarded
    as virtually stable for most applications.

    See Also
    --------
    ~plasmapy.particles.atomic.known_isotopes :
        Returns a list of isotopes that have been discovered.

    ~plasmapy.particles.atomic.common_isotopes :
        Returns isotopes with non-zero isotopic abundances.

    Examples
    --------
    >>> stable_isotopes("H")
    ParticleList(['H-1', 'D'])
    >>> stable_isotopes(44)
    ParticleList(['Ru-96', 'Ru-98', 'Ru-99', 'Ru-100', 'Ru-101', 'Ru-102', 'Ru-104'])
    >>> stable_isotopes("beryllium")
    ParticleList(['Be-9'])
    >>> stable_isotopes("Pb-209")
    ParticleList(['Pb-204', 'Pb-206', 'Pb-207', 'Pb-208'])
    >>> stable_isotopes(118)
    ParticleList([])

    Find unstable isotopes using the ``unstable`` keyword.

    >>> stable_isotopes("He", unstable=True)
    ParticleList(['He-5', 'He-6', 'He-7', 'He-8', 'He-9', 'He-10'])
    """

    # TODO: Allow Particle objects representing elements to be inputs

    def stable_isotopes_for_element(
        argument: str | int, stable_only: bool | None
    ) -> list[Particle]:
        KnownIsotopes = known_isotopes(argument)
        return [
            isotope
            for isotope in KnownIsotopes
            if _isotopes.data_about_isotopes[isotope.isotope]["stable"] == stable_only
        ]

    if argument is not None:
        try:
            element = atomic_symbol(argument)
            isotopes_list = stable_isotopes_for_element(element, not unstable)
        except InvalidParticleError as ex:
            raise InvalidParticleError("Invalid particle in stable_isotopes") from ex
        except InvalidElementError as ex:
            raise InvalidElementError(
                "stable_isotopes is unable to get isotopes "
                f"from an input of: {argument}"
            ) from ex
    elif argument is None:
        isotopes_list = []
        for atomic_numb in range(1, 119):
            isotopes_list += stable_isotopes_for_element(atomic_numb, not unstable)

    return ParticleList(isotopes_list)


@particle_input
@validate_quantities  # type: ignore[misc]
def reduced_mass(
    test_particle: ParticleLike,
    target_particle: ParticleLike,
) -> u.Quantity[u.kg]:
    r"""
    Find the :wikipedia:`reduced mass` between two particles.

    The reduced mass is given by:

    .. math::

        μ ≡ \frac{m_1 m_2}{m_1 + m_2}

    for two objects of mass :math:`m_1` and :math:`m_2`. The reduced
    mass is used to describe the effective mass in the
    :wikipedia:`two-body problem`.

    Parameters
    ----------
    test_particle, target_particle : |particle-like|
        The test particle as represented by a string, an integer
        representing atomic number, a `~plasmapy.particles.particle_class.Particle`
        object, or a `~astropy.units.Quantity` or
        `~astropy.constants.Constant` with units of mass.

    Returns
    -------
    `~astropy.units.Quantity`
        The reduced mass between the test particle and target particle.

    Raises
    ------
    `~plasmapy.particles.exceptions.InvalidParticleError`
        If either particle is invalid.

    `~astropy.units.UnitConversionError`
        If an argument is a `~astropy.units.Quantity` or
        `~astropy.constants.Constant` but does not have units of mass.

    `~plasmapy.particles.exceptions.MissingParticleDataError`
        If the mass of either particle is not known.

    Notes
    -----
    The reduced mass is always less than or equal to the mass of each
    body (i.e., :math:`μ ≤ m_1` and :math:`μ ≤ m_2`).

    When :math:`m_1 = m_2 ≡ m`, the reduced mass becomes :math:`μ =
    \frac{m}{2}`.

    When :math:`m_1 ≫ m_2`, the reduced mass becomes :math:`μ ≈ m_2`.

    Examples
    --------
    >>> import astropy.units as u
    >>> reduced_mass("p+", "e-")
    <Quantity 9.10442...e-31 kg>
    >>> reduced_mass(5.4e-27 * u.kg, 8.6e-27 * u.kg)
    <Quantity 3.31714...e-27 kg>
    """
    return (test_particle.mass * target_particle.mass) / (  # type: ignore[union-attr]
        test_particle.mass + target_particle.mass  # type: ignore[union-attr]
    )


def periodic_table_period(argument: ParticleLike) -> int:
    """
    Return the periodic table period.

    Parameters
    ----------
    argument : |atom-like|
        Atomic number (either integer or string), atomic symbol (e.g.,
        ``"H"``, string), or element name (e.g. ``"Francium"``, string).

    Returns
    -------
    `int`
        The periodic table period of the element.

    See Also
    --------
    periodic_table_group : returns periodic table group of element.

    periodic_table_block : returns periodic table block of element.

    Examples
    --------
    >>> periodic_table_period(5)
    2
    >>> periodic_table_period("5")
    2
    >>> periodic_table_period("Au")
    6
    >>> periodic_table_period("nitrogen")
    2
    """
    # TODO: Implement @particle_input
    if not isinstance(argument, str | Integral):
        raise TypeError(
            "The argument to periodic_table_period must be either a "
            "string representing the element or its symbol, or an "
            "integer representing its atomic number."
        )
    symbol = atomic_symbol(argument)
    return _elements.data_about_elements[symbol]["period"]  # type: ignore[index, return-value]


def periodic_table_group(argument: ParticleLike) -> int:
    """
    Return the periodic table group.

    Parameters
    ----------
    argument : |atom-like|
        Atomic number (either integer or string), atomic symbol (e.g.,
        ``"H"``, string), or element name (e.g., ``"francium"``,
        string).

    Returns
    -------
    `int`
        The periodic table group of the element.

    See Also
    --------
    periodic_table_period : returns periodic table period of element.

    periodic_table_block : returns periodic table block of element.

    periodic_table_category : returns periodic table category of element.

    Examples
    --------
    >>> periodic_table_group(18)
    18
    >>> periodic_table_group(24)
    6
    >>> periodic_table_group("Al")
    13
    >>> periodic_table_group("neon")
    18
    >>> periodic_table_group("barium")
    2
    """
    # TODO: Implement @particle_input
    if not isinstance(argument, str | Integral):
        raise TypeError(
            "The argument to periodic_table_group must be "
            "either a string representing the element or its "
            "symbol, or an integer representing its atomic number."
        )
    symbol = atomic_symbol(argument)
    return _elements.data_about_elements[symbol]["group"]  # type: ignore[index, return-value]


def periodic_table_block(argument: ParticleLike) -> str:
    """
    Return the periodic table block.

    Parameters
    ----------
    argument : |atom-like|
        Atomic number (either integer or string), atomic symbol (e.g.,
        ``"H"``, string), or element name (e.g., ``"francium"``,
        string).

    Returns
    -------
    `str`
        The periodic table block of the element.

    See Also
    --------
    ~plasmapy.particles.atomic.periodic_table_period :
        Returns periodic table period of element.

    ~plasmapy.particles.atomic.periodic_table_group :
        Returns periodic table group of element.

    ~plasmapy.particles.atomic.periodic_table_category :
        Returns periodic table category of element.

    Examples
    --------
    >>> periodic_table_block(66)
    'f'
    >>> periodic_table_block(72)
    'd'
    >>> periodic_table_block("Tl")
    'p'
    >>> periodic_table_block("thallium")
    'p'
    >>> periodic_table_block("francium")
    's'
    """
    # TODO: Implement @particle_input
    if not isinstance(argument, str | Integral):
        raise TypeError(
            "The argument to periodic_table_block must be "
            "either a string representing the element or its "
            "symbol, or an integer representing its atomic number."
        )
    symbol = atomic_symbol(argument)
    return _elements.data_about_elements[symbol]["block"]  # type: ignore[index]


def periodic_table_category(argument: str | int) -> str:
    """
    Return the periodic table category.

    Parameters
    ----------
    argument : |atom-like|
        Atomic number (either integer or string), atomic symbol (e.g.,
        ``"H"``, string), or element name (e.g., ``"francium"``,
        string).

    Returns
    -------
    `str`
        The periodic table category of the element.

    See Also
    --------
    periodic_table_period : returns periodic table period of element.

    periodic_table_group : returns periodic table group of element.

    periodic_table_block : returns periodic table block of element.

    Examples
    --------
    >>> periodic_table_category(82)
    'post-transition metal'
    >>> periodic_table_category("85")
    'halogen'
    >>> periodic_table_category("Ra")
    'alkaline earth metal'
    >>> periodic_table_category("rhodium")
    'transition metal'
    """
    # TODO: Implement @particle_input
    if not isinstance(argument, str | Integral):
        raise TypeError(
            "The argument to periodic_table_category must be "
            "either a string representing the element or its "
            "symbol, or an integer representing its atomic number."
        )
    symbol = atomic_symbol(argument)
    return _elements.data_about_elements[symbol]["category"]  # type: ignore[index]


@particle_input(any_of={"element", "isotope", "ion"})
def ionic_levels(
    particle: ParticleLike,
    min_charge: int | None = None,
    max_charge: int | None = None,
    step: int = 1,
    *,
    Z: collections.abc.Iterable[int]=None,
) -> ParticleList:
    """
    Return a |ParticleList| that includes different ionic levels of a
    base atom.

    Parameters
    ----------
    particle : |atom-like|
        Representation of an element, ion, or isotope.

    min_charge : `int`, optional
        The starting |charge number|. Defaults to zero if ``Z`` is not
        provided.

    max_charge : `int`, optional
        The ending charge number, which will be included in the
        |ParticleList|.  Defaults to the atomic number of ``particle``
        if ``Z`` is not provided.

    step : `int`, default: ``1``
        The increment between different charge numbers.

    Z : |array_like| of `int`, |keyword-only|, optional
        The charge numbers corresponding to ``particle``. May not be
        provided if ``min_charge`` or ``max_charge`` is provided.

    Returns
    -------
    `~plasmapy.particles.particle_collections.ParticleList`
        The ionic levels of the atom as provided from ``min_charge``
        ``max_charge``, and ``step`` or from ``Z``.

    Examples
    --------
    >>> from plasmapy.particles import ionic_levels
    >>> ionic_levels("He")
    ParticleList(['He 0+', 'He 1+', 'He 2+'])
    >>> ionic_levels("Fe-56", min_charge=13, max_charge=15)
    ParticleList(['Fe-56 13+', 'Fe-56 14+', 'Fe-56 15+'])
    >>> ionic_levels("O", min_charge=2, max_charge=8, step=2)
    ParticleList(['O 2+', 'O 4+', 'O 6+', 'O 8+'])
    >>> ionic_levels("Pb", Z=[3, 4, 6])
    ParticleList(['Pb 3+', 'Pb 4+', 'Pb 6+'])
    """
    base_particle = Particle(particle.isotope or particle.element)  # type: ignore[union-attr]

    if Z is not None:
        if min_charge or max_charge is not None:
            raise TypeError(
                "Z may not be provided to ionic_levels if min_charge "
                "or max_charge is provided."
            )
        return ParticleList([Particle(base_particle, Z=Z_) for Z_ in Z])

    if max_charge is None:
        max_charge = particle.atomic_number  # type: ignore[union-attr]

    if min_charge is None:
        min_charge = 0

    if not min_charge <= max_charge <= particle.atomic_number:  # type: ignore[union-attr]
        raise ChargeError(
            f"Need min_charge ({min_charge}) "
            f"≤ max_charge ({max_charge}) "
            f"≤ atomic number ({base_particle.atomic_number})."
        )

    return ParticleList(
        [Particle(base_particle, Z=Z) for Z in range(min_charge, max_charge + 1, step)]
    )


def _is_electron(arg: Any) -> bool:
    """
    Return `True` if the argument corresponds to an electron, and
    `False` otherwise.
    """
    # TODO: Remove _is_electron from all parts of code.

    return (
        arg in {"e", "e-"} or arg.lower() == "electron"
        if isinstance(arg, str)
        else False
    )


@particle_input
@validate_quantities(energies=u.MeV)
def stopping_power(
    incident_particle: ParticleLike,
    material: str,
    energies: u.Quantity[u.MeV] | None = None,
    return_interpolator: bool = False,
    component: Literal["total", "electronic", "nuclear"] = "total",
) -> (
    tuple[u.Quantity, u.Quantity]
    | Callable[[u.Quantity[u.J]], u.Quantity[u.MeV * u.cm**2 / u.g]]
):
    """
    Calculate stopping powers for a provided particle in a provided
    material.

    Parameters
    ----------
    incident_particle : |particle-like|
        The incident particle. Only protons and alpha particles are
        currently supported.

    material : `str`
        The material the particle is being stopped in. See notes for
        details on supported materials.

    energies : `~astropy.units.Quantity`, default: See notes.
        The particle kinetic energies for which the stopping power is
        calculated.

    return_interpolator : `bool`, default: `False`
        The function will by default return a tuple of energies and their
        associated stopping power. By setting this argument to `True`, the
        function will instead return a `Callable`, which takes in energies and
        will return the associated stopping energies. Under the hood, this is
        just a wrapped instance of `~scipy.interpolate.CubicSpline` with units.

    component : {"total", "electronic", "nuclear"}, default: ``total``
        The component of the stopping power to be calculated. Supported
        values are ``electronic``, ``nuclear``, and ``total`` for the
        electronic, nuclear, and total energies, respectively.

    Returns
    -------
    ``Tuple[u.Quantity, u.Quantity[u.MeV * u.cm**2 / u.g]]``
        A two-tuple where the first element represents the energy values. The
        second element is an array of the associated stopping powers.

    Notes
    -----
    The data for stopping power is taken from the National Institute of
    Standards and Technology's Stopping-Power and Range Tables :cite:p:`niststar:2005`.
    Valid materials can be found on the NIST STAR website. The default energies
    are taken from the data points in the STAR database.
    """
    # TODO: figure out a better way of handling the Downloader() here
    nist_data_path = Downloader().get_file("NIST_STAR.hdf5")

    # Validate particle input. Currently, the only supported particles are protons and electrons.
    with h5py.File(nist_data_path, "r") as nist_data:
        if incident_particle == Particle("He-4"):
            group_name = "helium_ions"
        elif incident_particle == Particle("e-"):
            raise NotImplementedError(
                "Stopping calculations for electrons have not been implemented yet!"
            )
        elif incident_particle in {Particle("H+"), Particle("p+")}:
            group_name = "protons"
        else:
            raise ValueError(
                "Please pass a valid particle type for stopping power calculations."
            )

        group_data = nist_data[group_name]

        if material not in group_data:
            raise ValueError(
                f"Please pass a valid material string! Material {material} not found in {group_name}."
            )

        # Energies are not included in the material data. They must be loaded from a separate data set.
        # To differentiate from "energies" which refers to the user provided energies, we use "baseline_energies"
        baseline_energies_data = group_data["energy"]
        material_data = group_data[material]

        if component == "total":
            relevant_stopping_data = (
                material_data["electronic_stopping_power"]
                + material_data["nuclear_stopping_power"]
            )
        elif component == "electronic":
            relevant_stopping_data = material_data["electronic_stopping_power"]
        elif component == "nuclear":
            relevant_stopping_data = material_data["nuclear_stopping_power"]
        else:
            raise ValueError(
                f"Please specify one of: total, electronic, or nuclear for component! (Got {component}.)"
            )

        if energies is None and not return_interpolator:
            return (
                baseline_energies_data * u.MeV,
                relevant_stopping_data * u.MeV * u.cm**2 / u.g,
            )

        # Interpolate NIST data to the user-provided energy values. Uses log-log scale fed into a cubic spline.
        cs = CubicSpline(
            x=np.log(baseline_energies_data), y=np.log(relevant_stopping_data)
        )

        # If it has been indicated that the user wants the interpolator, construct
        # an anonymous function to handle units and sanitize IO
        if return_interpolator:
            return (
                lambda x: np.exp(cs(np.log(x.to(u.MeV).value))) * u.MeV * u.cm**2 / u.g
            )

        return (
            energies,
            np.exp(cs(np.log(energies.to("MeV").value))) * u.MeV * u.cm**2 / u.g,  # type: ignore[union-attr]
        )<|MERGE_RESOLUTION|>--- conflicted
+++ resolved
@@ -22,11 +22,7 @@
     "stopping_power",
 ]
 
-<<<<<<< HEAD
-import collections.abc
-=======
-from collections.abc import Callable
->>>>>>> 4296c09e
+from collections.abc import Callable, Iterable
 from numbers import Integral
 from typing import Any, Literal
 
@@ -399,7 +395,7 @@
     Examples
     --------
     >>> electric_charge("p+")
-    <<class 'astropy.constants.codata...'> name='Electron charge' ...>
+    <class 'astropy.constants.codata...'> name='Electron charge' ...>
     >>> electric_charge("H-")
     <Quantity -1.60217662e-19 C>
     """
@@ -1085,7 +1081,7 @@
     max_charge: int | None = None,
     step: int = 1,
     *,
-    Z: collections.abc.Iterable[int]=None,
+    Z: Iterable[int] | None = None,
 ) -> ParticleList:
     """
     Return a |ParticleList| that includes different ionic levels of a
