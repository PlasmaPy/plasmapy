"""Functions that retrieve or are related to elemental or isotopic data."""

__all__ = [
    "atomic_number",
    "charge_number",
    "common_isotopes",
    "electric_charge",
    "half_life",
    "ionic_levels",
    "isotopic_abundance",
    "is_stable",
    "known_isotopes",
    "mass_number",
    "particle_mass",
    "periodic_table_block",
    "periodic_table_category",
    "periodic_table_group",
    "periodic_table_period",
    "reduced_mass",
    "stable_isotopes",
    "standard_atomic_weight",
    "stopping_power",
]

from collections.abc import Callable
from numbers import Integral
from typing import Any, Literal

import astropy.units as u
import h5py
import numpy as np
from scipy.interpolate import CubicSpline

from plasmapy.particles import _elements, _isotopes
from plasmapy.particles.decorators import particle_input
from plasmapy.particles.exceptions import (
    ChargeError,
    InvalidElementError,
    InvalidIsotopeError,
    InvalidParticleError,
)
from plasmapy.particles.particle_class import Particle, ParticleLike
from plasmapy.particles.particle_collections import ParticleList
from plasmapy.particles.symbols import atomic_symbol
from plasmapy.utils.data.downloader import Downloader
from plasmapy.utils.decorators import validate_quantities

__all__.sort()


@particle_input
def atomic_number(element: ParticleLike) -> int:
    """
    Return the number of protons in an atom, isotope, or ion.

    Parameters
    ----------
    element : |atom-like|
        A string representing an element, isotope, or ion; or an
        instance of the `~plasmapy.particles.particle_class.Particle` class.

    Returns
    -------
    `int`
        The atomic number of an element.

    Raises
    ------
    `~plasmapy.particles.exceptions.InvalidElementError`
        If the argument is a valid particle but not a valid element.

    `~plasmapy.particles.exceptions.InvalidParticleError`
        If the argument does not correspond to a valid particle.

    See Also
    --------
    ~plasmapy.particles.atomic.mass_number

    Examples
    --------
    >>> atomic_number("H")
    1
    >>> atomic_number("tritium")
    1
    >>> atomic_number("alpha")
    2
    >>> atomic_number("oganesson")
    118
    """
    return element.atomic_number  # type: ignore[union-attr]


@particle_input
def mass_number(isotope: ParticleLike) -> int:
    """Get the mass number (the number of protons and neutrons) of an
    isotope.

    Parameters
    ----------
    isotope : |atom-like|
        A string representing an isotope or a neutron; or an instance of
        the `plasmapy.particles.particle_class.Particle` class.

    Returns
    -------
    `int`
       The total number of protons plus neutrons in a nuclide.

    Raises
    ------
    `~plasmapy.particles.exceptions.InvalidParticleError`
        If the argument does not correspond to a valid particle.

    `~plasmapy.particles.exceptions.InvalidIsotopeError`
        If the argument does not correspond to a valid isotope.

    See Also
    --------
    ~plasmapy.particles.atomic.atomic_number

    Examples
    --------
    >>> mass_number("H-1")
    1
    >>> mass_number("Pb-208")
    208
    >>> mass_number("tritium")
    3
    >>> mass_number("alpha")
    4
    """
    return isotope.mass_number  # type: ignore[union-attr]


@particle_input(exclude={"isotope", "ion"})
def standard_atomic_weight(element: ParticleLike) -> u.Quantity[u.kg]:
    """Return the standard (conventional) atomic weight of an element
    based on the relative abundances of isotopes in terrestrial
    environments.

    Parameters
    ----------
    element : |atom-like|
        A string representing an element or an integer representing an
        atomic number, or an instance of the Particle class.

    Returns
    -------
    `~astropy.units.Quantity`
        The standard atomic weight of an element based on values from
        NIST.

    Raises
    ------
    `~plasmapy.particles.exceptions.InvalidElementError`
        If the argument is a valid particle but not a valid element.

    `~plasmapy.particles.exceptions.InvalidParticleError`
        If the argument does not correspond to a valid particle.

    See Also
    --------
    ~plasmapy.particles.atomic.particle_mass

    Notes
    -----
    Standard atomic weight data are most readily available for the
    terrestrial environment, so this function may not be wholly
    appropriate for space and astrophysical environments.

    The relative abundances of different isotopes of an element
    sometimes vary naturally in different locations within the
    terrestrial environment.  The CIAAW provides ranges for these
    element, which include H, Li, B, C, N, O, Mg, Si, S, Cl, Br, Tl.
    This function provides a single value from the CIAWW 2015 standard
    values when a single value is given, and the lower accuracy
    conventional value given by Meija et al. (2013,
    doi:10.1515/pac-2015-0305) for the elements where a range is
    given.

    Examples
    --------
    >>> standard_atomic_weight("H")
    <Quantity 1.6738233e-27 kg>
    >>> standard_atomic_weight("lead")
    <Quantity 3.440636e-25 kg>
    """
    # TODO: Put in ReST links into above docstring
    return element.standard_atomic_weight  # type: ignore[union-attr]


@particle_input(exclude={"neutrino", "antineutrino"})
def particle_mass(
    particle: ParticleLike,
    *,
    mass_numb: int | None = None,
    Z: float | None = None,
) -> u.Quantity[u.kg]:
    """
    Return the mass of a particle.

    Parameters
    ----------
    particle : |particle-like|
        A string representing an element, isotope, ion, or special
        particle; an integer representing an atomic number; or a
        |Particle|.

    Returns
    -------
    `~astropy.units.Quantity`
        The mass of the particle.

    Other Parameters
    ----------------
    mass_numb : integer, |keyword-only|, optional
        The mass number of an isotope.

    Z : integer, |keyword-only|, optional
        The |charge number| of an ion or neutral atom.

    Raises
    ------
    `~plasmapy.particles.exceptions.InvalidParticleError`
        If the argument does not correspond to a valid particle.

    `~plasmapy.particles.exceptions.MissingParticleDataError`
        If the standard atomic weight, the isotope mass, or the particle
        mass is not available.

    See Also
    --------
    ~plasmapy.particles.atomic.standard_atomic_weight

    Notes
    -----
    This function will return the ion mass for ions, the isotope mass
    for isotopes (when available), the standard atomic weight for
    elements (when available), or the mass of special particles, as
    appropriate.

    The masses of neutrinos are not available because primarily upper
    limits are presently known.
    """
    return particle.mass  # type: ignore[union-attr]


@particle_input
def isotopic_abundance(isotope: ParticleLike, mass_numb: int | None = None) -> float:
    """
    Return the isotopic abundances if known, and otherwise zero.

    Parameters
    ----------
    isotope : |atom-like|
        A string representing an element or isotope, or an integer
        representing the atomic number of an element.

    Returns
    -------
    `float`
        The relative isotopic abundance in the terrestrial environment.

    Other Parameters
    ----------------
    mass_numb : integer, |keyword-only|, optional
        The mass number of an isotope.

    Raises
    ------
    `~plasmapy.particles.exceptions.InvalidIsotopeError`
        If the argument is a valid particle but not a valid isotope.

    `~plasmapy.particles.exceptions.InvalidParticleError`
        If the argument does not correspond to a valid particle
        or contradictory information is provided.

    Notes
    -----
    Isotopic composition data are most readily available for the
    terrestrial environment, so this function may not be wholly
    appropriate for space and astrophysical applications.

    The data retrieved from this routine are those recommended by NIST
    as of 2017.

    Examples
    --------
    >>> isotopic_abundance("Pb-208")
    0.524
    >>> isotopic_abundance("hydrogen", 1)
    0.999885
    """
    return isotope.isotopic_abundance  # type: ignore[union-attr]


@particle_input(any_of={"charged", "uncharged"})
def charge_number(particle: ParticleLike) -> int:
    """Return the charge number of a particle.

    Parameters
    ----------
    particle : |particle-like|
        String representing a particle.

    Returns
    -------
    `int`
        The charge as a multiple of the elementary charge.

    Raises
    ------
    `~plasmapy.particles.exceptions.InvalidParticleError`
        If the argument does not correspond to a valid particle
        or contradictory information is provided.

    `~plasmapy.particles.exceptions.ChargeError`
        If charge information for the particle is not available.

    `~plasmapy.particles.exceptions.ParticleWarning`
        If the input represents an ion with a charge number that is
        less than or equal to ``-3``, which is unlikely to occur in
        nature.

    Notes
    -----
    This function supports two formats for charge number information.

    The first format is a string that has information for the element
    or isotope at the beginning, a space in between, and the charge
    number information in the form of an integer followed by a plus or
    minus sign, or a plus or minus sign followed by an integer.

    The second format is a string containing element information at
    the beginning, following by one or more plus or minus signs.

    Examples
    --------
    >>> charge_number("Fe-56 2+")
    2
    >>> charge_number("He -2")
    -2
    >>> charge_number("H+")
    1
    >>> charge_number("N-14++")
    2
    """
    return particle.charge_number  # type: ignore[union-attr, return-value]


@particle_input(any_of={"charged", "uncharged"})
def electric_charge(particle: ParticleLike) -> u.Quantity[u.C]:
    """
    Return the electric charge (in coulombs) of a particle.

    Parameters
    ----------
    particle : |particle-like|
        String representing an element or isotope followed by integer
        charge information.

    Returns
    -------
    `~astropy.units.Quantity`
        The electric charge in coulombs.

    Raises
    ------
    `~plasmapy.particles.exceptions.InvalidParticleError`
        If the argument does not correspond to a valid particle
        or contradictory information is provided.

    `~plasmapy.particles.exceptions.ChargeError`
        If charge information for the particle is not available.

    `~plasmapy.particles.exceptions.ParticleWarning`
        If the input represents an ion with a charge number that is
        below ``-3``.

    Notes
    -----
    This function supports two formats for charge number information.

    The first format is a string that has information for the element
    or isotope at the beginning, a space in between, and the charge
    number information in the form of an integer followed by a plus or
    minus sign, or a plus or minus sign followed by an integer.

    The second format is a string containing element information at
    the beginning, following by one or more plus or minus signs.

    This function returns -1.6021766208e-19 C for electrons and
    1.6021766208e-19 C for positrons.

    Examples
    --------
    >>> electric_charge("p+")
    <<class 'astropy.constants.codata...'> name='Electron charge' ...>
    >>> electric_charge("H-")
    <Quantity -1.60217662e-19 C>
    """
    return particle.charge  # type: ignore[union-attr]


@particle_input
def is_stable(particle: ParticleLike, mass_numb: int | None = None) -> bool:
    """
    Return `True` for stable isotopes and particles and `False` for
    unstable isotopes.

    Parameters
    ----------
    particle : |particle-like|
        A string representing an isotope or particle, or an integer
        representing an atomic number.

    Returns
    -------
    `bool`
        `True` if the isotope is stable, `False` if it is unstable.

    Other Parameters
    ----------------
    mass_numb : integer, |keyword-only|, optional
        The mass number of an isotope.

    Raises
    ------
    `~plasmapy.particles.exceptions.InvalidIsotopeError`
        If the arguments correspond to a valid element but not a
        valid isotope.

    `~plasmapy.particles.exceptions.InvalidParticleError`
        If the arguments do not correspond to a valid particle.

    `~plasmapy.particles.exceptions.MissingParticleDataError`
        If stability information is not available.

    Examples
    --------
    >>> is_stable("H-1")
    True
    >>> is_stable("tritium")
    False
    >>> is_stable("e-")
    True
    >>> is_stable("tau+")
    False
    """
    if particle.element and not particle.isotope:  # type: ignore[union-attr]
        raise InvalidIsotopeError(
            "The input to is_stable must be either an isotope or a special particle."
        )
    return particle.is_category("stable")  # type: ignore[union-attr]


@particle_input(any_of={"stable", "unstable", "isotope"})
def half_life(particle: ParticleLike, mass_numb: int | None = None) -> u.Quantity[u.s]:
    """
    Return the half-life in seconds for unstable isotopes and particles,
    and |inf| seconds for stable isotopes and particles.

    Parameters
    ----------
    particle : |particle-like|
        A string representing an isotope or particle, an integer
        representing an atomic number, or an instance of the |Particle|
        class.

    Returns
    -------
    `~astropy.units.Quantity`
        The half-life of the isotope or particle in units of seconds.

    Other Parameters
    ----------------
    mass_numb : integer, |keyword-only|, optional
        The mass number of an isotope.

    Raises
    ------
    `~plasmapy.particles.exceptions.InvalidParticleError`
        If the argument does not correspond to a valid particle
        or contradictory information is provided.

    `~plasmapy.particles.exceptions.MissingParticleDataError`
        If no half-life data is available for the isotope.

    Notes
    -----
    Accurate half-life data is not known for all isotopes. Some isotopes
    may have upper or lower limits on the half-life, in which case this
    function will return a string with that information and issue a
    `~plasmapy.particles.exceptions.MissingParticleDataError`.  When no
    isotope information is available, then this function raises a
    `~plasmapy.particles.exceptions.MissingParticleDataError`.

    Examples
    --------
    >>> half_life("T")
    <Quantity 3.888e+08 s>
    >>> half_life("n")
    <Quantity 881.5 s>
    >>> half_life("H-1")
    <Quantity inf s>
    """
    return particle.half_life  # type: ignore[union-attr]


def known_isotopes(argument: ParticleLike | None = None) -> ParticleList:
    """
    Return a list of all known isotopes of an element, or a list of all
    known isotopes of every element if no input is provided.

    Parameters
    ----------
    argument : |atom-like|
        A string representing an element, isotope, or ion or an
        integer representing an atomic number

    Returns
    -------
    |ParticleList|
        List of all the isotopes of an element that have been
        discovered, sorted from low to high mass number. If no argument
        is provided, then a list of all known isotopes of every element
        will be returned that is sorted first by atomic number and
        second by mass number.

    Raises
    ------
    `~plasmapy.particles.exceptions.InvalidElementError`
        If the argument is a valid particle but not a valid element.

    `~plasmapy.particles.exceptions.InvalidParticleError`
        If the argument does not correspond to a valid particle.

    Notes
    -----
    This list returns both natural and artificially produced isotopes.

    See Also
    --------
    ~plasmapy.particles.atomic.common_isotopes :
        Returns isotopes with non-zero isotopic abundances.

    ~plasmapy.particles.atomic.stable_isotopes :
        Returns isotopes that are stable against radioactive decay.

    Examples
    --------
    >>> known_isotopes("H")
    ParticleList(['H-1', 'D', 'T', 'H-4', 'H-5', 'H-6', 'H-7'])
    >>> known_isotopes("helium 1+")
    ParticleList(['He-3', 'He-4', 'He-5', 'He-6', 'He-7', 'He-8', 'He-9', 'He-10'])
    >>> known_isotopes()[0:10]
    ParticleList(['H-1', 'D', 'T', 'H-4', 'H-5', 'H-6', 'H-7', 'He-3', 'He-4', 'He-5'])
    >>> len(known_isotopes())  # the number of known isotopes
    3352
    """

    # TODO: Allow Particle objects representing elements to be inputs

    def known_isotopes_for_element(argument_: ParticleLike) -> list[Particle]:
        element = atomic_symbol(argument_)
        isotopes = [
            isotope
            for isotope in _isotopes.data_about_isotopes
            if f"{element}-" in isotope and isotope[: len(element)] == element
        ]

        if element == "H":
            isotopes.insert(1, "D")
            isotopes.insert(2, "T")
        mass_numbers = [mass_number(isotope) for isotope in isotopes]
        return [
            mass_number
            for (isotope, mass_number) in sorted(
                zip(mass_numbers, isotopes, strict=False)
            )
        ]

    if argument is not None:
        try:
            element = atomic_symbol(argument)
            isotopes_list = known_isotopes_for_element(element)
        except InvalidElementError as ex:
            raise InvalidElementError(
                "known_isotopes is unable to get "
                f"isotopes from an input of: {argument}"
            ) from ex
        except InvalidParticleError as ex:
            raise InvalidParticleError("Invalid particle in known_isotopes.") from ex
    elif argument is None:
        isotopes_list = []
        for atomic_numb in range(1, len(_elements.data_about_elements) + 1):
            isotopes_list += known_isotopes_for_element(atomic_numb)

    return ParticleList(isotopes_list)


def common_isotopes(
    argument: ParticleLike | None = None, most_common_only: bool = False
) -> ParticleList:
    """
    Return a list of isotopes of an element with an isotopic abundances
    greater than zero, or if no input is provided, a list of all such
    isotopes for every element.

    Parameters
    ----------
    argument : |atom-like|, optional
        A string or integer representing an atomic number or element,
        or a string representing an isotope.

    most_common_only : `bool`
        If set to `True`, return only the most common isotope.

    Returns
    -------
    |ParticleList|
        List of all isotopes of an element with isotopic abundances
        greater than zero, sorted from most abundant to least
        abundant.  If no isotopes have isotopic abundances greater
        than zero, this function will return an empty list.  If no
        arguments are provided, then a list of all common isotopes of
        all elements will be provided that is sorted first by low to
        high atomic number and second by most abundant to least abundant
        isotope.

    Raises
    ------
    `~plasmapy.particles.exceptions.InvalidElementError`
        If the argument is a valid particle but not a valid element.

    `~plasmapy.particles.exceptions.InvalidParticleError`
        If the argument does not correspond to a valid particle.

    Notes
    -----
    The isotopic abundances are based on the terrestrial environment
    and may not be appropriate for space and astrophysical applications.

    See Also
    --------
    ~plasmapy.particles.atomic.known_isotopes :
        Returns a list of isotopes that have been discovered.

    ~plasmapy.particles.atomic.stable_isotopes :
        Returns isotopes that are stable against radioactive decay.

    ~plasmapy.particles.atomic.isotopic_abundance :
        Returns the relative isotopic abundance.

    Examples
    --------
    >>> common_isotopes("H")
    ParticleList(['H-1', 'D'])
    >>> common_isotopes(44)
    ParticleList(['Ru-102', 'Ru-104', 'Ru-101', 'Ru-99', 'Ru-100', 'Ru-96', 'Ru-98'])
    >>> common_isotopes("beryllium 2+")
    ParticleList(['Be-9'])
    >>> common_isotopes("Fe")
    ParticleList(['Fe-56', 'Fe-54', 'Fe-57', 'Fe-58'])
    >>> common_isotopes("Fe", most_common_only=True)
    ParticleList(['Fe-56'])
    >>> common_isotopes()[0:7]
    ParticleList(['H-1', 'D', 'He-4', 'He-3', 'Li-7', 'Li-6', 'Be-9'])
    """

    # TODO: Allow Particle objects representing elements to be inputs

    def common_isotopes_for_element(
        argument: ParticleLike, most_common_only: bool | None
    ) -> list[Particle]:
        isotopes = known_isotopes(argument)

        common_isotopes_ = [
            isotope
            for isotope in isotopes
            if "abundance" in _isotopes.data_about_isotopes[isotope.isotope]
        ]

        isotopic_abundances = [
            _isotopes.data_about_isotopes[isotope.isotope]["abundance"]
            for isotope in common_isotopes_
        ]

        sorted_isotopes = [
            iso_comp
            for (isotope, iso_comp) in sorted(
                zip(isotopic_abundances, common_isotopes_, strict=False)
            )
        ]

        sorted_isotopes.reverse()

        if most_common_only and len(sorted_isotopes) > 1:
            sorted_isotopes = sorted_isotopes[:1]

        return sorted_isotopes

    if argument is not None:
        try:
            element = atomic_symbol(argument)
            isotopes_list = common_isotopes_for_element(element, most_common_only)
        except InvalidParticleError as ex:
            raise InvalidParticleError("Invalid particle") from ex
        except InvalidElementError as ex:
            raise InvalidElementError(
                "common_isotopes is unable to get isotopes "
                f"from an input of: {argument}"
            ) from ex

    elif argument is None:
        isotopes_list = []
        for atomic_numb in range(1, 119):
            isotopes_list += common_isotopes_for_element(atomic_numb, most_common_only)

    return ParticleList(isotopes_list)


def stable_isotopes(
    argument: ParticleLike | None = None, unstable: bool = False
) -> ParticleList:
    """
    Return a list of all stable isotopes of an element, or if no input is
    provided, a list of all such isotopes for every element.

    Parameters
    ----------
    argument : |atom-like|
        A string or integer representing an atomic number or element,
        or a string representing an isotope.

    unstable : `bool`
        If set to `True`, this function will return a list of the
        unstable isotopes instead of the stable isotopes.

    Returns
    -------
    |ParticleList|
        List of all stable isotopes of an element, sorted from low to
        high mass number.  If an element has no stable isotopes, this
        function returns an empty list.

    Raises
    ------
    `~plasmapy.particles.exceptions.InvalidElementError`
        If the argument is a valid particle but not a valid element.

    `~plasmapy.particles.exceptions.InvalidParticleError`
        If the argument does not correspond to a valid particle.

    Notes
    -----
    There are 254 isotopes for which no radioactive decay has been
    observed.  It is possible that some isotopes will be discovered to
    be unstable but with extremely long half-lives.  For example,
    bismuth-209 was recently discovered to have a half-life of about
    :math:`1.9 × 10^{19}` years.  However, such isotopes can be regarded
    as virtually stable for most applications.

    See Also
    --------
    ~plasmapy.particles.atomic.known_isotopes :
        Returns a list of isotopes that have been discovered.

    ~plasmapy.particles.atomic.common_isotopes :
        Returns isotopes with non-zero isotopic abundances.

    Examples
    --------
    >>> stable_isotopes("H")
    ParticleList(['H-1', 'D'])
    >>> stable_isotopes(44)
    ParticleList(['Ru-96', 'Ru-98', 'Ru-99', 'Ru-100', 'Ru-101', 'Ru-102', 'Ru-104'])
    >>> stable_isotopes("beryllium")
    ParticleList(['Be-9'])
    >>> stable_isotopes("Pb-209")
    ParticleList(['Pb-204', 'Pb-206', 'Pb-207', 'Pb-208'])
    >>> stable_isotopes(118)
    ParticleList([])

    Find unstable isotopes using the ``unstable`` keyword.

    >>> stable_isotopes("He", unstable=True)
    ParticleList(['He-5', 'He-6', 'He-7', 'He-8', 'He-9', 'He-10'])
    """

    # TODO: Allow Particle objects representing elements to be inputs

    def stable_isotopes_for_element(
        argument: str | int, stable_only: bool | None
    ) -> list[Particle]:
        KnownIsotopes = known_isotopes(argument)
        return [
            isotope
            for isotope in KnownIsotopes
            if _isotopes.data_about_isotopes[isotope.isotope]["stable"] == stable_only
        ]

    if argument is not None:
        try:
            element = atomic_symbol(argument)
            isotopes_list = stable_isotopes_for_element(element, not unstable)
        except InvalidParticleError as ex:
            raise InvalidParticleError("Invalid particle in stable_isotopes") from ex
        except InvalidElementError as ex:
            raise InvalidElementError(
                "stable_isotopes is unable to get isotopes "
                f"from an input of: {argument}"
            ) from ex
    elif argument is None:
        isotopes_list = []
        for atomic_numb in range(1, 119):
            isotopes_list += stable_isotopes_for_element(atomic_numb, not unstable)

    return ParticleList(isotopes_list)


@particle_input
@validate_quantities  # type: ignore[misc]
def reduced_mass(
    test_particle: ParticleLike,
    target_particle: ParticleLike,
) -> u.Quantity[u.kg]:
    r"""
    Find the :wikipedia:`reduced mass` between two particles.

    The reduced mass is given by:

    .. math::

        μ ≡ \frac{m_1 m_2}{m_1 + m_2}

    for two objects of mass :math:`m_1` and :math:`m_2`. The reduced
    mass is used to describe the effective mass in the
    :wikipedia:`two-body problem`.

    Parameters
    ----------
    test_particle, target_particle : |particle-like|
        The test particle as represented by a string, an integer
        representing atomic number, a `~plasmapy.particles.particle_class.Particle`
        object, or a `~astropy.units.Quantity` or
        `~astropy.constants.Constant` with units of mass.

    Returns
    -------
    `~astropy.units.Quantity`
        The reduced mass between the test particle and target particle.

    Raises
    ------
    `~plasmapy.particles.exceptions.InvalidParticleError`
        If either particle is invalid.

    `~astropy.units.UnitConversionError`
        If an argument is a `~astropy.units.Quantity` or
        `~astropy.constants.Constant` but does not have units of mass.

    `~plasmapy.particles.exceptions.MissingParticleDataError`
        If the mass of either particle is not known.

    Notes
    -----
    The reduced mass is always less than or equal to the mass of each
    body (i.e., :math:`μ ≤ m_1` and :math:`μ ≤ m_2`).

    When :math:`m_1 = m_2 ≡ m`, the reduced mass becomes :math:`μ =
    \frac{m}{2}`.

    When :math:`m_1 ≫ m_2`, the reduced mass becomes :math:`μ ≈ m_2`.

    Examples
    --------
    >>> import astropy.units as u
    >>> reduced_mass("p+", "e-")
    <Quantity 9.10442...e-31 kg>
    >>> reduced_mass(5.4e-27 * u.kg, 8.6e-27 * u.kg)
    <Quantity 3.31714...e-27 kg>
    """
    return (test_particle.mass * target_particle.mass) / (  # type: ignore[union-attr]
        test_particle.mass + target_particle.mass  # type: ignore[union-attr]
    )


def periodic_table_period(argument: ParticleLike) -> int:
    """
    Return the periodic table period.

    Parameters
    ----------
    argument : |atom-like|
        Atomic number (either integer or string), atomic symbol (e.g.,
        ``"H"``, string), or element name (e.g. ``"Francium"``, string).

    Returns
    -------
    `int`
        The periodic table period of the element.

    See Also
    --------
    periodic_table_group : returns periodic table group of element.

    periodic_table_block : returns periodic table block of element.

    Examples
    --------
    >>> periodic_table_period(5)
    2
    >>> periodic_table_period("5")
    2
    >>> periodic_table_period("Au")
    6
    >>> periodic_table_period("nitrogen")
    2
    """
    # TODO: Implement @particle_input
    if not isinstance(argument, str | Integral):
        raise TypeError(
            "The argument to periodic_table_period must be either a "
            "string representing the element or its symbol, or an "
            "integer representing its atomic number."
        )
    symbol = atomic_symbol(argument)
    return _elements.data_about_elements[symbol]["period"]  # type: ignore[index, return-value]


def periodic_table_group(argument: ParticleLike) -> int:
    """
    Return the periodic table group.

    Parameters
    ----------
    argument : |atom-like|
        Atomic number (either integer or string), atomic symbol (e.g.,
        ``"H"``, string), or element name (e.g., ``"francium"``,
        string).

    Returns
    -------
    `int`
        The periodic table group of the element.

    See Also
    --------
    periodic_table_period : returns periodic table period of element.

    periodic_table_block : returns periodic table block of element.

    periodic_table_category : returns periodic table category of element.

    Examples
    --------
    >>> periodic_table_group(18)
    18
    >>> periodic_table_group(24)
    6
    >>> periodic_table_group("Al")
    13
    >>> periodic_table_group("neon")
    18
    >>> periodic_table_group("barium")
    2
    """
    # TODO: Implement @particle_input
    if not isinstance(argument, str | Integral):
        raise TypeError(
            "The argument to periodic_table_group must be "
            "either a string representing the element or its "
            "symbol, or an integer representing its atomic number."
        )
    symbol = atomic_symbol(argument)
    return _elements.data_about_elements[symbol]["group"]  # type: ignore[index, return-value]


def periodic_table_block(argument: ParticleLike) -> str:
    """
    Return the periodic table block.

    Parameters
    ----------
    argument : |atom-like|
        Atomic number (either integer or string), atomic symbol (e.g.,
        ``"H"``, string), or element name (e.g., ``"francium"``,
        string).

    Returns
    -------
    `str`
        The periodic table block of the element.

    See Also
    --------
    ~plasmapy.particles.atomic.periodic_table_period :
        Returns periodic table period of element.

    ~plasmapy.particles.atomic.periodic_table_group :
        Returns periodic table group of element.

    ~plasmapy.particles.atomic.periodic_table_category :
        Returns periodic table category of element.

    Examples
    --------
    >>> periodic_table_block(66)
    'f'
    >>> periodic_table_block(72)
    'd'
    >>> periodic_table_block("Tl")
    'p'
    >>> periodic_table_block("thallium")
    'p'
    >>> periodic_table_block("francium")
    's'
    """
    # TODO: Implement @particle_input
    if not isinstance(argument, str | Integral):
        raise TypeError(
            "The argument to periodic_table_block must be "
            "either a string representing the element or its "
            "symbol, or an integer representing its atomic number."
        )
    symbol = atomic_symbol(argument)
    return _elements.data_about_elements[symbol]["block"]  # type: ignore[index]


def periodic_table_category(argument: str | int) -> str:
    """
    Return the periodic table category.

    Parameters
    ----------
    argument : |atom-like|
        Atomic number (either integer or string), atomic symbol (e.g.,
        ``"H"``, string), or element name (e.g., ``"francium"``,
        string).

    Returns
    -------
    `str`
        The periodic table category of the element.

    See Also
    --------
    periodic_table_period : returns periodic table period of element.

    periodic_table_group : returns periodic table group of element.

    periodic_table_block : returns periodic table block of element.

    Examples
    --------
    >>> periodic_table_category(82)
    'post-transition metal'
    >>> periodic_table_category("85")
    'halogen'
    >>> periodic_table_category("Ra")
    'alkaline earth metal'
    >>> periodic_table_category("rhodium")
    'transition metal'
    """
    # TODO: Implement @particle_input
    if not isinstance(argument, str | Integral):
        raise TypeError(
            "The argument to periodic_table_category must be "
            "either a string representing the element or its "
            "symbol, or an integer representing its atomic number."
        )
    symbol = atomic_symbol(argument)
    return _elements.data_about_elements[symbol]["category"]  # type: ignore[index]


@particle_input(any_of={"element", "isotope", "ion"})
def ionic_levels(
    particle: ParticleLike,
    min_charge: int = 0,
    max_charge: int | None = None,
) -> ParticleList:
    """
    Return a |ParticleList| that includes different ionic levels of a
    base atom.

    Parameters
    ----------
    particle : |atom-like|
        Representation of an element, ion, or isotope.

    min_charge : `int`, default: ``0``
        The starting charge number.

    max_charge : `int`, optional
        The ending charge number, which will be included in the
        |ParticleList|.  Defaults to the atomic number of ``particle``.

    Returns
    -------
    `~plasmapy.particles.particle_collections.ParticleList`
        The ionic levels of the atom provided from ``min_charge`` to
        ``max_charge``.

    Examples
    --------
    >>> from plasmapy.particles import ionic_levels
    >>> ionic_levels("He")
    ParticleList(['He 0+', 'He 1+', 'He 2+'])
    >>> ionic_levels("Fe-56", min_charge=13, max_charge=15)
    ParticleList(['Fe-56 13+', 'Fe-56 14+', 'Fe-56 15+'])
    """
    base_particle = Particle(particle.isotope or particle.element)  # type: ignore[union-attr]

    if max_charge is None:
        max_charge = particle.atomic_number  # type: ignore[union-attr]

    if not min_charge <= max_charge <= particle.atomic_number:  # type: ignore[union-attr]
        raise ChargeError(
            f"Need min_charge ({min_charge}) "
            f"≤ max_charge ({max_charge}) "
            f"≤ atomic number ({base_particle.atomic_number})."
        )

    return ParticleList(
        [Particle(base_particle, Z=Z) for Z in range(min_charge, max_charge + 1)]
    )


def _is_electron(arg: Any) -> bool:
    """
    Return `True` if the argument corresponds to an electron, and
    `False` otherwise.
    """
    # TODO: Remove _is_electron from all parts of code.

    return (
        arg in {"e", "e-"} or arg.lower() == "electron"
        if isinstance(arg, str)
        else False
    )


@particle_input
@validate_quantities(energies=u.MeV)
def stopping_power(
    incident_particle: ParticleLike,
    material: str,
    energies: u.Quantity[u.MeV] | None = None,
    return_interpolator: bool = False,
    component: Literal["total", "electronic", "nuclear"] = "total",
) -> (
    tuple[u.Quantity, u.Quantity]
    | Callable[[u.Quantity[u.J]], u.Quantity[u.MeV * u.cm**2 / u.g]]
):
    """
    Calculate stopping powers for a provided particle in a provided
    material.

    Parameters
    ----------
    incident_particle : |particle-like|
        The incident particle. Only protons and alpha particles are
        currently supported.

    material : `str`
        The material the particle is being stopped in. See notes for
        details on supported materials.

    energies : `~astropy.units.Quantity`, default: See notes.
        The particle kinetic energies for which the stopping power is
        calculated.

    return_interpolator : `bool`, default: `False`
        The function will by default return a tuple of energies and their
        associated stopping power. By setting this argument to `True`, the
        function will instead return a `Callable`, which takes in energies and
        will return the associated stopping energies. Under the hood, this is
        just a wrapped instance of `~scipy.interpolate.CubicSpline` with units.

    component : {"total", "electronic", "nuclear"}, default: ``total``
        The component of the stopping power to be calculated. Supported
        values are ``electronic``, ``nuclear``, and ``total`` for the
        electronic, nuclear, and total energies, respectively.

    Returns
    -------
    ``Tuple[u.Quantity, u.Quantity[u.MeV * u.cm**2 / u.g]]``
        A two-tuple where the first element represents the energy values. The
        second element is an array of the associated stopping powers.

    Notes
    -----
    The data for stopping power is taken from the National Institute of
    Standards and Technology's Stopping-Power and Range Tables :cite:p:`niststar:2005`.
    Valid materials can be found on the NIST STAR website. The default energies
    are taken from the data points in the STAR database.
    """
    # TODO: figure out a better way of handling the Downloader() here
    nist_data_path = Downloader().get_file("NIST_STAR.hdf5")

    # Validate particle input. Currently, the only supported particles are protons and electrons.
    with h5py.File(nist_data_path, "r") as nist_data:
        if incident_particle == Particle("He-4"):
            group_name = "helium_ions"
        elif incident_particle == Particle("e-"):
            raise NotImplementedError(
                "Stopping calculations for electrons have not been implemented yet!"
            )
<<<<<<< HEAD
        elif incident_particle in [Particle("H+"), Particle("p+")]:
=======
        elif incident_particle in {Particle("H+"), Particle("p+")}:
>>>>>>> cf473959
            group_name = "protons"
        else:
            raise ValueError(
                "Please pass a valid particle type for stopping power calculations."
            )

        group_data = nist_data[group_name]

        if material not in group_data:
            raise ValueError(
                f"Please pass a valid material string! Material {material} not found in {group_name}."
            )

        # Energies are not included in the material data. They must be loaded from a separate data set.
        # To differentiate from "energies" which refers to the user provided energies, we use "baseline_energies"
        baseline_energies_data = group_data["energy"]
        material_data = group_data[material]

        if component == "total":
            relevant_stopping_data = (
                material_data["electronic_stopping_power"]
                + material_data["nuclear_stopping_power"]
            )
        elif component == "electronic":
            relevant_stopping_data = material_data["electronic_stopping_power"]
        elif component == "nuclear":
            relevant_stopping_data = material_data["nuclear_stopping_power"]
        else:
            raise ValueError(
                f"Please specify one of: total, electronic, or nuclear for component! (Got {component}.)"
            )

        if energies is None and not return_interpolator:
            return (
                baseline_energies_data * u.MeV,
                relevant_stopping_data * u.MeV * u.cm**2 / u.g,
            )

        # Interpolate NIST data to the user-provided energy values. Uses log-log scale fed into a cubic spline.
        cs = CubicSpline(
            x=np.log(baseline_energies_data), y=np.log(relevant_stopping_data)
        )

        # If it has been indicated that the user wants the interpolator, construct
        # an anonymous function to handle units and sanitize IO
        if return_interpolator:
            return (
                lambda x: np.exp(cs(np.log(x.to(u.MeV).value))) * u.MeV * u.cm**2 / u.g
            )

        return (
            energies,
            np.exp(cs(np.log(energies.to("MeV").value))) * u.MeV * u.cm**2 / u.g,  # type: ignore[union-attr]
        )<|MERGE_RESOLUTION|>--- conflicted
+++ resolved
@@ -1207,11 +1207,7 @@
             raise NotImplementedError(
                 "Stopping calculations for electrons have not been implemented yet!"
             )
-<<<<<<< HEAD
-        elif incident_particle in [Particle("H+"), Particle("p+")]:
-=======
         elif incident_particle in {Particle("H+"), Particle("p+")}:
->>>>>>> cf473959
             group_name = "protons"
         else:
             raise ValueError(
