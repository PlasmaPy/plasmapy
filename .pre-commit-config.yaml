--- conflicted
+++ resolved
@@ -65,11 +65,7 @@
     - tomli
 
 - repo: https://github.com/astral-sh/ruff-pre-commit
-<<<<<<< HEAD
-  rev: v0.0.286
-=======
   rev: v0.0.287
->>>>>>> 4f0b09b7
   hooks:
   - id: ruff
     args: [--fix]
