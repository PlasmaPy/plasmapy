--- conflicted
+++ resolved
@@ -623,7 +623,6 @@
   family-names: Zhang
   alias: carolyz
 
-<<<<<<< HEAD
 - given-names: Cora
   family-names: Schneck
   alias: cyschneck
@@ -633,8 +632,7 @@
   affiliation: UW-Madison
   orcid: https://orcid.org/0000-0001-5028-4898
   alias: kuchtact
-=======
+
 - given-names: Chase
   family-names: Davies
-  alias: chasepd
->>>>>>> 534b8e96
+  alias: chasepd