title: PlasmaPy
type: software
version: 2024.7.0
identifiers:
- type: doi
  value: 10.5281/zenodo.12788848
date-released: '2024-07-21'
message: >-
  Please cite the specific version of PlasmaPy used
  during a research project.
repository-code: https://github.com/PlasmaPy/PlasmaPy
url: https://docs.plasmapy.org
repository-artifact: https://pypi.org/project/plasmapy
abstract: >-
  PlasmaPy is an open source Python package for plasma research and
  education.
contact:
- email: team@plasmapy.org
  name: The PlasmaPy Team
keywords:
- plasma
- physics
- particles
- science
license: BSD-3-Clause
cff-version: 1.2.0

authors:

- given-names: Nicholas
  family-names: Murphy
  email: namurphy@cfa.harvard.edu
  affiliation: Center for Astrophysics | Harvard & Smithsonian
  orcid: https://orcid.org/0000-0001-6628-8033
  alias: namurphy

- given-names: Erik T.
  family-names: Everson
  email: eeverson@ucla.edu
  affiliation: UCLA
  orcid: https://orcid.org/0000-0001-6079-8307
  alias: rocco8773

- given-names: Dominik
  family-names: Stańczak-Marikin
  email: stanczakdominik@gmail.com
  orcid: https://orcid.org/0000-0001-6291-8843
  alias: StanczakDominik

- given-names: Peter V.
  family-names: Heuer
  affiliation: University of Rochester
  orcid: https://orcid.org/0000-0001-5050-6606
  alias: pheuer

- given-names: Pawel M.
  family-names: Kozlowski
  affiliation: Los Alamos National Laboratory
  orcid: https://orcid.org/0000-0001-6849-3612
  alias: lemmatum

- given-names: Elliot
  family-names: Johnson
  affiliation: University of Delaware
  orcid: https://orcid.org/0000-0003-2892-6924
  alias: ejohnson-96

- given-names: Ritiek
  family-names: Malhotra
  affiliation: Chandigarh University
  alias: ritiek

- given-names: James
  family-names: Addison
  alias: jayaddison

- given-names: Ataf Fazledin
  family-names: Ahamed
  affiliation: OpenRefactory Inc.
  alias: fazledyn-or

- given-names: Christoper
  family-names: Arran
  affiliation: University of York
  orcid: https://orcid.org/0000-0002-8644-8118
  alias: ChrisArran

- given-names: Haman
  family-names: Bagherianlemraski
  affiliation: University of Massachusetts Amherst
  orcid: https://orcid.org/0000-0001-7381-1996
  alias: haman80

- given-names: Jasper
  family-names: Beckers
  alias: jasperbeckers

- given-names: Manas
  family-names: Bedmutha
  alias: manasbedmutha98

- given-names: Justin
  family-names: Bergeron
  alias: Justin-Bergeron

- given-names: Ludovico
  family-names: Bessi
  alias: ludoro

- alias: BH4

- given-names: Riley
  family-names: Britten
  alias: riley-britten

- given-names: Shane
  family-names: Brown
  affiliation: University of Delaware
  alias: Sjbrownian

- given-names: Khalil
  family-names: Bryant
  affiliation: University of Michigan
  orcid: https://orcid.org/0000-0002-2105-0280
  alias: KhalilBryant

- alias: Bzero

- given-names: Sean
  family-names: Carroll
  alias: seanwilliamcarroll

- given-names: Carlos
  family-names: Cartagena-Sanchez
  affiliation: Beloit College
  orcid: https://orcid.org/0000-0002-0486-1292
  alias: cacsphysics

- given-names: Sarthak
  family-names: Choudhary
  alias: martha889

- given-names: Christian
  family-names: Clauss
  alias: cclauss

- given-names: Sean
  family-names: Chambers
  alias: schambers

- given-names: Ankur
  family-names: Chattopadhyay
  alias: chttrjeankr

- given-names: Apoorv
  family-names: Choubey
  alias: apooravc

- given-names: Sebastian
  family-names: Colom
  email: sebastian.v.colom@nasa.gov
  affiliation: NASA Ames Research Center
  orcid: https://orcid.org/0009-0006-0863-0180
  alias: Cool-Whiskers

- given-names: Jacob
  family-names: Deal
  alias: Jac0bDeal

- given-names: Gregor
  family-names: Decristoforo
  affiliation: UiT The Arctic University of Norway
  orcid: https://orcid.org/0000-0002-7616-0946
  alias: gregordecristoforo

- given-names: Diego A.
  family-names: Diaz Riega
  alias: diego7319

- given-names: Fionnlagh Mackenzie
  family-names: Dover
  affiliation: University of Sheffield
  orcid: https://orcid.org/0000-0002-1984-7303
  alias: FinMacDov

- given-names: David
  family-names: Drozdov
  alias: davemus

- given-names: Tiger
  family-names: Du
  affiliation: Vanderbilt University
  orcid: https://orcid.org/0000-0002-8676-1710
  alias: Tiger-Du

- given-names: Leah
  family-names: Einhorn
  alias: leahein

- given-names: Thomas
  family-names: Fan
  affiliation: Quansight Labs
  alias: thomasjpfan

- given-names: Samaiyah I.
  family-names: Farid
  affiliation: Yale University
  orcid: https://orcid.org/0000-0003-0223-7004
  alias: samaiyahfarid

- given-names: Michael
  family-names: Fischer

- alias: flaixman

- given-names: Bryan
  family-names: Foo
  orcid: https://orcid.org/0000-0001-5308-6870
  alias: bryancfoo

- given-names: Heinz-Alexander
  family-names: Fütterer
  orcid: https://orcid.org/0000-0003-4397-027X
  alias: afuetterer

- given-names: Rajagopalan
  family-names: Gangadharan
  alias: RAJAGOPALAN-GANGADHARAN

- given-names: Brian
  family-names: Goodall
  alias: goodab

- given-names: Marco
  family-names: Gorelli
  alias: MarcoGorelli

- given-names: Graham
  family-names: Goudeau
  alias: GrahamGoudeau

- given-names: Silvina
  family-names: Guidoni
  orcid: https://orcid.org/0000-0003-1439-4218
  affiliation: American University

- given-names: Julia
  family-names: Guimiot
  alias: JuliaGuimiot

- given-names: Colby
  family-names: Haggerty
  affiliation: University of Hawaiʻi at Mānoa
  orcid: https://orcid.org/0000-0002-2160-7288
  alias: colbych

- given-names: Raymon Skjørten
  family-names: Hansen
  alias: raymonshansen

- given-names: Mohammed
  family-names: Haque
  affiliation: Hunter College
  alias: mohawk811

- given-names: Julien
  family-names: Hillairet
  affiliation: CEA
  orcid: https://orcid.org/0000-0002-1073-6383
  alias: jhillairet

- given-names: Chris
  family-names: Hoang
  alias: bucket420

- given-names: Poh Zi
  family-names: How
  alias: pohzipohzi

- given-names: Yi-Min
  family-names: Huang
  affiliation: Princeton University
  orcid: https://orcid.org/0000-0002-4237-2211
  alias: yopology

- given-names: Nabil
  family-names: Humphrey
  orcid: https://orcid.org/0000-0002-4227-2544
  alias: NabilHumphrey

- given-names: Maria
  family-names: Isupova
  alias: misupova

- alias: itsraashi

- given-names: Alexis
  family-names: Jeandet
  affiliation: Laboratoire de Physique des Plasmas
  orcid: https://orcid.org/0000-0003-2892-6924
  alias: jeandet

- given-names: Evan
  family-names: Jones
  orcid: https://orcid.org/0009-0004-6699-4869
  alias: E-W-Jones

- given-names: Marcin
  family-names: Kastek
  alias: MKastek

- given-names: James
  family-names: Kent
  alias: jdkent

- given-names: Dusan
  family-names: Klima
  orcid: https://orcid.org/0009-0008-5134-6171
  alias: ironwod

- given-names: Alf
  family-names: Köhn-Seemann
  affiliation: University of Stuttgart
  orcid: https://orcid.org/0000-0002-1192-2057
  alias: alfkoehn

- given-names: Siddharth
  family-names: Kulshrestha
  alias: siddharthk07

- given-names: Sundaran
  family-names: Kumar
  alias: daran9

- given-names: Piotr
  family-names: Kuszaj
  alias: kuszaj

- given-names: Samuel
  family-names: Langendorf
  affiliation: Los Alamos National Laboratory
  orcid: https://orcid.org/0000-0002-7757-5879
  alias: samurai688

- given-names: Anna
  family-names: Lanteri
  alias: alanteriBW

- given-names: Terrance Takho
  family-names: Lee
  alias: tlee0818

- given-names: Drew
  family-names: Leonard
  affiliation: Aperio Software
  orcid: https://orcid.org/0000-0001-5270-7487
  alias: SolarDrew

- given-names: Nicolas
  family-names: Lequette
  affiliation: Laboratoire de Physique des Plasmas
  alias: Quettle

- alias: lgoenner

- given-names: Pey Lian
  family-names: Lim
  affiliation: Space Telescope Science Institute
  orcid: https://orcid.org/0000-0003-0079-4114
  alias: pllim

- given-names: Aditya
  family-names: Magarde
  alias: adityamagarde

- given-names: Joao Victor
  family-names: Martinelli
  alias: JvPy

- given-names: Muhammad
  family-names: Masood
  affiliation: University of Edinburgh
  alias: MuhammadHMasood

- given-names: Isaias
  family-names: McHardy
  orcid: https://orcid.org/0000-0001-5394-9445
  alias: jota33

- given-names: Dhawal
  family-names: Modi
  alias: Dhawal-Modi

- given-names: Kevin
  family-names: Montes
  affiliation: MIT
  orcid: https://orcid.org/0000-0002-0762-3708
  alias: kjmontes

- given-names: Stuart
  family-names: Mumford
  affiliation: Aperio Software
  orcid: https://orcid.org/0000-0003-4217-4642
  alias: Cadair

- given-names: Joshua
  family-names: Munn
  alias: jams2

- given-names: Leo
  family-names: Murphy
  affiliation: College of William & Mary
  alias: LeoMurphyWM24

- given-names: Suzanne
  family-names: Nie
  alias: sznie

- alias: nrb1234

- given-names: Oscar
  alias: 0scvr

- given-names: Mahima
  family-names: Pannala
  alias: mahimapannala

- given-names: Tulasi
  family-names: Parashar
  affiliation: Victoria University of Wellington
  orcid: https://orcid.org/0000-0003-0602-8381
  alias: tulasinandan

- given-names: Neil
  family-names: Patel
  alias: ministrike3

- given-names: Francisco Silva
  family-names: Pavon
  alias: silvafrancisco

- given-names: Jakub
  family-names: Polak

- given-names: Roberto Díaz
  family-names: Pérez
  alias: RoberTnf

- given-names: Ramiz
  family-names: Qudsi
  affiliation: Boston University
  orcid: https://orcid.org/0000-0001-8358-0482
  alias: qudsiramiz

- given-names: Raajit
  family-names: Raj
  alias: raajitr

- given-names: Vishwas
  family-names: Rajashekar
  affiliation: PES University
  orcid: https://orcid.org/0000-0002-4914-6612
  alias: vrajashkr

- given-names: Afzal
  family-names: Rao
  alias: thecasuist

- given-names: Jeffrey
  family-names: Reep
  affiliation: University of Hawaiʻi at Manoa
  orcid: https://orcid.org/0000-0003-4739-1152
  alias: jwreep

- alias: seanjunheng2

- given-names: Steve
  family-names: Richardson
  affiliation: U.S. Naval Research Laboratory
  orcid: https://orcid.org/0000-0002-3056-6334
  alias: arichar6

- given-names: Jayden
  family-names: Roberts
  orcid: https://orcid.org/0009-0009-9490-5284
  alias: JaydenR2305

- given-names: Reynaldo
  family-names: Rojas Zelaya
  alias: userr2232

- given-names: Armando
  family-names: Salcido
  alias: aksalcido

- alias: sandshrew118

- given-names: Antonia
  family-names: Savcheva
  affiliation: Planetary Science Institute
  orcid: https://orcid.org/0000-0002-5598-046X
  alias: savcheva

- given-names: Cora
  family-names: Schneck
  alias: cyschneck

- given-names: Chengcai
  family-names: Shen
  affiliation: Center for Astrophysics | Harvard & Smithsonian
  orcid: https://orcid.org/0000-0002-9258-4490
  alias: ionizationcalc

- given-names: Andrew
  family-names: Sheng
  alias: andrewsheng2

- given-names: Dawa Nurbu
  family-names: Sherpa
  alias: nurbu5

- given-names: Luciano
  family-names: Silvestri
  affiliation: Michigan State University
  orcid: https://orcid.org/0000-0003-3530-7910
  alias: lucianogsilvestri

- given-names: Trestan
  family-names: Simon
  alias: TrestanSimon

- given-names: Angad
  family-names: Singh
  alias: singha95

- given-names: Ankit
  family-names: Singh
  alias: Griffintaur

- given-names: Brigitta
  family-names: Sipőcz
  affiliation: University of Washington
  orcid: https://orcid.org/0000-0002-3713-6337
  alias: bsipocz

- given-names: Cody
  family-names: Skinner
  affiliation: Phoenix Security Labs
  alias: cskinner74

- given-names: Tomasz Adam
  family-names: Skrzypczak
  alias: tomasz-adam-skrzypczak

- given-names: Nikita
  family-names: Smirnov
  alias: Nismirno

- given-names: Joseph
  family-names: Smith
  affiliation: Marietta College
  orcid: https://orcid.org/0000-0002-5978-6840
  alias: josephrhsmith

- given-names: Stuart
  family-names: Sobeske
  affiliation: University of Michigan
  alias: Sobeskes

- given-names: Matteo
  family-names: Spedicato
  alias: Spedi

- given-names: David
  family-names: Stansby
  affiliation: Mullard Space Science Laboratory
  orcid: https://orcid.org/0000-0002-1365-1908
  alias: dstansby

- given-names: Tomás
  family-names: Stinson
  alias: 14tstinson

- given-names: Michaela
  family-names: Švancarová
  alias: mysakli

- given-names: Antoine
  family-names: Tavant
  affiliation: Centre Spatial de l'École Polytechnique
  alias: antoinetavant

- given-names: Thomas
  family-names: Ulrich
  alias: Elfhelm

- given-names: Thomas
  family-names: Varnish
  affiliation: MIT
  alias: tvarnish

- given-names: Tien
  family-names: Vo
  affiliation: Laboratory for Atmospheric and Space Physics
  orcid: https://orcid.org/0000-0002-8335-1441
  alias: tien-vo

- given-names: Veronica
  family-names: Tranquilino
  affiliation: University of Michigan
  alias: tranqver

- given-names: Steve
  family-names: Vincena
  affiliation: UCLA
  orcid: https://orcid.org/0000-0002-6468-5710
  alias: svincena

- alias: WineDarkMoon

- given-names: Tingfeng
  family-names: Wu
  orcid: https://orcid.org/0000-0001-8745-204X
  alias: elliotwutingfeng

- given-names: Sixue
  family-names: Xu
  orcid: https://orcid.org/0000-0001-7959-8495
  alias: hzxusx

- given-names: Chun Hei
  family-names: Yip
  alias: syip1

- given-names: Carol
  family-names: Zhang
  alias: carolyz

- given-names: Chase
  family-names: Davies
  alias: chasepd

- given-names: Shivam
  family-names: Panda
  alias: Panda5130

- given-names: Benjamin
  family-names: Antognetti
  alias: broantognetti

- given-names: Shauna
  family-names: Gordon-McKeon
  alias: shaunagm

<<<<<<< HEAD
- given-names: Camilo
  family-names: Bedoya-López
  orcid: https://orcid.org/0000-0002-3634-2729
  alias: Stray235
=======
- given-names: Mel
  family-names: Abler
  alias: dancingplasma
>>>>>>> 8f42cd81

- given-names: Shanshan
  family-names: Rodriguez
  alias: slrodriguez

- given-names: Shelley
  family-names: Sugiharto, Kerr
  affiliation: Texas A&M University
  orcid: https://orcid.org/0009-0003-3159-0541
  alias: ShelleySugiharto

- given-names: David
  family-names: Schaffner
  alias: dschaffner<|MERGE_RESOLUTION|>--- conflicted
+++ resolved
@@ -652,16 +652,12 @@
   family-names: Gordon-McKeon
   alias: shaunagm
 
-<<<<<<< HEAD
-- given-names: Camilo
-  family-names: Bedoya-López
-  orcid: https://orcid.org/0000-0002-3634-2729
-  alias: Stray235
-=======
+- alias: Stray235
+
 - given-names: Mel
   family-names: Abler
   alias: dancingplasma
->>>>>>> 8f42cd81
+
 
 - given-names: Shanshan
   family-names: Rodriguez
