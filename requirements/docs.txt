# These are dependencies required to build package documentation, and
# ought to mirror 'docs' under options.extras_require in setup.cfg.
# This lists the requirements that would be installed when doing:
# pip install plasmapy[docs]
-r extras.txt
-r install.txt
docutils
ipykernel
jinja2 != 3.1
nbsphinx
numpydoc
pillow
pygments >= 2.11.0
<<<<<<< HEAD
sphinx >= 4.4, < 5.1
=======
sphinx >= 4.4, != 5.1
>>>>>>> 997e3299
sphinx-changelog
sphinx-copybutton
sphinx-gallery
sphinx-hoverxref >= 1.1.1
sphinx-issues >= 3.0.1
sphinx-notfound-page >= 0.8
sphinx-reredirects
sphinx_rtd_theme >= 1.0.0
sphinxcontrib-bibtex
towncrier >= 19.2.0<|MERGE_RESOLUTION|>--- conflicted
+++ resolved
@@ -11,11 +11,7 @@
 numpydoc
 pillow
 pygments >= 2.11.0
-<<<<<<< HEAD
-sphinx >= 4.4, < 5.1
-=======
 sphinx >= 4.4, != 5.1
->>>>>>> 997e3299
 sphinx-changelog
 sphinx-copybutton
 sphinx-gallery
