--- conflicted
+++ resolved
@@ -3,12 +3,9 @@
 h5py
 lmfit
 mpmath
-<<<<<<< HEAD
-plasmaboundaries
-=======
 numba
 numba-scipy
->>>>>>> 6ee61f9d
+plasmaboundaries
 pytest >= 5.1
 scikit-image
 setuptools_scm