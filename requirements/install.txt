--- conflicted
+++ resolved
@@ -12,10 +12,7 @@
 numpy >= 1.20.0
 packaging
 pandas >= 1.0.0
-<<<<<<< HEAD
-=======
 pytest >= 5.4.0
->>>>>>> c240490d
 requests >= 2.27.1
 scipy >= 1.5.0
 tqdm >= 4.41.0
