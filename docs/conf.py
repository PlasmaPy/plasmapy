"""
The configuration file for building PlasmaPy's documentation.

For more information, please see the following links:

PlasmaPy documentation guide:
    https://docs.plasmapy.org/en/latest/contributing/doc_guide.html

Sphinx documentation:
    https://www.sphinx-doc.org

Sphinx configuration variables:
    https://www.sphinx-doc.org/en/master/usage/configuration.html

Sphinx extensions (built-in):
    https://www.sphinx-doc.org/en/master/usage/extensions/index.html
"""

#!/usr/bin/env python3

# If extensions (or modules to document with autodoc) are in another directory,
# add these directories to sys.path here. If the directory is relative to the
# documentation root, use os.path.abspath to make it absolute, like shown here.

import os
import sys

# isort: off
sys.path.insert(0, os.path.abspath(".."))  # noqa: PTH100
sys.path.insert(0, os.path.abspath("."))  # noqa: PTH100
# isort: on

from datetime import datetime

import _cff_to_rst
import pkg_resources  # deprecated; after removal, drop setuptools dependency for docs
from _global_substitutions import global_substitutions
from sphinx.application import Sphinx

# Generate author list from CITATION.cff

_cff_to_rst.main()

from plasmapy import __version__ as release

# Project metadata

project = "PlasmaPy"
author = "PlasmaPy Community"
copyright = f"2015–{datetime.utcnow().year}, {author}"  # noqa: A001, DTZ003
language = "en"

release = "" if release == "unknown" else release
parsed_version = pkg_resources.parse_version(release)  # deprecated
release = parsed_version.public
version = ".".join(release.split(".")[:2])  # short X.Y version
revision = parsed_version.local[1:] if parsed_version.local is not None else ""

# Sphinx configuration variables

extensions = [
<<<<<<< HEAD
    # plasmapy extensions & setups
    "plasmapy_sphinx.theme",
    "plasmapy_sphinx.ext.autodoc",
    "plasmapy_sphinx.ext.directives",
    # other 3rd party extensions
=======
    "hoverxref.extension",
    "IPython.sphinxext.ipython_console_highlighting",
    "nbsphinx",
    "notfound.extension",
    "plasmapy_sphinx",
>>>>>>> 31d15be3
    "sphinx.ext.autodoc",
    "sphinx.ext.duration",
    "sphinx.ext.extlinks",
    "sphinx.ext.graphviz",
    "sphinx.ext.intersphinx",
    "sphinx.ext.mathjax",
    "sphinx.ext.napoleon",
    "sphinx.ext.todo",
    "sphinx.ext.viewcode",
    "sphinx_changelog",
    "sphinx_codeautolink",
    "sphinx_copybutton",
    "sphinx_gallery.load_style",
    "sphinx_issues",
    "sphinx_reredirects",
<<<<<<< HEAD
]

# Configure sphinxcontrib-bibtex

bibtex_bibfiles = ["bibliography.bib"]
bibtex_default_style = "plain"
bibtex_reference_style = "author_year"
bibtex_cite_id = "{key}"

# Intersphinx generates automatic links to the documentation of objects
# in other packages. When mappings are removed or added, please update
# the section in docs/doc_guide.rst on references to other packages.

intersphinx_mapping = {
    "readthedocs": ("https://docs.readthedocs.io/en/stable/", None),
    "python": ("https://docs.python.org/3/", None),
    "numpy": ("https://numpy.org/doc/stable/", None),
    "scipy": ("https://docs.scipy.org/doc/scipy/", None),
    "pandas": ("https://pandas.pydata.org/pandas-docs/stable/", None),
    "astropy": ("https://docs.astropy.org/en/stable/", None),
    "pytest": ("https://docs.pytest.org/en/stable/", None),
    "sphinx_automodapi": (
        "https://sphinx-automodapi.readthedocs.io/en/latest/",
        None,
    ),
    "sphinx": ("https://www.sphinx-doc.org/en/master/", None),
    "numba": ("https://numba.readthedocs.io/en/stable/", None),
    "lmfit": ("https://lmfit.github.io/lmfit-py/", None),
}

hoverxref_intersphinx = [
    "readthedocs",
    "python",
    "numpy",
    "scipy",
    "pandas",
    "astropy",
    "pytest",
    "sphinx_automodapi",
    "sphinx",
    "numba",
    "lmfit",
=======
    "sphinx_tabs.tabs",
    "sphinx_collapse",
    "sphinxcontrib.bibtex",
    "sphinxcontrib.globalsubs",
>>>>>>> 31d15be3
]

exclude_patterns = [
    "**.ipynb_checkpoints",
    "**Untitled*",
    ".DS_Store",
    "_build",
    "notebooks/langmuir_samples",
<<<<<<< HEAD
    "**.ipynb_checkpoints",
    "common_links.rst",
    "**Untitled*",
=======
    "plasmapy_sphinx",
    "Thumbs.db",
>>>>>>> 31d15be3
]

default_role = "py:obj"
html_extra_path = ["robots.txt"]
html_favicon = "./_static/icon.ico"
modindex_common_prefix = ["plasmapy."]
pygments_style = "default"  # code highlighting style to meet WCAG AA contrast standard
root_doc = "index"
source_suffix = ".rst"
templates_path = ["_templates"]

# Specify patterns to ignore when doing a nitpicky documentation build.
# These may include common expressions like "real number" as well as
# workarounds for nested inline literals as defined in docs/common_links.py

python_role = "py:.*"

nitpick_ignore_regex = [
    # Before adding patterns for type specifications in docstrings, note
    # that information on the *meaning* of a parameter should be
    # included in the parameter description instead.
    (python_role, "and"),
    (python_role, "array .*"),
    (python_role, "array_like"),
    (python_role, "callable"),
    # for defaults that are words, numbers, particle symbols like "p+"
    (python_role, r"default: [-\+]?\w+[-\+]?\.?\d*"),
    # for defaults that are lists, tuples, sets, dictionaries, and strings
    (python_role, r"default: ((\[.*\])|(\(.*\))|(\{.*\})|(\".*\")|(\'.*\'))"),
    # for defaults that are calls like Particle("p+") or items from a dictionary
    (python_role, r"default: \w+[\.\w]*[\(\[].*[\)\]]"),
    (python_role, "dictionary.*"),
    (python_role, "function"),
    (python_role, ".*integer.*"),
    (python_role, "iterable"),
    (python_role, "key"),
    (python_role, "keyword-only"),
    (python_role, ".* object"),
    (python_role, "optional"),
    (python_role, "or"),
    (python_role, "Real"),
    (python_role, ".*real number.*"),
    (python_role, ".*representation.*"),
    (python_role, "shape.*"),
    (python_role, r"u\..*"),
    (python_role, ".*Unit.*"),
    # pytest helpers
    (python_role, "_pytest.*"),
    (python_role, "Failed"),
    # charged_particle_radiography
    (python_role, "1"),
    (python_role, "2 ints"),
    (python_role, "a single int"),
    (python_role, "same"),
    (python_role, "Tuple of 1"),
    # thomson
    (python_role, "Ne"),
    (python_role, "Ni"),
    # utils
    (python_role, "docstring of"),
    (python_role, "validation specifications"),
    # for reStructuredText workarounds to allow nested inline literals
    (python_role, "git"),
    (python_role, "h5py"),
    (python_role, "IPython.sphinxext.ipython_console_highlighting"),
    (python_role, "lmfit"),
    (python_role, "mpmath"),
    (python_role, "nbsphinx"),
    (python_role, "numba"),
    (python_role, "xarray"),
    # plasmapy_sphinx
    (python_role, "automod.*"),
    (python_role, "Builder"),
    (python_role, "docutils.*"),
    (python_role, "Documenter"),
    (python_role, "Node"),
    (python_role, "level"),
    (python_role, ".*member.*"),
    (python_role, "OptionSpec"),
    (python_role, "py"),
    (python_role, "[Ss]phinx.*"),  # also for reStructuredText workarounds
    # The following patterns still need to be fixed.
    (python_role, "json.decoder.JSONDecoder"),
    (python_role, "plasmapy.analysis.swept_langmuir.find_floating_potential"),
    (python_role, "plasmapy.particles.particle_collections"),
    (python_role, "plasmapy.utils.decorators.lite_func"),
]

# The Sphinx configuration variables rst_prolog and rst_epilog contain
# text that gets prepended or appended to all reStructuredText sources.
# These variables can be used to make global definitions; however, long
# values of these variables can greatly slow down the documentation
# build, so use them in moderation!  Use docs/_global_substitutions.py
# to define substitutions.

<<<<<<< HEAD
# The theme to use for HTML and HTML Help pages.  See the documentation for
# a list of builtin themes.
#
# html_theme = 'alabaster'
# html_theme = 'traditional'
# html_theme = 'agogo'
# html_theme = "sphinx_rtd_theme"
html_theme = "plasmapy_theme"
=======
rst_prolog = """
.. role:: py(code)
   :language: python
"""

# html output options
>>>>>>> 31d15be3

html_logo = "./_static/with-text-light-190px.png"
html_static_path = ["_static"]
html_theme = "sphinx_rtd_theme"
html_theme_options = {
    "logo_only": True,
    "includehidden": False,
}
htmlhelp_basename = "PlasmaPydoc"

# sphinx.ext.autodoc

autoclass_content = "both"
autodoc_typehints_format = "short"

# sphinxcontrib-bibtex

bibtex_bibfiles = ["bibliography.bib"]
bibtex_default_style = "plain"
bibtex_reference_style = "author_year"
bibtex_cite_id = "{key}"

# sphinx-codeautolink

codeautolink_concat_default = True

# intersphinx

intersphinx_mapping = {
    "astropy": ("https://docs.astropy.org/en/stable/", None),
    "lmfit": ("https://lmfit.github.io/lmfit-py/", None),
    "matplotlib": ("https://matplotlib.org/stable/", None),
    "numba": ("https://numba.readthedocs.io/en/stable/", None),
    "numpy": ("https://numpy.org/doc/stable/", None),
    "pandas": ("https://pandas.pydata.org/pandas-docs/stable/", None),
    "pytest": ("https://docs.pytest.org/en/stable/", None),
    "python": ("https://docs.python.org/3/", None),
    "readthedocs": ("https://docs.readthedocs.io/en/stable/", None),
    "scipy": ("https://docs.scipy.org/doc/scipy/", None),
    "sphinx": ("https://www.sphinx-doc.org/en/master/", None),
    "sphinx_automodapi": (
        "https://sphinx-automodapi.readthedocs.io/en/latest/",
        None,
    ),
}

# hoverxref

hoverxref_intersphinx = list(intersphinx_mapping.keys())

hoverxref_auto_ref = True
hoverxref_domains = ["py", "cite"]
hoverxref_mathjax = True
hoverxref_roles = ["confval", "term"]
hoverxref_sphinxtabs = True
hoverxref_tooltip_maxwidth = 600  # RTD main window is 696px

hoverxref_role_types = {
    # roles with cite domain
    "p": "tooltip",
    "t": "tooltip",
    # roles with py domain
    "attr": "tooltip",
    "class": "tooltip",
    "const": "tooltip",
    "data": "tooltip",
    "exc": "tooltip",
    "func": "tooltip",
    "meth": "tooltip",
    "mod": "tooltip",
    "obj": "tooltip",
    # roles with std domain
    "confval": "tooltip",
    "hoverxref": "tooltip",
    "ref": "tooltip",
    "term": "tooltip",
}

if building_on_readthedocs := os.environ.get("READTHEDOCS"):
    # Using the proxied API endpoint is a Read the Docs strategy to
    # avoid a cross-site request forgery block for docs using a custom
    # domain. See conf.py for sphinx-hoverxref.
    use_proxied_api_endpoint = os.environ.get("PROXIED_API_ENDPOINT")
    hoverxref_api_host = "/_" if use_proxied_api_endpoint else "https://readthedocs.org"

# sphinx-issues

issues_github_path = "PlasmaPy/PlasmaPy"

# sphinx.ext.todo

todo_include_todos = False

# sphinx_reredirects

redirects = {
    "contributing/install_dev": "../contributing/getting_ready.html",
    "development": "../contributing/",
    "development/changelog_guide": "../contributing/changelog_guide.html",
    "development/code_guide": "../contributing/code_guide.html",
    "development/doc_guide": "../contributing/doc_guide.html",
    "development/index": "../contributing/index.html",
    "development/install_dev": "../contributing/getting_ready.html",
    "development/release_guide": "../contributing/release_guide.html",
    "development/testing_guide": "../contributing/testing_guide.html",
    "whatsnew": "../changelog/",
    "whatsnew/0.1.0": "../changelog/0.1.0.html",
    "whatsnew/0.1.1": "../changelog/0.1.0.html",
    "whatsnew/0.2.0": "../changelog/0.1.0.html",
    "whatsnew/0.3.1": "../changelog/0.1.0.html",
    "whatsnew/0.4.0": "../changelog/0.1.0.html",
    "whatsnew/0.5.0": "../changelog/0.1.0.html",
    "whatsnew/0.6.0": "../changelog/0.1.0.html",
    "whatsnew/0.7.0": "../changelog/0.1.0.html",
    "whatsnew/0.8.1": "../changelog/0.1.0.html",
    "whatsnew/0.9.0": "../changelog/0.1.0.html",
    "whatsnew/0.9.1": "../changelog/0.1.0.html",
    "whatsnew/2023.1.0": "../changelog/2023.1.0.html",
    "whatsnew/index": "../changelog/index.html",
}

# Using sphinx.ext.extlinks lets us simplify the process of creating
# links to commonly used external sites. The key of the extlink becomes
# a new role, and the corresponding tuple contains the base url and the
# caption. For example, we can now do :orcid:`0000-0000-0000-0000` and
# have a link create to the corresponding ORCID page. New roles should
# be added to rst-roles in tox.ini to avoid being caught by
# flake8-rst-docstrings.

extlinks = {
    "orcid": ("https://orcid.org/%s", "%s"),
    "wikipedia": ("https://en.wikipedia.org/wiki/%s", "%s"),
}

# Settings for checking hyperlinks with `make linkcheck`. For a primer
# on regular expressions, see: https://docs.python.org/3/library/re.html

linkcheck_anchors = True
linkcheck_anchors_ignore = [
    "/room",
    r".+openastronomy.+",
    "L[0-9].+",
    "!forum/plasmapy",
]
linkcheck_allowed_redirects = {
    r"https://doi\.org/.+": r"https://.+",  # DOI links are persistent
    r"https://docs.+\.org": r"https://docs.+\.org/en/.+",
    r"https://docs.+\.io": r"https://docs.+\.io/en/.+",
    r"https://docs.+\.com": r"https://docs.+\.com/en/.+",
    r"https://docs.+\.dev": r"https://docs.+\.dev/en/.+",
    r"https://github\.com/sponsors/.+": r"https://github\.com/.+",
    r"https://en.wikipedia.org/wiki.+": "https://en.wikipedia.org/wiki.+",
    r"https://.+\.readthedocs\.io": r"https://.+\.readthedocs\.io/en/.+",
    r"https://www\.sphinx-doc\.org": r"https://www\.sphinx-doc\.org/en/.+",
    r"https://.+/github\.io": r"https://.+/github\.io/en/.+",
    r"https://.+": r".+(google|github).+[lL]ogin.+",  # some links require logins
    r"https://jinja\.palletsprojects\.com": r"https://jinja\.palletsprojects\.com/.+",
    r"https://pip\.pypa\.io": r"https://pip\.pypa\.io/en/.+",
    r"https://www\.python\.org/dev/peps/pep.+": r"https://peps\.python\.org/pep.+",
    r"https://matplotlib.org/stable/devel.*": r"https://matplotlib.org/devdocs/devel/.*",
}

# Hyperlinks for `make linkcheck` to ignore. This may include stable
# links (like DOIs), links prone to 403 errors, links requiring a login,
# or links that require you to verify that you are a human.

linkcheck_ignore = [
    r"https://agupubs\.onlinelibrary\.wiley\.com/doi/10\.1029/2012JA017856",
    r"https://doi\.org/10\.1007/978-3-319-22309-4",
    r"https://doi\.org/10\.1007/978-3-319-24121-0",
    r"https://doi\.org/10\.1007/978-3-319-67711-8.*",
    r"https://doi\.org/10\.1007/s11207-014-0526-6",
    r"https://doi\.org/10\.1007/s41116-019-0021-0",
    r"https://doi\.org/10\.1016/0032-0633\(94\)00197-Y",
    r"https://doi\.org/10\.1016/c2009-0-20048-1",
    r"https://doi\.org/10\.1016/c2013-0-12176-9",
    r"https://doi\.org/10\.1016/j\.physleta\.2004\.08\.021",
    r"https://doi\.org/10\.1029/1998ja900132",
    r"https://doi\.org/10\.1029/2011ja016674",
    r"https://doi\.org/10\.1029/2012ja017856",
    r"https://doi\.org/10\.1029/9503712",
    r"https://doi\.org/10\.1029/95ja03712",
    r"https://doi\.org/10\.1038/150405d0",
    r"https://doi\.org/10\.1063/1\.1706052",
    r"https://doi\.org/10\.1063/1\.2756751",
    r"https://doi\.org/10\.1063/1\.4775777",
    r"https://doi\.org/10\.1063/1\.4801022",
    r"https://doi\.org/10\.1063/1\.865901",
    r"https://doi\.org/10\.1063/1\.871810",
    r"https://doi\.org/10\.1086/523671",
    r"https://doi\.org/10\.1088/0004-637X/751/1/20",
    r"https://doi\.org/10\.1088/0368-3281/5/2/304",
    r"https://doi\.org/10\.1103/PhysRev\.89\.977",
    r"https://doi\.org/10\.1103/PhysRevE\.65\.036418",
    r"https://doi\.org/10\.1103/physrevlett\.111\.241101",
    r"https://doi\.org/10\.1146/annurev-astro-082708-101726",
    r"https://doi\.org/10\.1201/9781315275048",
    r"https://doi\.org/10\.1371/journal\.pbio\.1001745",
    r"https://doi\.org/10\.1371/journal\.pcbi\.1005510",
    r"https://doi\.org/10\.2172/5259641",
    r"https://doi\.org/10\.5281/zenodo\.3766933",
    r"https://doi\.org/10\.3847/1538-4357/accc32",
    r"https://doi\.org/10\.5281/zenodo\.1436011",
    r"https://doi\.org/10\.5281/zenodo\.1460977",
    r"https://doi\.org/10\.5281/zenodo\.3406803",
    r"https://doi\.org/10\.5281/zenodo\.4602818",
    r"https://doi\.org/10\.5281/zenodo\.7734998",
    r"https://doi\.org/10\.5281/zenodo\.8015753",
    r"https://github\.com/PlasmaPy/PlasmaPy/settings/secrets/actions",
    r"https://orcid\.org/0000-0001-5050-6606",
    r"https://orcid\.org/0000-0001-5270-7487",
    r"https://orcid\.org/0000-0001-5394-9445",
    r"https://orcid\.org/0000-0001-6079-8307",
    r"https://orcid\.org/0000-0001-6291-8843",
    r"https://orcid\.org/0000-0001-6628-8033",
    r"https://orcid\.org/0000-0001-6849-3612",
    r"https://orcid\.org/0000-0001-7381-1996",
    r"https://orcid\.org/0000-0001-7959-8495",
    r"https://orcid\.org/0000-0001-8358-0482",
    r"https://orcid\.org/0000-0001-8745-204X",
    r"https://orcid\.org/0000-0002-0486-1292",
    r"https://orcid\.org/0000-0002-0762-3708",
    r"https://orcid\.org/0000-0002-1073-6383",
    r"https://orcid\.org/0000-0002-1192-2057",
    r"https://orcid\.org/0000-0002-1365-1908",
    r"https://orcid\.org/0000-0002-1984-7303",
    r"https://orcid\.org/0000-0002-2160-7288",
    r"https://orcid\.org/0000-0002-3056-6334",
    r"https://orcid\.org/0000-0002-3713-6337",
    r"https://orcid\.org/0000-0002-4237-2211",
    r"https://orcid\.org/0000-0002-4914-6612",
    r"https://orcid\.org/0000-0002-5598-046X",
    r"https://orcid\.org/0000-0002-6468-5710",
    r"https://orcid\.org/0000-0002-7616-0946",
    r"https://orcid\.org/0000-0002-7757-5879",
    r"https://orcid\.org/0000-0002-8335-1441",
    r"https://orcid\.org/0000-0002-8644-8118",
    r"https://orcid\.org/0000-0002-8676-1710",
    r"https://orcid\.org/0000-0002-9258-4490",
    r"https://orcid\.org/0000-0003-0079-4114",
    r"https://orcid\.org/0000-0003-0223-7004",
    r"https://orcid\.org/0000-0003-0602-8381",
    r"https://orcid\.org/0000-0003-2892-6924",
    r"https://orcid\.org/0000-0003-3530-7910",
    r"https://orcid\.org/0000-0003-4217-4642",
    r"https://orcid\.org/0009-0009-9490-5284",
    r"https://hdl\.handle\.net/10037/29416",
    r"https://www\.iter\.org/",
    r"https://www\.sciencedirect\.com/book/9780123748775/.*",
]

# nbsphinx

nbsphinx_thumbnails = {
    "notebooks/*": "_static/graphic-circular.png",
    "notebooks/*/*": "_static/graphic-circular.png",
    "notebooks/diagnostics/langmuir_analysis": (
        "_static/notebook_images/langmuir_analysis.png"
    ),
    "notebooks/formulary/magnetosphere": (
        "_static/notebook_images/mms.png"
    ),  # public domain
    "notebooks/getting_started/units": (
        "_static/notebook_images/astropy_logo_notext.png"
    ),  # CC BY-SA
    "notebooks/formulary/solar_plasma_beta": "_static/notebook_images/coronal_loops.png",
    "notebooks/plasma/grids_cartesian": (
        "_static/notebook_images/uniform_grid_thumbnail.png"
    ),
    "notebooks/plasma/grids_nonuniform": (
        "_static/notebook_images/nonuniform_grid_thumbnail.png"
    ),
}

# adapted from
# https://github.com/spatialaudio/nbsphinx/blob/58b8034dd9d7349c1b4ac3e7a7d6baa87ab2a6a9/doc/conf.py

# This is processed by Jinja2 and inserted before each notebook
nbsphinx_prolog = r"""
{% set docname = 'docs/' + env.doc2path(env.docname, base=None) %}
{% set nb_base = 'tree' if env.config.revision else 'blob' %}
{% set nb_where = env.config.revision if env.config.revision else 'main' %}

.. raw:: html

    <div class="admonition note">
      <p style="margin-bottom:0px">
        This page was generated by
        <a href="https://nbsphinx.readthedocs.io/">nbsphinx</a> from
        <a class="reference external" href="https://github.com/PlasmaPy/PlasmaPy/{{ nb_base|e }}/{{ nb_where|e }}/{{ docname|e }}">{{ docname|e }}</a>.
        <br>
        Interactive online version:
        <a href="https://mybinder.org/v2/gh/PlasmaPy/PlasmaPy/{{ nb_where|e }}/?filepath={{ docname|e }}"><img alt="Binder badge" src="https://mybinder.org/badge_logo.svg" style="vertical-align:text-bottom"></a>.
      </p>
    </div>

.. raw:: latex

    \nbsphinxstartnotebook{\scriptsize\noindent\strut
    \textcolor{gray}{The following section was generated from
    \sphinxcode{\sphinxupquote{\strut {{ docname | escape_latex }}}} \dotfill}}
"""

# plasmapy_sphinx settings

autosummary_generate = True
automodapi_custom_groups = {
    "aliases": {
        "title": "Aliases",
        "description": (
            """
            PlasmaPy provides :term:`aliases` of the most common plasma
            functionality for user convenience. Aliases in PlasmaPy are
            denoted with a trailing underscore (e.g., ``alias_``). For
            further details, please refer to the :ref:`contributor
            guide's section on aliases <aliases>`.
            """
        ),
        "dunder": "__aliases__",
    },
    "lite-functions": {
        "title": "Lite-Functions",
        "description": (
            """
            :term:`Lite-functions` are optimized versions of existing
            `plasmapy` functions that are intended for applications where
            computational efficiency matters most. Lite-functions accept
            numbers and NumPy arrays that are implicitly assumed to be
            in SI units, and do not accept |Quantity| objects as inputs.
            For further details, please refer to the :ref:`contributor
            guide's section on lite-functions <lite-functions>`.

            .. caution::

               Lite-functions do not include the safeguards that are
               included in most `plasmapy.formulary` functions. When
               using lite-functions, it is vital to double-check your
               implementation!
            """
        ),
        "dunder": "__lite_funcs__",
    },
}

automodapi_group_order = (
    "modules",
    "classes",
    "exceptions",
    "warnings",
    "functions",
    "aliases",
    "lite-functions",
    "variables",
)


def setup(app: Sphinx) -> None:
<<<<<<< HEAD
    app.add_config_value("revision", "", True)
    app.add_css_file("css/overrides.css", priority=600)
=======
    app.add_config_value("revision", "", rebuild=True)
    app.add_css_file("css/admonition_color_contrast.css")
    app.add_css_file("css/plasmapy.css", priority=600)
>>>>>>> 31d15be3
<|MERGE_RESOLUTION|>--- conflicted
+++ resolved
@@ -59,19 +59,16 @@
 # Sphinx configuration variables
 
 extensions = [
-<<<<<<< HEAD
     # plasmapy extensions & setups
     "plasmapy_sphinx.theme",
     "plasmapy_sphinx.ext.autodoc",
     "plasmapy_sphinx.ext.directives",
     # other 3rd party extensions
-=======
     "hoverxref.extension",
     "IPython.sphinxext.ipython_console_highlighting",
     "nbsphinx",
     "notfound.extension",
     "plasmapy_sphinx",
->>>>>>> 31d15be3
     "sphinx.ext.autodoc",
     "sphinx.ext.duration",
     "sphinx.ext.extlinks",
@@ -87,55 +84,10 @@
     "sphinx_gallery.load_style",
     "sphinx_issues",
     "sphinx_reredirects",
-<<<<<<< HEAD
-]
-
-# Configure sphinxcontrib-bibtex
-
-bibtex_bibfiles = ["bibliography.bib"]
-bibtex_default_style = "plain"
-bibtex_reference_style = "author_year"
-bibtex_cite_id = "{key}"
-
-# Intersphinx generates automatic links to the documentation of objects
-# in other packages. When mappings are removed or added, please update
-# the section in docs/doc_guide.rst on references to other packages.
-
-intersphinx_mapping = {
-    "readthedocs": ("https://docs.readthedocs.io/en/stable/", None),
-    "python": ("https://docs.python.org/3/", None),
-    "numpy": ("https://numpy.org/doc/stable/", None),
-    "scipy": ("https://docs.scipy.org/doc/scipy/", None),
-    "pandas": ("https://pandas.pydata.org/pandas-docs/stable/", None),
-    "astropy": ("https://docs.astropy.org/en/stable/", None),
-    "pytest": ("https://docs.pytest.org/en/stable/", None),
-    "sphinx_automodapi": (
-        "https://sphinx-automodapi.readthedocs.io/en/latest/",
-        None,
-    ),
-    "sphinx": ("https://www.sphinx-doc.org/en/master/", None),
-    "numba": ("https://numba.readthedocs.io/en/stable/", None),
-    "lmfit": ("https://lmfit.github.io/lmfit-py/", None),
-}
-
-hoverxref_intersphinx = [
-    "readthedocs",
-    "python",
-    "numpy",
-    "scipy",
-    "pandas",
-    "astropy",
-    "pytest",
-    "sphinx_automodapi",
-    "sphinx",
-    "numba",
-    "lmfit",
-=======
     "sphinx_tabs.tabs",
     "sphinx_collapse",
     "sphinxcontrib.bibtex",
     "sphinxcontrib.globalsubs",
->>>>>>> 31d15be3
 ]
 
 exclude_patterns = [
@@ -144,14 +96,7 @@
     ".DS_Store",
     "_build",
     "notebooks/langmuir_samples",
-<<<<<<< HEAD
-    "**.ipynb_checkpoints",
-    "common_links.rst",
-    "**Untitled*",
-=======
-    "plasmapy_sphinx",
     "Thumbs.db",
->>>>>>> 31d15be3
 ]
 
 default_role = "py:obj"
@@ -247,31 +192,17 @@
 # build, so use them in moderation!  Use docs/_global_substitutions.py
 # to define substitutions.
 
-<<<<<<< HEAD
-# The theme to use for HTML and HTML Help pages.  See the documentation for
-# a list of builtin themes.
-#
-# html_theme = 'alabaster'
-# html_theme = 'traditional'
-# html_theme = 'agogo'
-# html_theme = "sphinx_rtd_theme"
-html_theme = "plasmapy_theme"
-=======
 rst_prolog = """
 .. role:: py(code)
    :language: python
 """
 
 # html output options
->>>>>>> 31d15be3
 
 html_logo = "./_static/with-text-light-190px.png"
 html_static_path = ["_static"]
-html_theme = "sphinx_rtd_theme"
-html_theme_options = {
-    "logo_only": True,
-    "includehidden": False,
-}
+html_theme = "plasmapy_theme"
+html_theme_options = {}
 htmlhelp_basename = "PlasmaPydoc"
 
 # sphinx.ext.autodoc
@@ -621,11 +552,5 @@
 
 
 def setup(app: Sphinx) -> None:
-<<<<<<< HEAD
-    app.add_config_value("revision", "", True)
-    app.add_css_file("css/overrides.css", priority=600)
-=======
     app.add_config_value("revision", "", rebuild=True)
-    app.add_css_file("css/admonition_color_contrast.css")
-    app.add_css_file("css/plasmapy.css", priority=600)
->>>>>>> 31d15be3
+    app.add_css_file("css/overrides.css", priority=600)