--- conflicted
+++ resolved
@@ -54,8 +54,6 @@
 table div.MathJax_Display {
     margin: 0.5em 0;
 }
-<<<<<<< HEAD
-=======
 
 /*
  * Adjustments to the Glossary styling
@@ -71,7 +69,6 @@
     margin-bottom: 2px;
 }
 
->>>>>>> 6df9583c
 /* -----------------------------------------------------------------------------
  * RTD layout styling additions
  */
