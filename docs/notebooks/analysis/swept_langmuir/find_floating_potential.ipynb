--- conflicted
+++ resolved
@@ -161,11 +161,7 @@
    "source": [
     "[VFExtras]: ../../../api/plasmapy.analysis.swept_langmuir.floating_potential.VFExtras.rst#vfextras\n",
     "\n",
-<<<<<<< HEAD
-    "- `results[1]` is an instance of [VFExtras] and contains additioanl information from the calculation"
-=======
     "- `results[1]` is an instance of [VFExtras] and contains additional information from the calculation"
->>>>>>> 754a124a
    ]
   },
   {
