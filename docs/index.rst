--- conflicted
+++ resolved
@@ -8,13 +8,13 @@
 
 .. raw:: html
 
-    <div style="width: 30%;" class="sphx-glr-thumbcontainer">
+    <div style="width: 30%;" class="sphx-glr-thumbcontainer" tooltip="Let&#x27;s try to look at ITER plasma conditions using the physics subpackage. ">
 
 .. only:: html
 
-    .. figure:: /auto_examples/images/thumb/sphx_glr_plot_particle_stepper_thumb.png
+    .. figure:: /auto_examples/images/thumb/sphx_glr_plot_physics_thumb.png
 
-        :ref:`sphx_glr_auto_examples_plot_particle_stepper.py`
+        :ref:`sphx_glr_auto_examples_plot_physics.py`
 
 .. raw:: html
 
@@ -77,67 +77,6 @@
   <http://www.plasmapy.org/>`_
 * `Using astropy.units <http://docs.astropy.org/en/stable/units/>`_
 
-<<<<<<< HEAD
-.. _toplevel-user-documentation:
-
-******************
-User Documentation
-******************
-
-.. _toplevel-plasma-parameters:
-
-Formulary
----------
-
-The `~plasmapy.formulary` subpackage aims to cover the `NRL Plasma Physics
-Formulary <https://www.nrl.navy.mil/ppd/content/nrl-plasma-formulary>`_.
-
-.. toctree::
-   :maxdepth: 1
-
-   formulary/index
-
-.. _toplevel-experimental-tools:
-
-Experimental Tools
-------------------
-
-The `~plasmapy.diagnostics` package is in the early stages of
-development.
-
-.. toctree::
-   :maxdepth: 1
-
-   diagnostics/index
-
-.. _toplevel-data-structures:
-
-Data Structures and Simulation
-------------------------------
-
-.. toctree::
-    :maxdepth: 1
-
-    plasma/index
-    simulation/index
-
-.. _toplevel-particle-data:
-
-Particle Data
--------------
-
-.. toctree::
-    :maxdepth: 1
-
-    particles/index
-
-.. _toplevel-utilities:
-
-Utilities
----------
-
-=======
->>>>>>> 860efdd9
 .. toctree::
    :maxdepth: 1
    :caption: Package features
