--- conflicted
+++ resolved
@@ -20,32 +20,22 @@
       matrix:
         include:
 
-<<<<<<< HEAD
         - name: Python 3.10 (Windows)
           os: windows-latest
           noxenv: tests-3.10
           python: '3.10'
           noxposargs: --durations=10
-=======
-        - name: Python 3.10, pinned dependencies
-          os: ubuntu-latest
-          python: '3.10'
-          toxenv: py310-pins
->>>>>>> d36833f1
 
         - name: Linters
           os: ubuntu-latest
           python: '3.10'
-<<<<<<< HEAD
+
           noxenv: linters
 
         - name: Import package
           os: windows-latest
           python: '3.10'
           noxenv: import_package
-=======
-          toxenv: linters
->>>>>>> d36833f1
 
     steps:
 
@@ -75,26 +65,13 @@
       matrix:
         include:
 
-<<<<<<< HEAD
         - name: Python 3.10 (Mac OS)
           os: macos-latest
           noxenv: tests-3.10
           python: '3.10'
-=======
-        - name: Python 3.9 with minimal dependencies
-          os: ubuntu-latest
-          python: 3.9
-          toxenv: py39-all-minimal
 
-        - name: Python 3.9, all tests, code coverage
-          os: ubuntu-latest
-          python: 3.9
-          toxenv: py39-all-cov
->>>>>>> d36833f1
-
-        - name: Python 3.9 (Windows)
+        - name: Python 3.8 (Windows)
           os: windows-latest
-<<<<<<< HEAD
           python: 3.8
           noxenv: tests-3.8
 
@@ -107,22 +84,6 @@
           os: windows-latest
           python: 3.9
           noxenv: import_package
-=======
-          python: 3.9
-          toxenv: py39-all
-          toxposargs: --durations=50
-
-        - name: Python 3.9 (MacOS X)
-          os: macos-latest
-          python: 3.9
-          toxenv: py39-all
-
-        - name: Python 3.10, develop mode
-          os: ubuntu-latest
-          python: '3.10'
-          toxenv: py310
-          toxargs: --develop
->>>>>>> d36833f1
 
     steps:
 
@@ -143,12 +104,7 @@
       run: nox -s ${{ matrix.noxenv }} -- ${{ matrix.noxposargs }}
 
   documentation:
-<<<<<<< HEAD
-
     name: ${{ matrix.name }}
-=======
-    name: Documentation, pinned dependencies
->>>>>>> d36833f1
     runs-on: ubuntu-latest
 
     strategy:
@@ -172,7 +128,6 @@
       uses: actions/setup-python@v4
       with:
         python-version: '3.10'
-<<<<<<< HEAD
 
     - name: Install nox
       # Use a setup-nox action?
@@ -184,52 +139,6 @@
 
     - name: Build documentation
       run: nox -e build_docs -- -q
-=======
-    - name: Install Python dependencies
-      run: python -m pip install --progress-bar off --upgrade "tox<4"
-    - name: Install language-pack-fr and tzdata
-      run: sudo apt-get install graphviz pandoc
-    - name: Run tests
-      run: tox -e build_docs_pins -- -q
-
-  codespell:
-    name: codespell
-    runs-on: ubuntu-latest
-    strategy:
-      fail-fast: false
-    steps:
-    - name: Checkout code
-      uses: actions/checkout@v3
-      with:
-        fetch-depth: 0
-    - name: Set up Python
-      uses: actions/setup-python@v4
-      with:
-        python-version: '3.10'
-    - name: Install Python dependencies
-      run: python -m pip install --progress-bar off --upgrade "tox<4"
-    - name: Run tests
-      run: tox -e codespell -q
-
-  import-plasmapy:
-    name: Importing PlasmaPy
-    runs-on: windows-latest
-    strategy:
-      fail-fast: false
-    steps:
-    - name: Checkout code
-      uses: actions/checkout@v3
-      with:
-        fetch-depth: 0
-    - name: Set up Python
-      uses: actions/setup-python@v4
-      with:
-        python-version: 3.9
-    - name: Install Python dependencies
-      run: python -m pip install --progress-bar off --upgrade "tox<4"
-    - name: Import PlasmaPy
-      run: tox -e py39-minimal-pypi-import
->>>>>>> d36833f1
 
   build-n-publish:
     name: Packaging
