[tox]
envlist = clean,py37,build_docs
isolated_build = True
indexserver =
    NIGHTLY = https://pypi.anaconda.org/scipy-wheels-nightly/simple

[testenv]
whitelist_externals=
    /bin/bash
    /usr/bin/bash
setenv =
    MPLBACKEND = agg
    COLUMNS = 180
    PYTEST_COMMAND = pytest --pyargs plasmapy --durations=25 -n=auto --dist=loadfile
extras = tests
deps =
    astropydev: git+https://github.com/astropy/astropy
    matplotlibdev: git+https://github.com/matplotlib/matplotlib
    numpydev: :NIGHTLY:numpy
    sphinxdev: git+https://github.com/sphinx-doc/sphinx
    xarraydev: git+https://github.com/pydata/xarray
    cov: pytest-cov
    !minimal: pytest-xdist
    pytest-github-actions-annotate-failures
commands =
    !cov: {env:PYTEST_COMMAND} {posargs} -m 'not slow'
    all: {env:PYTEST_COMMAND} {posargs}
    cov-all: {env:PYTEST_COMMAND} {posargs} --cov=plasmapy --cov-report=xml --cov-config={toxinidir}{/}setup.cfg --cov-append --cov-report xml:coverage.xml
description =
    run tests
    astropydev: with the development version of astropy
    matplotlibdev: with the development version of matplotlib
    numpydev: with the development version of numpy
    sphinxdev: with the development version of sphinx
    xarraydev: with the development version of xarray
    minimal: with minimal versions of dependencies
    cov: with code coverage

[testenv:clean]
deps = coverage
skip_install = true
commands = coverage erase

[testenv:build_docs]
changedir = {toxinidir}
extras = docs
setenv =
    HOME = {envtmpdir}
commands = sphinx-build docs docs{/}_build{/}html -W --keep-going -b html {posargs}

[testenv:build_docs_no_examples]
changedir = {toxinidir}
extras = docs
setenv =
    HOME = {envtmpdir}
commands = sphinx-build -D nbsphinx_execute='never' docs docs{/}_build{/}html -b html {posargs}

[testenv:build_docs_nitpicky]
changedir = {toxinidir}
extras = docs
setenv =
    HOME = {envtmpdir}
commands = sphinx-build docs docs{/}_build{/}html -W -n --keep-going -b html {posargs}

# This env requires tox-conda.
[testenv:py37-conda]
basepython = python3.7
extras =
deps =
  lmfit
  pytest-cov
  pytest-xdist
conda_deps =
  numpy>=1.18.1
  scipy>=1.2
  astropy>=4.3.1
  pytest>=5.1
  h5py
  matplotlib
  mpmath
  numpydoc
  pillow
  sphinx
  sphinx_rtd_theme

# This env tests minimal versions of each dependency.
[testenv:py37-all-minimal]
basepython = python3.7
extras =
deps =
  lmfit==1.0.1
  pytest-cov
  numpy==1.18.1
  scipy==1.2
  astropy==4.3.1
  h5py==2.8
  matplotlib==3.3.0
  pytest==5.1
  mpmath==1.0
  tqdm==4.41.0
  xarray==0.14.0
  pillow
  hypothesis
  pytest-regressions
  numba
setenv =
  PYTEST_COMMAND = pytest --pyargs plasmapy --durations=25

[testenv:linters]
deps =
<<<<<<< HEAD
    flake8
    pydocstyle
    flake8-bugbear
    flake8-rst-docstrings
    pygments
=======
  flake8
  flake8-absolute-import
  pydocstyle
  flake8-rst-docstrings
  flake8-use-fstring
  pygments
  dlint
>>>>>>> 1cd38ce2
commands =
  flake8 --bug-report
  flake8 {toxinidir}{/}plasmapy --count --show-source --statistics

[testenv:py37-minimal-pypi-import]
basepython = python3.7
extras =
deps =
commands = python -c 'import plasmapy'<|MERGE_RESOLUTION|>--- conflicted
+++ resolved
@@ -108,21 +108,14 @@
 
 [testenv:linters]
 deps =
-<<<<<<< HEAD
-    flake8
-    pydocstyle
-    flake8-bugbear
-    flake8-rst-docstrings
-    pygments
-=======
   flake8
   flake8-absolute-import
+  flake8-bugbear
   pydocstyle
   flake8-rst-docstrings
   flake8-use-fstring
   pygments
   dlint
->>>>>>> 1cd38ce2
 commands =
   flake8 --bug-report
   flake8 {toxinidir}{/}plasmapy --count --show-source --statistics
